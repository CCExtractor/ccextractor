#include "ccextractor.h"
#include "ccx_encoders_common.h"
#include "png.h"
#include "spupng_encoder.h"
#include "ocr.h"
#include "utility.h"

/* The timing here is not PTS based, but output based, i.e. user delay must be accounted for
   if there is any */
void write_stringz_as_srt(char *string, struct encoder_ctx *context, LLONG ms_start, LLONG ms_end)
{
	int used;
	unsigned h1,m1,s1,ms1;
	unsigned h2,m2,s2,ms2;

	mstotime (ms_start,&h1,&m1,&s1,&ms1);
	mstotime (ms_end-1,&h2,&m2,&s2,&ms2); // -1 To prevent overlapping with next line.
	char timeline[128];
	context->srt_counter++;
	sprintf(timeline, "%u\r\n", context->srt_counter);
	used = encode_line(context->buffer,(unsigned char *) timeline);
	write(context->out->fh, context->buffer, used);
	sprintf (timeline, "%02u:%02u:%02u,%03u --> %02u:%02u:%02u,%03u\r\n",
			h1,m1,s1,ms1, h2,m2,s2,ms2);
	used = encode_line(context->buffer,(unsigned char *) timeline);
	dbg_print(CCX_DMT_DECODER_608, "\n- - - SRT caption - - -\n");
	dbg_print(CCX_DMT_DECODER_608, "%s",timeline);

	write(context->out->fh, context->buffer, used);
	int len=strlen (string);
	unsigned char *unescaped= (unsigned char *) malloc (len+1);
	unsigned char *el = (unsigned char *) malloc (len*3+1); // Be generous
	if (el==NULL || unescaped==NULL)
		fatal (EXIT_NOT_ENOUGH_MEMORY, "In write_stringz_as_srt() - not enough memory.\n");
	int pos_r=0;
	int pos_w=0;
	// Scan for \n in the string and replace it with a 0
	while (pos_r<len)
	{
		if (string[pos_r]=='\\' && string[pos_r+1]=='n')
		{
			unescaped[pos_w]=0;
			pos_r+=2;
		}
		else
		{
			unescaped[pos_w]=string[pos_r];
			pos_r++;
		}
		pos_w++;
	}
	unescaped[pos_w]=0;
	// Now read the unescaped string (now several string'z and write them)
	unsigned char *begin=unescaped;
	while (begin<unescaped+len)
	{
		unsigned int u = encode_line (el, begin);
		if (ccx_options.encoding!=CCX_ENC_UNICODE)
		{
			dbg_print(CCX_DMT_DECODER_608, "\r");
			dbg_print(CCX_DMT_DECODER_608, "%s\n",subline);
		}
		write(context->out->fh, el, u);
		write(context->out->fh, encoded_crlf, encoded_crlf_length);
		begin+= strlen ((const char *) begin)+1;
	}

	dbg_print(CCX_DMT_DECODER_608, "- - - - - - - - - - - -\r\n");

	write(context->out->fh, encoded_crlf, encoded_crlf_length);
	free(el);
	free(unescaped);
}

int write_cc_bitmap_as_srt(struct cc_subtitle *sub, struct encoder_ctx *context)
{
	struct spupng_t *sp = (struct spupng_t *)context->out->spupng_data;
	int x_pos, y_pos, width, height, i;
	int x, y, y_off, x_off, ret;
	uint8_t *pbuf;
	//char *filename;
	struct cc_bitmap* rect;
	png_color *palette = NULL;
	png_byte *alpha = NULL;
#ifdef ENABLE_OCR
	char*str = NULL;
#endif
<<<<<<< HEAD
	//int used;
#ifdef ENABLE_OCR
	unsigned h1, m1, s1, ms1;
	unsigned h2, m2, s2, ms2;
#endif
	LLONG ms_start, ms_end;
	//char timeline[128];
=======
	int used;
	LLONG ms_start, ms_end;
#ifdef ENABLE_OCR
	unsigned h1,m1,s1,ms1;
	unsigned h2,m2,s2,ms2;
	char timeline[128];
>>>>>>> 918889c8
	int len = 0;
#endif

        x_pos = -1;
        y_pos = -1;
        width = 0;
        height = 0;

	if (context->prev_start != -1 && (sub->flags & SUB_EOD_MARKER))
	{
		ms_start = context->prev_start;
		ms_end = sub->start_time;
	}
	else if ( !(sub->flags & SUB_EOD_MARKER))
	{
		ms_start = sub->start_time;
		ms_end = sub->end_time;
	}

	if(sub->nb_data == 0 )
		return 0;
	rect = sub->data;
	for(i = 0;i < sub->nb_data;i++)
	{
		if(x_pos == -1)
		{
			x_pos = rect[i].x;
			y_pos = rect[i].y;
			width = rect[i].w;
			height = rect[i].h;
		}
		else
		{
			if(x_pos > rect[i].x)
			{
				width += (x_pos - rect[i].x);
				x_pos = rect[i].x;
			}

                        if (rect[i].y < y_pos)
                        {
                                height += (y_pos - rect[i].y);
                                y_pos = rect[i].y;
                        }

                        if (rect[i].x + rect[i].w > x_pos + width)
                        {
                                width = rect[i].x + rect[i].w - x_pos;
                        }

                        if (rect[i].y + rect[i].h > y_pos + height)
                        {
                                height = rect[i].y + rect[i].h - y_pos;
                        }

		}
	}
	if ( sub->flags & SUB_EOD_MARKER )
		context->prev_start =  sub->start_time;
	pbuf = (uint8_t*) malloc(width * height);
	memset(pbuf, 0x0, width * height);

	for(i = 0;i < sub->nb_data;i++)
	{
		x_off = rect[i].x - x_pos;
		y_off = rect[i].y - y_pos;
		for (y = 0; y < rect[i].h; y++)
		{
			for (x = 0; x < rect[i].w; x++)
				pbuf[((y + y_off) * width) + x_off + x] = rect[i].data[0][y * rect[i].w + x];

		}
	}
	palette = (png_color*) malloc(rect[0].nb_colors * sizeof(png_color));
	if(!palette)
	{
		ret = -1;
		goto end;
	}
        alpha = (png_byte*) malloc(rect[0].nb_colors * sizeof(png_byte));
        if(!alpha)
        {
                ret = -1;
                goto end;
        }
	/* TODO do rectangle, wise one color table should not be used for all rectangle */
        mapclut_paletee(palette, alpha, (uint32_t *)rect[0].data[1],rect[0].nb_colors);
	quantize_map(alpha, palette, pbuf, width*height, 3, rect[0].nb_colors);
#ifdef ENABLE_OCR
	str = ocr_bitmap(palette,alpha,pbuf,width,height);
	if(str && str[0])
	{
		if (context->prev_start != -1 || !(sub->flags & SUB_EOD_MARKER))
		{
			mstotime (ms_start,&h1,&m1,&s1,&ms1);
			mstotime (ms_end-1,&h2,&m2,&s2,&ms2); // -1 To prevent overlapping with next line.
			context->srt_counter++;
			sprintf(timeline, "%u\r\n", context->srt_counter);
			used = encode_line(context->buffer,(unsigned char *) timeline);
			write(context->out->fh, context->buffer, used);
			sprintf (timeline, "%02u:%02u:%02u,%03u --> %02u:%02u:%02u,%03u\r\n",
				h1,m1,s1,ms1, h2,m2,s2,ms2);
			used = encode_line(context->buffer,(unsigned char *) timeline);
			write (context->out->fh, context->buffer, used);
			len = strlen(str);
			write (context->out->fh, str, len);
			write (context->out->fh, encoded_crlf, encoded_crlf_length);
		}
	}
#endif

end:
	sub->nb_data = 0;
	freep(&sub->data);
	freep(&palette);
	freep(&alpha);
	return ret;

}
int write_cc_buffer_as_srt(struct eia608_screen *data, struct encoder_ctx *context)
{
	int used;
	unsigned h1,m1,s1,ms1;
	unsigned h2,m2,s2,ms2;
	LLONG ms_start, ms_end;
	int wrote_something = 0;
	ms_start = data->start_time;

	int prev_line_start=-1, prev_line_end=-1; // Column in which the previous line started and ended, for autodash
	int prev_line_center1=-1, prev_line_center2=-1; // Center column of previous line text
	int empty_buf=1;
	for (int i=0;i<15;i++)
	{
		if (data->row_used[i])
		{
			empty_buf=0;
			break;
		}
	}
	if (empty_buf) // Prevent writing empty screens. Not needed in .srt
		return 0;

	ms_start+=subs_delay;
	if (ms_start<0) // Drop screens that because of subs_delay start too early
		return 0;

	ms_end = data->end_time;

	mstotime (ms_start,&h1,&m1,&s1,&ms1);
	mstotime (ms_end-1,&h2,&m2,&s2,&ms2); // -1 To prevent overlapping with next line.
	char timeline[128];
	context->srt_counter++;
	sprintf(timeline, "%u\r\n", context->srt_counter);
	used = encode_line(context->buffer,(unsigned char *) timeline);
	write(context->out->fh, context->buffer, used);
	sprintf (timeline, "%02u:%02u:%02u,%03u --> %02u:%02u:%02u,%03u\r\n",
			h1,m1,s1,ms1, h2,m2,s2,ms2);
	used = encode_line(context->buffer,(unsigned char *) timeline);

	dbg_print(CCX_DMT_DECODER_608, "\n- - - SRT caption ( %d) - - -\n", context->srt_counter);
	dbg_print(CCX_DMT_DECODER_608, "%s",timeline);

	write (context->out->fh, context->buffer, used);
	for (int i=0;i<15;i++)
	{
		if (data->row_used[i])
		{
			if (ccx_options.sentence_cap)
			{
				capitalize (i,data);
				correct_case(i,data);
			}
			if (ccx_options.autodash && ccx_options.trim_subs)
			{
				int first=0, last=31, center1=-1, center2=-1;
				unsigned char *line = data->characters[i];
				int do_dash=1, colon_pos=-1;
				find_limit_characters(line,&first,&last);
				if (first==-1 || last==-1)  // Probably a bug somewhere though
					break;
				// Is there a speaker named, for example: TOM: What are you doing?
				for (int j=first;j<=last;j++)
				{
					if (line[j]==':')
					{
						colon_pos=j;
						break;
					}
					if (!isupper (line[j]))
						break;
				}
				if (prev_line_start==-1)
					do_dash=0;
				if (first==prev_line_start) // Case of left alignment
					do_dash=0;
				if (last==prev_line_end)  // Right align
					do_dash=0;
				if (first>prev_line_start && last<prev_line_end) // Fully contained
					do_dash=0;
				if ((first>prev_line_start && first<prev_line_end) || // Overlap
						(last>prev_line_start && last<prev_line_end))
					do_dash=0;

				center1=(first+last)/2;
				if (colon_pos!=-1)
				{
					while (colon_pos<CCX_DECODER_608_SCREEN_WIDTH &&
							(line[colon_pos]==':' ||
							 line[colon_pos]==' ' ||
							 line[colon_pos]==0x89))
						colon_pos++; // Find actual text
					center2=(colon_pos+last)/2;
				}
				else
					center2=center1;

				if (center1>=prev_line_center1-1 && center1<=prev_line_center1+1 && center1!=-1) // Center align
					do_dash=0;
				if (center2>=prev_line_center2-2 && center1<=prev_line_center2+2 && center1!=-1) // Center align
					do_dash=0;

				if (do_dash)
					write(context->out->fh, "- ", 2);
				prev_line_start=first;
				prev_line_end=last;
				prev_line_center1=center1;
				prev_line_center2=center2;

			}
			int length = get_decoder_line_encoded (subline, i, data);
			if (ccx_options.encoding!=CCX_ENC_UNICODE)
			{
				dbg_print(CCX_DMT_DECODER_608, "\r");
				dbg_print(CCX_DMT_DECODER_608, "%s\n",subline);
			}
			write(context->out->fh, subline, length);
			write(context->out->fh, encoded_crlf, encoded_crlf_length);
			wrote_something=1;
			// fprintf (wb->fh,encoded_crlf);
		}
	}
	dbg_print(CCX_DMT_DECODER_608, "- - - - - - - - - - - -\r\n");

	// fprintf (wb->fh, encoded_crlf);
	write (context->out->fh, encoded_crlf, encoded_crlf_length);	
	return wrote_something;
}<|MERGE_RESOLUTION|>--- conflicted
+++ resolved
@@ -85,22 +85,12 @@
 #ifdef ENABLE_OCR
 	char*str = NULL;
 #endif
-<<<<<<< HEAD
-	//int used;
-#ifdef ENABLE_OCR
-	unsigned h1, m1, s1, ms1;
-	unsigned h2, m2, s2, ms2;
-#endif
-	LLONG ms_start, ms_end;
-	//char timeline[128];
-=======
 	int used;
 	LLONG ms_start, ms_end;
 #ifdef ENABLE_OCR
 	unsigned h1,m1,s1,ms1;
 	unsigned h2,m2,s2,ms2;
 	char timeline[128];
->>>>>>> 918889c8
 	int len = 0;
 #endif
 

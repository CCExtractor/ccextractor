#ifndef CCEXTRACTOR_H
#define CCEXTRACTOR_H

#ifdef ENABLE_OCR
#include <allheaders.h>
#endif
#include <stdio.h>
#include "lib_ccx/lib_ccx.h"
#include "lib_ccx/configuration.h"
#include <sys/types.h>
#include <sys/stat.h>
#include <signal.h>
#include "lib_ccx/ccx_common_option.h"
#include "lib_ccx/ccx_mp4.h"
#include "lib_ccx/hardsubx.h"
#include "lib_ccx/ccx_share.h"
#ifdef WITH_LIBCURL
CURL *curl;
CURLcode res;
#endif
#if defined(ENABLE_OCR) && defined(_WIN32)
#define LEPT_MSG_SEVERITY L_SEVERITY_NONE
#endif

#if defined(PYTHONAPI)
#include "Python.h"
#include "funcobject.h"
#endif

#ifdef ENABLE_PYTHON
struct python_subs_modified{
        char *start_time;
        char* end_time;
};

struct python_subs_array{
#if defined(PYTHONAPI)
        PyObject* reporter;
#endif
        int sub_count;
        struct python_subs_modified* subs;
};
<<<<<<< HEAD
#endif
=======
void free_python_global_vars();
>>>>>>> 07f289d1


struct ccx_s_options ccx_options;
struct lib_ccx_ctx *signal_ctx;
#ifdef ENABLE_PYTHON
struct python_subs_array array; 
int signal_python_api;                                // 1 symbolises that python wrapper made the call.
#endif
//volatile int terminate_asap = 0;

struct ccx_s_options* api_init_options();
void check_configuration_file(struct ccx_s_options api_options);
int compile_params(struct ccx_s_options *api_options,int argc);
void api_add_param(struct ccx_s_options* api_options,char* arg);
int api_start(struct ccx_s_options api_options);

int api_param_count(struct ccx_s_options* api_options);
char * api_param(struct ccx_s_options* api_options, int count);

void sigterm_handler(int sig);
void sigint_handler(int sig);
void print_end_msg(void);

int main(int argc, char *argv[]);

#ifdef ENABLE_PYTHON
void call_from_python_api(struct ccx_s_options *api_options);
void free_python_global_vars();
#endif

#if defined(PYTHONAPI)
void run(PyObject * reporter, char * line, int encoding);
#endif
#endif //CCEXTRACTOR_H<|MERGE_RESOLUTION|>--- conflicted
+++ resolved
@@ -40,11 +40,8 @@
         int sub_count;
         struct python_subs_modified* subs;
 };
-<<<<<<< HEAD
+void free_python_global_vars();
 #endif
-=======
-void free_python_global_vars();
->>>>>>> 07f289d1
 
 
 struct ccx_s_options ccx_options;

--- conflicted
+++ resolved
@@ -15,15 +15,9 @@
 env_logger = "0.8.4"
 iconv = "0.1.1"
 palette = "0.6.0"
-<<<<<<< HEAD
-ffmpeg-sys-next = { version = "5.1.1", optional = true, default-features = false, features = ["avcodec", "avformat", "swscale", "build"]}
-tesseract-sys = { version = "0.5.12", optional = true, default-features = false}
-leptonica-sys = { version = "0.4.4", optional = true, default-features = false}
-=======
 rsmpeg = { version = "0.12.0", optional = true, default-features = false}
 tesseract-sys = { version = "0.5.14", optional = true, default-features = false}
 leptonica-sys = { version = "0.4.3", optional = true, default-features = false}
->>>>>>> 0264e7da
 
 [build-dependencies]
 bindgen = "0.58.1"

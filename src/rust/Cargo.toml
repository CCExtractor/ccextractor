--- conflicted
+++ resolved
@@ -19,7 +19,6 @@
     "link_system_ffmpeg",
 ] }
 tesseract-sys = { version = "0.5.14", optional = true, default-features = false }
-<<<<<<< HEAD
 leptonica-sys = { version = "= 0.4.6", optional = true, default-features = false }
 clap = { version = "4.4.4", features = ["derive"] }
 strum = "0.25"
@@ -27,10 +26,7 @@
 time = "0.3.25"
 cfg-if = "1.0.0"
 num-integer = "0.1.45"
-=======
-leptonica-sys = { version = "0.4.3", optional = true, default-features = false }
 lib_ccxr = { path = "lib_ccxr" }
->>>>>>> f12f12b9
 
 [build-dependencies]
 bindgen = "0.64.0"

--- conflicted
+++ resolved
@@ -14,15 +14,11 @@
 
 [features]
 default = [
-<<<<<<< HEAD
-    "enable_sharing",
-    "wtv_debug",
-    "enable_ffmpeg",
-    "debug",
-    "with_libcurl",
-=======
+  "enable_sharing",
+  "wtv_debug",
   "enable_ffmpeg",
->>>>>>> 5f9b395b
+  "debug",
+  "with_libcurl",
 ]
 enable_sharing = []
 wtv_debug = []

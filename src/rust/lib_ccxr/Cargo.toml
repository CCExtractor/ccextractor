--- conflicted
+++ resolved
@@ -6,13 +6,10 @@
 # See more keys and their definitions at https://doc.rust-lang.org/cargo/reference/manifest.html
 
 [dependencies]
-<<<<<<< HEAD
 thiserror = "1.0.39"
 time = { version = "0.3.27", features = ["macros", "formatting"] }
 derive_more = "0.99.17"
-=======
 bitflags = "2.3.1"
->>>>>>> 8f348fe2
 
 [features]
 default = ["enable_sharing", "wtv_debug", "enable_ffmpeg", "debug", "with_libcurl"]

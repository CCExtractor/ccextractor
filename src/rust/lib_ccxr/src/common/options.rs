--- conflicted
+++ resolved
@@ -517,13 +517,10 @@
     pub multiprogram: bool,
     pub out_interval: i32,
     pub segment_on_key_frames_only: bool,
-<<<<<<< HEAD
     /// Enable per-stream DVB subtitle extraction
     pub split_dvb_subs: bool,
-=======
     /// SCC input framerate: 0=29.97 (default), 1=24, 2=25, 3=30
     pub scc_framerate: i32,
->>>>>>> b0800a11
     pub debug_mask: DebugMessageMask,
 
     #[cfg(feature = "with_libcurl")]
@@ -625,11 +622,8 @@
             multiprogram: Default::default(),
             out_interval: -1,
             segment_on_key_frames_only: Default::default(),
-<<<<<<< HEAD
             split_dvb_subs: false,
-=======
             scc_framerate: 0, // 0 = 29.97fps (default)
->>>>>>> b0800a11
             debug_mask: DebugMessageMask::new(
                 DebugMessageFlag::GENERIC_NOTICE,
                 DebugMessageFlag::VERBOSE,

#![allow(static_mut_refs)] // Temporary fix for mutable static variable
use crate::common::Options;
use std::io;
use std::io::Write;
use std::os::raw::c_ulong;

pub trait ActivityExt {
    fn activity_report_version(&mut self);
<<<<<<< HEAD
    fn activity_input_file_closed(&mut self);
    fn activity_input_file_open(&mut self, filename: &str);
    fn activity_report_data_read(&mut self, net_activity_gui: &mut c_ulong);
=======
    fn activity_video_info(
        &mut self,
        hor_size: u32,
        vert_size: u32,
        aspect_ratio: &str,
        framerate: &str,
    );
>>>>>>> 24f71842
}
impl ActivityExt for Options {
    fn activity_report_version(&mut self) {
        if self.gui_mode_reports {
            let mut stderr = io::stderr();
            let version = env!("CARGO_PKG_VERSION");
            writeln!(stderr, "###VERSION#CCExtractor#{version}").unwrap();
            stderr.flush().unwrap();
        }
    }
<<<<<<< HEAD
    fn activity_input_file_closed(&mut self) {
        if self.gui_mode_reports {
            let mut stderr = io::stderr();
            writeln!(stderr, "###INPUTFILECLOSED").unwrap();
            stderr.flush().unwrap();
        }
    }

    fn activity_input_file_open(&mut self, filename: &str) {
        if self.gui_mode_reports {
            let mut stderr = io::stderr();
            writeln!(stderr, "###INPUTFILEOPEN#{filename}").unwrap();
            stderr.flush().unwrap();
        }
    }

    fn activity_report_data_read(&mut self, net_activity_gui: &mut c_ulong) {
        if self.gui_mode_reports {
            let mut stderr = io::stderr();
            writeln!(stderr, "###DATAREAD#{}", (*net_activity_gui) / 1000).unwrap();
=======
    fn activity_video_info(
        &mut self,
        hor_size: u32,
        vert_size: u32,
        aspect_ratio: &str,
        framerate: &str,
    ) {
        if self.gui_mode_reports {
            let mut stderr = io::stderr();
            writeln!(
                stderr,
                "###VIDEOINFO#{}#{}#{}#{}",
                hor_size, vert_size, aspect_ratio, framerate
            )
            .unwrap();
>>>>>>> 24f71842
            stderr.flush().unwrap();
        }
    }
}<|MERGE_RESOLUTION|>--- conflicted
+++ resolved
@@ -6,11 +6,9 @@
 
 pub trait ActivityExt {
     fn activity_report_version(&mut self);
-<<<<<<< HEAD
     fn activity_input_file_closed(&mut self);
     fn activity_input_file_open(&mut self, filename: &str);
     fn activity_report_data_read(&mut self, net_activity_gui: &mut c_ulong);
-=======
     fn activity_video_info(
         &mut self,
         hor_size: u32,
@@ -18,7 +16,6 @@
         aspect_ratio: &str,
         framerate: &str,
     );
->>>>>>> 24f71842
 }
 impl ActivityExt for Options {
     fn activity_report_version(&mut self) {
@@ -29,7 +26,6 @@
             stderr.flush().unwrap();
         }
     }
-<<<<<<< HEAD
     fn activity_input_file_closed(&mut self) {
         if self.gui_mode_reports {
             let mut stderr = io::stderr();
@@ -50,7 +46,6 @@
         if self.gui_mode_reports {
             let mut stderr = io::stderr();
             writeln!(stderr, "###DATAREAD#{}", (*net_activity_gui) / 1000).unwrap();
-=======
     fn activity_video_info(
         &mut self,
         hor_size: u32,
@@ -66,7 +61,6 @@
                 hor_size, vert_size, aspect_ratio, framerate
             )
             .unwrap();
->>>>>>> 24f71842
             stderr.flush().unwrap();
         }
     }

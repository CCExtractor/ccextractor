//! Rust library for CCExtractor
//!
//! Currently we are in the process of porting the 708 decoder to rust. See [decoder]

// Allow C naming style
#![allow(non_upper_case_globals)]
#![allow(non_camel_case_types)]
#![allow(non_snake_case)]

/// CCExtractor C bindings generated by bindgen
#[allow(clippy::all)]
pub mod bindings {
    include!(concat!(env!("OUT_DIR"), "/bindings.rs"));
}

pub mod args;
<<<<<<< HEAD
pub mod common;
pub mod ctorust;
pub mod decoder;
pub mod demuxer;
pub mod encoder;
pub mod file_functions;
#[cfg(feature = "hardsubx_ocr")]
pub mod hardsubx;
pub mod hlist;
=======
pub mod avc;
pub mod common;
pub mod decoder;
pub mod encoder;
#[cfg(feature = "hardsubx_ocr")]
pub mod hardsubx;
>>>>>>> 12a27f34
pub mod libccxr_exports;
pub mod parser;
pub mod utils;

#[cfg(windows)]
use std::os::windows::io::{FromRawHandle, RawHandle};

use args::Args;
use bindings::*;
use cfg_if::cfg_if;
use clap::{error::ErrorKind, Parser};
use common::{copy_from_rust, CType, CType2};
use decoder::Dtvcc;
use lib_ccxr::{common::Options, teletext::TeletextConfig, util::log::ExitCause};
use parser::OptionsExt;
use utils::is_true;

use env_logger::{builder, Target};
use log::{warn, LevelFilter};
<<<<<<< HEAD
use std::os::raw::{c_uchar, c_ulong, c_void};
=======
use std::os::raw::c_uchar;
>>>>>>> 12a27f34
use std::{
    ffi::CStr,
    io::Write,
    os::raw::{c_char, c_double, c_int, c_long, c_uint},
};

// Mock data for rust unit tests
cfg_if! {
    if #[cfg(test)] {
        static mut cb_708: c_int = 0;
        static mut cb_field1: c_int = 0;
        static mut cb_field2: c_int = 0;
        static mut current_fps: c_double = 30.0;
        static mut usercolor_rgb: [c_int; 8] = [0; 8];
        static mut FILEBUFFERSIZE: c_int = 0;
        static mut MPEG_CLOCK_FREQ: c_int = 90000;

        static mut frames_since_ref_time: c_int = 0;
        static mut total_frames_count: c_uint = 0;
        static mut fts_at_gop_start: c_long = 0;
        static mut gop_rollover: c_int = 0;
        static mut pts_big_change: c_uint = 0;

        static mut tlt_config: ccx_s_teletext_config = unsafe { std::mem::zeroed() };
        static mut ccx_options: ccx_s_options = unsafe { std::mem::zeroed() };
        static mut gop_time: gop_time_code = unsafe { std::mem::zeroed() };
        static mut first_gop_time: gop_time_code = unsafe { std::mem::zeroed() };
        static mut ccx_common_timing_settings: ccx_common_timing_settings_t = unsafe { std::mem::zeroed() };
        static mut capitalization_list: word_list = unsafe { std::mem::zeroed() };
        static mut profane: word_list = unsafe { std::mem::zeroed() };

        unsafe extern "C" fn version(_location: *const c_char) {}
        unsafe extern "C" fn set_binary_mode() {}
<<<<<<< HEAD
=======
        fn process_hdcc(enc_ctx: *mut encoder_ctx, ctx: *mut lib_cc_decode, sub: *mut cc_subtitle){}
        fn store_hdcc(
            enc_ctx: *mut encoder_ctx,
            ctx: *mut lib_cc_decode,
            cc_data: *mut c_uchar,
            cc_count: c_int,
            sequence_number: c_int,
            current_fts_now: LLONG,
            sub: *mut cc_subtitle,
        ){}
        fn anchor_hdcc(ctx: *mut lib_cc_decode, seq: c_int){}

>>>>>>> 12a27f34
    }
}

// External C symbols (only when not testing)
#[cfg(not(test))]
extern "C" {
    static mut cb_708: c_int;
    static mut cb_field1: c_int;
    static mut cb_field2: c_int;
    static mut current_fps: c_double;
    static mut usercolor_rgb: [c_int; 8];
    static mut FILEBUFFERSIZE: c_int;
<<<<<<< HEAD
    static mut terminate_asap: c_int;
    static mut net_activity_gui: c_ulong;
=======
>>>>>>> 12a27f34
    static mut MPEG_CLOCK_FREQ: c_int;
    static mut tlt_config: ccx_s_teletext_config;
    static mut ccx_options: ccx_s_options;
    static mut frames_since_ref_time: c_int;
    static mut total_frames_count: c_uint;
    static mut gop_time: gop_time_code;
    static mut first_gop_time: gop_time_code;
    static mut fts_at_gop_start: c_long;
    static mut gop_rollover: c_int;
    static mut ccx_common_timing_settings: ccx_common_timing_settings_t;
    static mut capitalization_list: word_list;
    static mut profane: word_list;
    static mut pts_big_change: c_uint;

    fn version(location: *const c_char);
    fn set_binary_mode();
<<<<<<< HEAD
=======
    fn process_hdcc(enc_ctx: *mut encoder_ctx, ctx: *mut lib_cc_decode, sub: *mut cc_subtitle);
    fn store_hdcc(
        enc_ctx: *mut encoder_ctx,
        ctx: *mut lib_cc_decode,
        cc_data: *mut c_uchar,
        cc_count: c_int,
        sequence_number: c_int,
        current_fts_now: LLONG,
        sub: *mut cc_subtitle,
    );
    fn anchor_hdcc(ctx: *mut lib_cc_decode, seq: c_int);

>>>>>>> 12a27f34
}

/// Initialize env logger with custom format, using stdout as target
#[no_mangle]
pub extern "C" fn ccxr_init_logger() {
    builder()
        .format(|buf, record| writeln!(buf, "[CEA-708] {}", record.args()))
        .filter_level(LevelFilter::Debug)
        .target(Target::Stdout)
        .init();
}

/// Process cc_data
///
/// # Safety
/// dec_ctx should not be a null pointer
/// data should point to cc_data of length cc_count
#[no_mangle]
extern "C" fn ccxr_process_cc_data(
    dec_ctx: *mut lib_cc_decode,
    data: *const ::std::os::raw::c_uchar,
    cc_count: c_int,
) -> c_int {
    let mut ret = -1;
    let mut cc_data: Vec<u8> = (0..cc_count * 3)
        .map(|x| unsafe { *data.add(x as usize) })
        .collect();
    let dec_ctx = unsafe { &mut *dec_ctx };
    let dtvcc_ctx = unsafe { &mut *dec_ctx.dtvcc };
    let mut dtvcc = Dtvcc::new(dtvcc_ctx);
    for cc_block in cc_data.chunks_exact_mut(3) {
        if !validate_cc_pair(cc_block) {
            continue;
        }
        let success = do_cb(dec_ctx, &mut dtvcc, cc_block);
        if success {
            ret = 0;
        }
    }
    ret
}

/// Returns `true` if cc_block pair is valid
///
/// For CEA-708 data, only cc_valid is checked
/// For CEA-608 data, parity is also checked
pub fn validate_cc_pair(cc_block: &mut [u8]) -> bool {
    let cc_valid = (cc_block[0] & 4) >> 2;
    let cc_type = cc_block[0] & 3;
    if cc_valid == 0 {
        return false;
    }
    if cc_type == 0 || cc_type == 1 {
        // For CEA-608 data we verify parity.
        if verify_parity(cc_block[2]) {
            // If the second byte doesn't pass parity, ignore pair
            return false;
        }
        if verify_parity(cc_block[1]) {
            // If the first byte doesn't pass parity,
            // we replace it with a solid blank and process the pair.
            cc_block[1] = 0x7F;
        }
    }
    true
}

/// Returns `true` if data has odd parity
///
/// CC uses odd parity (i.e., # of 1's in byte is odd.)
pub fn verify_parity(data: u8) -> bool {
    if data.count_ones() & 1 == 1 {
        return true;
    }
    false
}

/// Process CC data according to its type
pub fn do_cb(ctx: &mut lib_cc_decode, dtvcc: &mut Dtvcc, cc_block: &[u8]) -> bool {
    let cc_valid = (cc_block[0] & 4) >> 2;
    let cc_type = cc_block[0] & 3;
    let mut timeok = true;

    if ctx.write_format != ccx_output_format::CCX_OF_DVDRAW
        && ctx.write_format != ccx_output_format::CCX_OF_RAW
        && (cc_block[0] == 0xFA || cc_block[0] == 0xFC || cc_block[0] == 0xFD)
        && (cc_block[1] & 0x7F) == 0
        && (cc_block[2] & 0x7F) == 0
    {
        return true;
    }

    if cc_valid == 1 || cc_type == 3 {
        ctx.cc_stats[cc_type as usize] += 1;
        match cc_type {
            // Type 0 and 1 are for CEA-608 data. Handled by C code, do nothing
            0 | 1 => {}
            // Type 2 and 3 are for CEA-708 data.
            2 | 3 => {
                let current_time = if ctx.timing.is_null() {
                    0
                } else {
                    unsafe { (*ctx.timing).get_fts(ctx.current_field as u8) }
                };
                ctx.current_field = 3;

                // Check whether current time is within start and end bounds
                if is_true(ctx.extraction_start.set)
                    && current_time < ctx.extraction_start.time_in_ms
                {
                    timeok = false;
                }
                if is_true(ctx.extraction_end.set) && current_time > ctx.extraction_end.time_in_ms {
                    timeok = false;
                    ctx.processed_enough = 1;
                }

                if timeok && ctx.write_format != ccx_output_format::CCX_OF_RAW {
                    dtvcc.process_cc_data(cc_valid, cc_type, cc_block[1], cc_block[2]);
                }
                unsafe { cb_708 += 1 }
            }
            _ => warn!("Invalid cc_type"),
        }
    }
    true
}

#[cfg(windows)]
#[no_mangle]
extern "C" fn ccxr_close_handle(handle: RawHandle) {
    use std::fs::File;

    if handle.is_null() {
        return;
    }
    unsafe {
        // File will close automatically (due to Drop) once it goes out of scope
        let _file = File::from_raw_handle(handle);
    }
}

<<<<<<< HEAD
extern "C" {
    #[allow(dead_code)]
    fn print_file_report(ctx: *mut lib_ccx_ctx);
    #[allow(dead_code)]
    #[cfg(feature = "enable_ffmpeg")]
    fn init_ffmpeg(path: *const c_char);
    pub fn start_tcp_srv(port: *const c_char, pwd: *const c_char) -> c_int;
    pub fn start_upd_srv(src: *const c_char, addr: *const c_char, port: c_uint) -> c_int;
    pub fn net_udp_read(
        socket: c_int,
        buffer: *mut c_void,
        length: usize,
        src_str: *const c_char,
        addr_str: *const c_char,
    ) -> c_int;
    pub fn net_tcp_read(socket: c_int, buffer: *mut c_void, length: usize) -> c_int;
    pub fn ccx_probe_mxf(ctx: *mut ccx_demuxer) -> c_int;
    pub fn ccx_mxf_init(demux: *mut ccx_demuxer) -> *mut MXFContext;
    #[allow(clashing_extern_declarations)]
    pub fn ccx_gxf_probe(buf: *const c_uchar, len: c_int) -> c_int;
    pub fn ccx_gxf_init(arg: *mut ccx_demuxer) -> *mut ccx_gxf;
}

=======
>>>>>>> 12a27f34
/// # Safety
/// Safe if argv is a valid pointer
///
/// Parse parameters from argv and argc
#[no_mangle]
pub unsafe extern "C" fn ccxr_parse_parameters(argc: c_int, argv: *mut *mut c_char) -> c_int {
    // Convert argv to Vec<String> and pass it to parse_parameters
    let args = std::slice::from_raw_parts(argv, argc as usize)
        .iter()
        .map(|&arg| {
            CStr::from_ptr(arg)
                .to_str()
                .expect("Invalid UTF-8 sequence in argument")
                .to_owned()
        })
        .collect::<Vec<String>>();

    if args.len() <= 1 {
        return ExitCause::NoInputFiles.exit_code();
    }

    let args: Args = match Args::try_parse_from(args) {
        Ok(args) => args,
        Err(e) => {
            // Not all errors are actual errors, some are just help or version
            // So handle them accordingly
            match e.kind() {
                ErrorKind::DisplayHelp => {
                    // Print the help string
                    println!("{e}");
                    return ExitCause::WithHelp.exit_code();
                }
                ErrorKind::DisplayVersion => {
                    version(*argv);
                    return ExitCause::WithHelp.exit_code();
                }
                ErrorKind::UnknownArgument => {
                    println!("Unknown Argument");
                    println!("{e}");
                    return ExitCause::MalformedParameter.exit_code();
                }
                _ => {
                    println!("{e}");
                    return ExitCause::Failure.exit_code();
                }
            }
        }
    };

    let mut _capitalization_list: Vec<String> = Vec::new();
    let mut _profane: Vec<String> = Vec::new();

    let mut opt = Options::default();
    let mut _tlt_config = TeletextConfig::default();

    opt.parse_parameters(
        &args,
        &mut _tlt_config,
        &mut _capitalization_list,
        &mut _profane,
    );
    tlt_config = _tlt_config.to_ctype(&opt);

    // Convert the rust struct (CcxOptions) to C struct (ccx_s_options), so that it can be used by the C code
    copy_from_rust(&raw mut ccx_options, opt);

    if !_capitalization_list.is_empty() {
        capitalization_list = _capitalization_list.to_ctype();
    }
    if !_profane.is_empty() {
        profane = _profane.to_ctype();
    }

    ExitCause::Ok.exit_code()
}

#[cfg(test)]
mod test {
    use super::*;

    #[test]
    fn test_verify_parity() {
        // Odd parity
        assert!(verify_parity(0b1010001));

        // Even parity
        assert!(!verify_parity(0b1000001));
    }

    #[test]
    fn test_validate_cc_pair() {
        // Valid CEA-708 data
        let mut cc_block = [0x97, 0x1F, 0x3C];
        assert!(validate_cc_pair(&mut cc_block));

        // Invalid CEA-708 data
        let mut cc_block = [0x93, 0x1F, 0x3C];
        assert!(!validate_cc_pair(&mut cc_block));

        // Valid CEA-608 data
        let mut cc_block = [0x15, 0x2F, 0x7D];
        assert!(validate_cc_pair(&mut cc_block));
        // Check for replaced bit when 1st byte doesn't pass parity
        assert_eq!(cc_block[1], 0x7F);

        // Invalid CEA-608 data
        let mut cc_block = [0x15, 0x2F, 0x5E];
        assert!(!validate_cc_pair(&mut cc_block));
    }

    #[test]
    fn test_do_cb() {
        let mut dtvcc_ctx = crate::decoder::test::initialize_dtvcc_ctx();
<<<<<<< HEAD
        let mut dtvcc = Dtvcc::new(&mut dtvcc_ctx);
=======

        let mut dtvcc = Dtvcc::new(&mut dtvcc_ctx);

>>>>>>> 12a27f34
        let mut decoder_ctx = lib_cc_decode::default();
        let cc_block = [0x97, 0x1F, 0x3C];

        assert!(do_cb(&mut decoder_ctx, &mut dtvcc, &cc_block));
        assert_eq!(decoder_ctx.current_field, 3);
        assert_eq!(decoder_ctx.cc_stats[3], 1);
        assert_eq!(decoder_ctx.processed_enough, 0);
        assert_eq!(unsafe { cb_708 }, 11);
    }
}<|MERGE_RESOLUTION|>--- conflicted
+++ resolved
@@ -14,7 +14,6 @@
 }
 
 pub mod args;
-<<<<<<< HEAD
 pub mod common;
 pub mod ctorust;
 pub mod decoder;
@@ -24,14 +23,7 @@
 #[cfg(feature = "hardsubx_ocr")]
 pub mod hardsubx;
 pub mod hlist;
-=======
 pub mod avc;
-pub mod common;
-pub mod decoder;
-pub mod encoder;
-#[cfg(feature = "hardsubx_ocr")]
-pub mod hardsubx;
->>>>>>> 12a27f34
 pub mod libccxr_exports;
 pub mod parser;
 pub mod utils;
@@ -51,11 +43,7 @@
 
 use env_logger::{builder, Target};
 use log::{warn, LevelFilter};
-<<<<<<< HEAD
 use std::os::raw::{c_uchar, c_ulong, c_void};
-=======
-use std::os::raw::c_uchar;
->>>>>>> 12a27f34
 use std::{
     ffi::CStr,
     io::Write,
@@ -89,8 +77,6 @@
 
         unsafe extern "C" fn version(_location: *const c_char) {}
         unsafe extern "C" fn set_binary_mode() {}
-<<<<<<< HEAD
-=======
         fn process_hdcc(enc_ctx: *mut encoder_ctx, ctx: *mut lib_cc_decode, sub: *mut cc_subtitle){}
         fn store_hdcc(
             enc_ctx: *mut encoder_ctx,
@@ -103,7 +89,6 @@
         ){}
         fn anchor_hdcc(ctx: *mut lib_cc_decode, seq: c_int){}
 
->>>>>>> 12a27f34
     }
 }
 
@@ -116,11 +101,8 @@
     static mut current_fps: c_double;
     static mut usercolor_rgb: [c_int; 8];
     static mut FILEBUFFERSIZE: c_int;
-<<<<<<< HEAD
     static mut terminate_asap: c_int;
     static mut net_activity_gui: c_ulong;
-=======
->>>>>>> 12a27f34
     static mut MPEG_CLOCK_FREQ: c_int;
     static mut tlt_config: ccx_s_teletext_config;
     static mut ccx_options: ccx_s_options;
@@ -137,8 +119,6 @@
 
     fn version(location: *const c_char);
     fn set_binary_mode();
-<<<<<<< HEAD
-=======
     fn process_hdcc(enc_ctx: *mut encoder_ctx, ctx: *mut lib_cc_decode, sub: *mut cc_subtitle);
     fn store_hdcc(
         enc_ctx: *mut encoder_ctx,
@@ -150,8 +130,6 @@
         sub: *mut cc_subtitle,
     );
     fn anchor_hdcc(ctx: *mut lib_cc_decode, seq: c_int);
-
->>>>>>> 12a27f34
 }
 
 /// Initialize env logger with custom format, using stdout as target
@@ -294,7 +272,6 @@
     }
 }
 
-<<<<<<< HEAD
 extern "C" {
     #[allow(dead_code)]
     fn print_file_report(ctx: *mut lib_ccx_ctx);
@@ -318,8 +295,6 @@
     pub fn ccx_gxf_init(arg: *mut ccx_demuxer) -> *mut ccx_gxf;
 }
 
-=======
->>>>>>> 12a27f34
 /// # Safety
 /// Safe if argv is a valid pointer
 ///
@@ -433,13 +408,7 @@
     #[test]
     fn test_do_cb() {
         let mut dtvcc_ctx = crate::decoder::test::initialize_dtvcc_ctx();
-<<<<<<< HEAD
         let mut dtvcc = Dtvcc::new(&mut dtvcc_ctx);
-=======
-
-        let mut dtvcc = Dtvcc::new(&mut dtvcc_ctx);
-
->>>>>>> 12a27f34
         let mut decoder_ctx = lib_cc_decode::default();
         let cc_block = [0x97, 0x1F, 0x3C];
 

use cfg_if::cfg_if;
use clap::{Parser, ValueEnum};
use strum_macros::Display;

const FILE_NAME_RELATED_OPTIONS: &str = "File name related options";
const OUTPUT_FILE_SEGMENTATION: &str = "Output File Segmentation";
const NETWORK_SUPPORT: &str = "Network support";
const OPTION_AFFECT_PROCESSED: &str = "Options that affect what will be processed";
const INPUT_FORMATS: &str = "Input Formats";
const OUTPUT_FORMATS: &str = "Output Formats";
const OPTIONS_AFFECTING_INPUT_FILES: &str = "Options that affect how input files will be processed";
const LEVENSHTEIN_DISTANCE: &str = "Levenshtein distance";
const OUTPUT_AFFECTING_OUTPUT_FILES: &str =
    "Options that affect what kind of output will be produced";
const OUTPUT_AFFECTING_BUFFERING: &str =
    "Options that affect how ccextractor reads and writes (buffering)";
const OUTPUT_AFFECTING_TIMING: &str = "Options that affect timing";
const OUTPUT_AFFECTING_SEGMENT: &str =
    "Options that affect what segment of the input file(s) to process";
const OUTPUT_AFFECTING_CODEC: &str =
    "Options that affect which codec is to be used have to be searched in input";
const ADDING_CREDITS: &str = "Adding start and end credits";
const OUTPUT_AFFECTING_DEBUG_DATA: &str = "Options that affect debug data";
const TELETEXT_OPTIONS: &str = "Teletext related options";
const TRANSCRIPT_OPTIONS: &str = "Transcript customizing options";
const COMMUNICATION_PROTOCOL: &str = "Communication with other programs and console output";
const BURNEDIN_SUBTITLE_EXTRACTION: &str = "Burned-in subtitle extraction";

cfg_if! {
    if #[cfg(feature = "enable_sharing")] {
        const SHARING_EXTRACTED_CAPTIONS: &str = "Sharing extracted captions via TCP";
        const CCTRANSLATE_INTEGRATION: &str = "CCTranslate application integration";
    }
}

#[derive(Debug, Parser)]
#[command(name = "CCExtractor")]
#[command(author = "Carlos Fernandez Sanz, Volker Quetschke.")]
#[command(version = "1.0")]
#[command(about = "Teletext portions taken from Petr Kutalek's telxcc
--------------------------------------------------------------------------
Originally based on McPoodle's tools. Check his page for lots of information
on closed captions technical details.
(http://www.theneitherworld.com/mcpoodle/SCC_TOOLS/DOCS/SCC_TOOLS.HTML)

This tool home page:
http://www.ccextractor.org
  Extracts closed captions and teletext subtitles from video streams.
    (DVB, .TS, ReplayTV 4000 and 5000, dvr-ms, bttv, Tivo, Dish Network,
     .mp4, HDHomeRun are known to work).

  Syntax:
  ccextractor [options] inputfile1 [inputfile2...] [-o outputfilename]
")]
#[command(
    help_template = "{name} {version}, {author}.\n{about}\n {all-args} {tab}\n
An example command for burned-in subtitle extraction is as follows:
ccextractor video.mp4 --hardsubx --subcolor white --detect_italics --whiteness_thresh 90 --conf_thresh 60

Notes on File name related options:
  You can pass as many input files as you need. They will be processed in order.
  If a file name is suffixed by +, ccextractor will try to follow a numerical
  sequence. For example, DVD001.VOB+ means DVD001.VOB, DVD002.VOB and so on
  until there are no more files.
  Output will be one single file (either raw or srt). Use this if you made your
  recording in several cuts (to skip commercials for example) but you want one
  subtitle file with contiguous timing.

Notes on Options that affect what will be processed:
  In general, if you want English subtitles you don't need to use these options
  as they are broadcast in field 1, channel 1. If you want the second language
  (usually Spanish) you may need to try -2, or -cc2, or both.

Notes on Levenshtein distance:
  When processing teletext files CCExtractor tries to correct typos by
  comparing consecutive lines. If line N+1 is almost identical to line N except
  for minor changes (plus next characters) then it assumes that line N that a
  typo that was corrected in N+1. This is currently implemented in teletext
  because it's where samples files that could benefit from this were available.
  You can adjust, or disable, the algorithm settings with the following
  parameters.

Notes on times:
  --startat and --endat times are used first, then -delay.
  So if you use --srt -startat 3:00 --endat 5:00 --delay 120000, ccextractor will
  generate a .srt file, with only data from 3:00 to 5:00 in the input file(s)
  and then add that (huge) delay, which would make the final file start at
  5:00 and end at 7:00.

Notes on codec options:
  If codec type is not selected then first elementary stream suitable for 
  subtitle is selected, please consider --teletext -noteletext override this
  option.
  no-codec and codec parameter must not be same if found to be same 
  then parameter of no-codec is ignored, this flag should be passed 
  once, more then one are not supported yet and last parameter would 
  taken in consideration

Notes on adding credits:
  CCExtractor can _try_ to add a custom message (for credits for example) at
  the start and end of the file, looking for a window where there are no
  captions. If there is no such window, then no text will be added.
  The start window must be between the times given and must have enough time
  to display the message for at least the specified time.

Notes on the CEA-708 decoder:
  While it is starting to be useful, it's
  a work in progress. A number of things don't work yet in the decoder
  itself, and many of the auxiliary tools (case conversion to name one)
  won't do anything yet. Feel free to submit samples that cause problems
  and feature requests.

Notes on spupng output format:
  One .xml file is created per output field. A set of .png files are created in
  a directory with the same base name as the corresponding .xml file(s), but with
  a .d extension. Each .png file will contain an image representing one caption
  and named subNNNN.png, starting with sub0000.png.
  For example, the command:
    ccextractor --out=spupng input.mpg
  will create the files:
    input.xml
    input.d/sub0000.png
    input.d/sub0001.png
    ...
  The command:
    ccextractor --out=spupng -o /tmp/output --12 input.mpg
  will create the files:
    /tmp/output_1.xml
    /tmp/output_1.d/sub0000.png
    /tmp/output_1.d/sub0001.png
    ...
    /tmp/output_2.xml
    /tmp/output_2.d/sub0000.png
    /tmp/output_2.d/sub0001.png
    ..."
)]
#[command(arg_required_else_help = true)]
pub struct Args {
    /// file(s) to process
    #[arg(value_name = "inputfile")]
    pub inputfile: Option<Vec<String>>,
    /// Use -o parameters to define output filename if you don't
    /// like the default ones (same as infile plus _1 or _2 when
    /// needed and file extension, e.g. .srt).
    #[arg(short, value_name="outputfilename", verbatim_doc_comment, help_heading=FILE_NAME_RELATED_OPTIONS)]
    pub output: Option<String>,
    /// Write output to stdout (console) instead of file. If
    /// stdout is used, then -o can't be used. Also
    /// --stdout will redirect all messages to stderr (error).
    #[arg(long, verbatim_doc_comment, help_heading=FILE_NAME_RELATED_OPTIONS)]
    pub stdout: bool,
    /// Dump the PES Header to stdout (console). This is
    /// used for debugging purposes to see the contents
    /// of each PES packet header.
    #[arg(long, verbatim_doc_comment, help_heading=FILE_NAME_RELATED_OPTIONS)]
    pub pesheader: bool,
    /// Write the DVB subtitle debug traces to console.
    #[arg(long, help_heading=FILE_NAME_RELATED_OPTIONS)]
    pub debugdvdsub: bool,
    /// Ignore PTS jumps (default).
    #[arg(long, help_heading=FILE_NAME_RELATED_OPTIONS)]
    pub ignoreptsjumps: bool,
    /// fix pts jumps. Use this parameter if you
    /// experience timeline resets/jumps in the output.
    #[arg(long, verbatim_doc_comment, conflicts_with="ignoreptsjumps", help_heading=FILE_NAME_RELATED_OPTIONS)]
    pub fixptsjumps: bool,
    /// Reads input from stdin (console) instead of file.
    /// Alternatively, - can be used instead of --stdin
    #[arg(long, verbatim_doc_comment, help_heading=FILE_NAME_RELATED_OPTIONS)]
    pub stdin: bool,
    #[arg(long, value_name="x", help_heading=OUTPUT_FILE_SEGMENTATION)]
    pub outinterval: Option<i32>,
    /// When segmenting files, do it only after a I frame
    /// trying to behave like FFmpeg
    #[arg(long, verbatim_doc_comment, help_heading=OUTPUT_FILE_SEGMENTATION)]
    pub segmentonkeyonly: bool,
    /// Read the input via UDP (listening in the specified port)
    /// instead of reading a file.
    /// Host can be a
    /// hostname or IPv4 address. If host is not specified
    /// then listens on the local host.
    #[arg(long, value_name="[host:]port", verbatim_doc_comment, help_heading=NETWORK_SUPPORT)]
    pub udp: Option<String>,
    /// Can be a hostname or IPv4 address.
    #[arg(long, value_name="port", verbatim_doc_comment, help_heading=NETWORK_SUPPORT)]
    pub src: Option<String>,
    /// Sends data in BIN format to the server
    /// according to the CCExtractor's protocol over
    /// TCP. For IPv6 use [address] instead
    #[arg(long, value_name="port", verbatim_doc_comment, help_heading=NETWORK_SUPPORT)]
    pub sendto: Option<String>,
    /// Specfies optional port for sendto
    #[arg(long, value_name="port", verbatim_doc_comment, help_heading=NETWORK_SUPPORT)]
    pub sendto_port: Option<u16>,
    /// Reads the input da`ta in BIN format according to
    /// CCExtractor's protocol, listening specified port on the
    /// local host
    #[arg(long, value_name="port", verbatim_doc_comment, help_heading=NETWORK_SUPPORT)]
    pub tcp: Option<u16>,
    /// Sets server password for new connections to
    /// tcp server
    #[arg(long, value_name="port", verbatim_doc_comment, help_heading=NETWORK_SUPPORT)]
    pub tcp_password: Option<String>,
    /// Sends to the server short description about
    /// captions e.g. channel name or file name
    #[arg(long, value_name="port", verbatim_doc_comment, help_heading=NETWORK_SUPPORT)]
    pub tcp_description: Option<String>,
    /// Output field1 data, field2 data, or both
    #[arg(long, value_name="1/2/both", verbatim_doc_comment, help_heading=OPTION_AFFECT_PROCESSED)]
    pub output_field: Option<String>,
    /// Use --append to prevent overwriting of existing files. The output will be
    /// appended instead.
    #[arg(long, verbatim_doc_comment, help_heading=OPTION_AFFECT_PROCESSED)]
    pub append: bool,
    /// When in srt/sami mode, process captions in channel 2
    /// instead of channel 1.
    #[arg(long, verbatim_doc_comment, help_heading=OPTION_AFFECT_PROCESSED)]
    pub cc2: bool,
    /// Enable CEA-708 (DTVCC) captions processing for the listed
    /// services. The parameter is a comma delimited list
    /// of services numbers, such as "1,2" to process the
    /// primary and secondary language services.
    /// Pass "all" to process all services found.
    /// If captions in a service are stored in 16-bit encoding,
    /// you can specify what charset or encoding was used. Pass
    /// its name after service number (e.g. "1[EUC-KR],3" or
    /// "all[EUC-KR]") and it will encode specified charset to
    /// UTF-8 using iconv. See iconv documentation to check if
    /// required encoding/charset is supported.
    #[arg(long="service", value_name="services", verbatim_doc_comment, help_heading=OPTION_AFFECT_PROCESSED)]
    pub cea708services: Option<String>,
    /// With the exception of McPoodle's raw format, which is just the closed
    /// caption data with no other info, CCExtractor can usually detect the
    /// input format correctly. Use this parameter to override the detected
    #[arg(long, alias="in", value_name="format",verbatim_doc_comment, help_heading=INPUT_FORMATS)]
    pub input: Option<InFormat>,
    #[arg(long, hide = true)]
    pub es: bool,
    #[arg(long, hide = true)]
    pub ts: bool,
    #[arg(long, hide = true)]
    pub ps: bool,
    #[arg(long, hide = true)]
    pub asf: bool,
    #[arg(long, hide = true)]
    pub wtv: bool,
    #[arg(long, hide = true)]
    pub mp4: bool,
    #[arg(long, hide = true)]
    pub mkv: bool,
    #[arg(long, hide = true)]
    pub dvr_ms: bool,
    #[arg(long, value_name="format", help_heading=OUTPUT_FORMATS)]
    pub out: Option<OutFormat>,
    #[arg(long, hide = true)]
    pub srt: bool,
    #[arg(long, hide = true)]
    pub webvtt: bool,
    #[arg(long, hide = true)]
    pub sami: bool,
    #[arg(long, hide = true)]
    pub smi: bool,
    #[arg(long, hide = true)]
    pub dvdraw: bool,
    #[arg(long, hide = true)]
    pub mcc: bool,
    #[arg(long, hide = true)]
    pub txt: bool,
    #[arg(long, hide = true)]
    pub ttxt: bool,
    #[arg(long, hide = true)]
    pub null: bool,
    /// Use GOP for timing instead of PTS. This only applies
    /// to Program or Transport Streams with MPEG2 data and
    /// overrides the default PTS timing.
    /// GOP timing is always used for Elementary Streams.
    #[arg(long, verbatim_doc_comment, help_heading=OPTIONS_AFFECTING_INPUT_FILES)]
    pub goptime: bool,
    /// Never use GOP timing (use PTS), even if ccextractor
    /// detects GOP timing is the reasonable choice.
    #[arg(long, verbatim_doc_comment, conflicts_with="goptime", help_heading=OPTIONS_AFFECTING_INPUT_FILES)]
    pub no_goptime: bool,
    /// Fix padding - some cards (or providers, or whatever)
    /// seem to send 0000 as CC padding instead of 8080. If you
    /// get bad timing, this might solve it.
    #[arg(long, verbatim_doc_comment, help_heading=OPTIONS_AFFECTING_INPUT_FILES)]
    pub fixpadding: bool,
    /// Use 90090 (instead of 90000) as MPEG clock frequency.
    /// (reported to be needed at least by Panasonic DMR-ES15
    /// DVD Recorder)
    #[arg(long="90090", verbatim_doc_comment, help_heading=OPTIONS_AFFECTING_INPUT_FILES)]
    pub mpeg90090: bool,
    /// By default, ccextractor will process input files in
    /// sequence as if they were all one large file (i.e.
    /// split by a generic, non video-aware tool. If you
    /// are processing video hat was split with a editing
    /// tool, use --videoedited so ccextractor doesn't try to rebuild
    /// the original timing.
    #[arg(long, verbatim_doc_comment, help_heading=OPTIONS_AFFECTING_INPUT_FILES)]
    pub videoedited: bool,
    /// Consider the file as a continuous stream that is
    /// growing as ccextractor processes it, so don't try
    /// to figure out its size and don't terminate processing
    /// when reaching the current end (i.e. wait for more
    /// data to arrive). If the optional parameter secs is
    /// present, it means the number of seconds without any
    /// new data after which ccextractor should exit. Use
    /// this parameter if you want to process a live stream
    /// but not kill ccextractor externally.
    /// Note: If --s is used then only one input file is
    /// allowed.
    #[arg(short, long, verbatim_doc_comment, help_heading=OPTIONS_AFFECTING_INPUT_FILES)]
    pub stream: Option<String>,
    /// Use the pic_order_cnt_lsb in AVC/H.264 data streams
    /// to order the CC information.  The default way is to
    /// use the PTS information.  Use this switch only when
    /// needed.
    #[arg(long, verbatim_doc_comment, help_heading=OPTIONS_AFFECTING_INPUT_FILES)]
    pub usepicorder: bool,
    /// Force MythTV code branch.
    #[arg(long, verbatim_doc_comment, help_heading=OPTIONS_AFFECTING_INPUT_FILES)]
    pub myth: bool,
    /// Disable MythTV code branch.
    /// The MythTV branch is needed for analog captures where
    /// the closed caption data is stored in the VBI, such as
    /// those with bttv cards (Hauppage 250 for example). This
    /// is detected automatically so you don't need to worry
    /// about this unless autodetection doesn't work for you.
    #[arg(long, verbatim_doc_comment, conflicts_with="myth", help_heading=OPTIONS_AFFECTING_INPUT_FILES)]
    pub no_myth: bool,
    /// This switch works around a bug in Windows 7's built in
    /// software to convert *.wtv to *.dvr-ms. For analog NTSC
    /// recordings the CC information is marked as digital
    /// captions. Use this switch only when needed.
    #[arg(long, verbatim_doc_comment, help_heading=OPTIONS_AFFECTING_INPUT_FILES)]
    pub wtvconvertfix: bool,
    /// Read the captions from the MPEG2 video stream rather
    /// than the captions stream in WTV files
    #[arg(long, verbatim_doc_comment, help_heading=OPTIONS_AFFECTING_INPUT_FILES)]
    pub wtvmpeg2: bool,
    /// In TS mode, specifically select a program to process.
    /// Not needed if the TS only has one. If this parameter
    /// is not specified and CCExtractor detects more than one
    /// program in the input, it will list the programs found
    /// and terminate without doing anything, unless
    /// --autoprogram (see below) is used.
    #[arg(long, verbatim_doc_comment, help_heading=OPTIONS_AFFECTING_INPUT_FILES)]
    pub program_number: Option<String>,
    /// If there's more than one program in the stream, just use
    /// the first one we find that contains a suitable stream.
    #[arg(long, verbatim_doc_comment, help_heading=OPTIONS_AFFECTING_INPUT_FILES)]
    pub autoprogram: bool,
    /// Uses multiple programs from the same input stream.
    #[arg(long, verbatim_doc_comment, help_heading=OPTIONS_AFFECTING_INPUT_FILES)]
    pub multiprogram: bool,
    /// Don't try to find out the stream for caption/teletext
    /// data, just use this one instead.
    #[arg(long, verbatim_doc_comment, help_heading=OPTIONS_AFFECTING_INPUT_FILES)]
    pub datapid: Option<String>,
    /// Instead of selecting the stream by its PID, select it
    /// by its type (pick the stream that has this type in
    /// the PMT)
    #[arg(long, verbatim_doc_comment, help_heading=OPTIONS_AFFECTING_INPUT_FILES)]
    pub datastreamtype: Option<u16>,
    /// Assume the data is of this type, don't autodetect. This
    /// parameter may be needed if --datapid or --datastreamtype
    /// is used and CCExtractor cannot determine how to process
    /// the stream. The value will usually be 2 (MPEG video) or
    /// 6 (MPEG private data).
    #[arg(long, verbatim_doc_comment, help_heading=OPTIONS_AFFECTING_INPUT_FILES)]
    pub streamtype: Option<u16>,
    /// If the video was recorder using a Hauppauge card, it
    /// might need special processing. This parameter will
    /// force the special treatment.
    #[arg(long, verbatim_doc_comment, help_heading=OPTIONS_AFFECTING_INPUT_FILES)]
    pub hauppauge: bool,
    /// In MP4 files the closed caption data can be embedded in
    /// the video track or in a dedicated CC track. If a
    /// dedicated track is detected it will be processed instead
    /// of the video track. If you need to force the video track
    /// to be processed instead use this option.
    #[arg(long, verbatim_doc_comment, help_heading=OPTIONS_AFFECTING_INPUT_FILES)]
    pub mp4vidtrack: bool,
    /// Some streams come with broadcast date information. When
    /// such data is available, CCExtractor will set its time
    /// reference to the received data. Use this parameter if
    /// you prefer your own reference. Note: Current this only
    /// affects Teletext in timed transcript with --datets.
    #[arg(long, verbatim_doc_comment, help_heading=OPTIONS_AFFECTING_INPUT_FILES)]
    pub no_autotimeref: bool,
    /// Ignore SCTE-20 data if present.
    #[arg(long, verbatim_doc_comment, help_heading=OPTIONS_AFFECTING_INPUT_FILES)]
    pub no_scte20: bool,
    /// Create a separate file for CSS instead of inline.
    #[arg(long, verbatim_doc_comment, help_heading=OPTIONS_AFFECTING_INPUT_FILES)]
    pub webvtt_create_css: bool,
    /// Enable debug so the calculated distance for each two
    /// strings is displayed. The output includes both strings,
    /// the calculated distance, the maximum allowed distance,
    /// and whether the strings are ultimately considered  
    /// equivalent or not, i.e. the calculated distance is
    /// less or equal than the max allowed.
    #[arg(long, verbatim_doc_comment, help_heading=OPTIONS_AFFECTING_INPUT_FILES)]
    pub deblev: bool,
    /// Analyze the video stream even if it's not used for
    /// subtitles. This allows to provide video information.
    #[arg(long, verbatim_doc_comment, help_heading=OPTIONS_AFFECTING_INPUT_FILES)]
    pub analyzevideo: bool,
    /// Enable the X-TIMESTAMP-MAP header for WebVTT (HLS)
    #[arg(long, verbatim_doc_comment, help_heading=OPTIONS_AFFECTING_INPUT_FILES)]
    pub timestamp_map: bool,
    /// Don't attempt to correct typos with Levenshtein distance.
    #[arg(long, verbatim_doc_comment, help_heading=LEVENSHTEIN_DISTANCE)]
    pub no_levdist: bool,
    /// Minimum distance we always allow regardless
    /// of the length of the strings.Default 2.
    /// This means that if the calculated distance
    /// is 0,1 or 2, we consider the strings to be equivalent.
    #[arg(long, value_name="value", verbatim_doc_comment, help_heading=LEVENSHTEIN_DISTANCE)]
    pub levdistmincnt: Option<String>,
    /// Maximum distance we allow, as a percentage of
    /// the shortest string length. Default 10%.0
    /// For example, consider a comparison of one string of
    ///      30 characters and one of 60 characters. We want to
    /// determine whether the first 30 characters of the longer
    /// string are more or less the same as the shortest string,
    ///      i.e. whether the longest string  is the shortest one
    /// plus new characters and maybe some corrections. Since
    /// the shortest string is 30 characters and  the default
    /// percentage is 10%, we would allow a distance of up
    /// to 3 between the first 30 characters.
    #[arg(long, value_name="value", verbatim_doc_comment, help_heading=LEVENSHTEIN_DISTANCE)]
    pub levdistmaxpct: Option<String>,
    /// (Experimental) Produces a chapter file from MP4 files.
    /// Note that this must only be used with MP4 files,
    /// for other files it will simply generate subtitles file.
    #[arg(long, verbatim_doc_comment, help_heading=OUTPUT_AFFECTING_OUTPUT_FILES)]
    pub chapters: bool,
    /// Append a BOM (Byte Order Mark) to output files.
    /// Note that most text processing tools in linux will not
    /// like BOM.
    #[arg(long, verbatim_doc_comment, help_heading=OUTPUT_AFFECTING_OUTPUT_FILES)]
    pub bom: bool,
    /// Do not append a BOM (Byte Order Mark) to output
    /// files. Note that this may break files when using
    /// Windows. This is the default in non-Windows builds.
    #[arg(long, verbatim_doc_comment, conflicts_with="bom", help_heading=OUTPUT_AFFECTING_OUTPUT_FILES)]
    pub no_bom: bool,
    /// Encode subtitles in Unicode instead of Latin-1.
    #[arg(long, verbatim_doc_comment, help_heading=OUTPUT_AFFECTING_OUTPUT_FILES)]
    pub unicode: bool,
    /// Encode subtitles in UTF-8 (no longer needed.
    /// because UTF-8 is now the default).
    #[arg(long, verbatim_doc_comment, help_heading=OUTPUT_AFFECTING_OUTPUT_FILES)]
    pub utf8: bool,
    /// Encode subtitles in Latin-1
    #[arg(long, verbatim_doc_comment, help_heading=OUTPUT_AFFECTING_OUTPUT_FILES)]
    pub latin1: bool,
    /// For .srt/.sami/.vtt, don't add font color tags.
    #[arg(long, verbatim_doc_comment, help_heading=OUTPUT_AFFECTING_OUTPUT_FILES)]
    pub no_fontcolor: bool,
    /// For .srt/.sami/.vtt, don't covert html unsafe character
    #[arg(long, verbatim_doc_comment, help_heading=OUTPUT_AFFECTING_OUTPUT_FILES)]
    pub no_htmlescape: bool,
    /// For .srt/.sami/.vtt, don't add typesetting tags.
    #[arg(long, verbatim_doc_comment, help_heading=OUTPUT_AFFECTING_OUTPUT_FILES)]
    pub no_typesetting: bool,
    /// Trim lines.
    #[arg(long, verbatim_doc_comment, help_heading=OUTPUT_AFFECTING_OUTPUT_FILES)]
    pub trim: bool,
    /// Select a different default color (instead of
    /// white). This causes all output in .srt/.smi/.vtt
    /// files to have a font tag, which makes the files
    /// larger. Add the color you want in RGB, such as
    /// --dc #FF0000 for red.
    #[arg(long, verbatim_doc_comment, help_heading=OUTPUT_AFFECTING_OUTPUT_FILES)]
    pub defaultcolor: Option<String>,
    /// Sentence capitalization. Use if you hate
    /// ALL CAPS in subtitles.
    #[arg(long, verbatim_doc_comment, help_heading=OUTPUT_AFFECTING_OUTPUT_FILES)]
    pub sentencecap: bool,
    /// Add the contents of 'file' to the list of words
    /// that must be capitalized. For example, if file
    /// is a plain text file that contains
    ///
    /// Tony
    /// Alan
    ///
    /// Whenever those words are found they will be written
    /// exactly as they appear in the file.
    /// Use one line per word. Lines starting with # are
    /// considered comments and discarded.
    #[arg(long, verbatim_doc_comment, help_heading=OUTPUT_AFFECTING_OUTPUT_FILES)]
    pub capfile: Option<String>,
    /// Censors profane words from subtitles.
    #[arg(long, verbatim_doc_comment, help_heading=OUTPUT_AFFECTING_OUTPUT_FILES)]
    pub kf: bool,
    /// Add the contents of <file> to the list of words that.
    /// must be censored. The content of <file>, follows the
    /// same syntax as for the capitalization file
    #[arg(long, verbatim_doc_comment, value_name="file", help_heading=OUTPUT_AFFECTING_OUTPUT_FILES)]
    pub profanity_file: Option<String>,
    /// Split output text so each frame contains a complete
    /// sentence. Timings are adjusted based on number of
    /// characters
    #[arg(long, verbatim_doc_comment, help_heading=OUTPUT_AFFECTING_OUTPUT_FILES)]
    pub splitbysentence: bool,
    /// For timed transcripts that have an absolute date
    /// instead of a timestamp relative to the file start), use
    /// this time reference (UNIX timestamp). 0 => Use current
    /// system time.
    /// ccextractor will automatically switch to transport
    /// stream UTC timestamps when available.
    #[arg(long, verbatim_doc_comment, value_name="REF", help_heading=OUTPUT_AFFECTING_OUTPUT_FILES)]
    pub unixts: Option<String>,
    /// In transcripts, write time as YYYYMMDDHHMMss,ms.
    #[arg(long, verbatim_doc_comment, help_heading=OUTPUT_AFFECTING_OUTPUT_FILES)]
    pub datets: bool,
    /// In transcripts, write time as ss,ms
    #[arg(long, verbatim_doc_comment, help_heading=OUTPUT_AFFECTING_OUTPUT_FILES)]
    pub sects: bool,
    /// Transcripts are generated with a specific format
    /// that is convenient for a specific project, feel
    /// free to play with it but be aware that this format
    /// is really live - don't rely on its output format
    /// not changing between versions.
    #[arg(long, verbatim_doc_comment, help_heading=OUTPUT_AFFECTING_OUTPUT_FILES)]
    pub ucla: bool,
    /// Map Latin symbols to Cyrillic ones in special cases
    /// of Russian Teletext files (issue #1086)
    #[arg(long, verbatim_doc_comment, help_heading=OUTPUT_AFFECTING_OUTPUT_FILES)]
    pub latrusmap: bool,
    /// In timed transcripts, all XDS information will be saved
    /// to the output file.
    #[arg(long, verbatim_doc_comment, help_heading=OUTPUT_AFFECTING_OUTPUT_FILES)]
    pub xds: bool,
    /// Use LF (UNIX) instead of CRLF (DOS, Windows) as line
    /// terminator.
    #[arg(long, verbatim_doc_comment, help_heading=OUTPUT_AFFECTING_OUTPUT_FILES)]
    pub lf: bool,
    /// For MCC Files, force dropframe frame count.
    #[arg(long, verbatim_doc_comment, help_heading=OUTPUT_AFFECTING_OUTPUT_FILES)]
    pub df: bool,
    /// Based on position on screen, attempt to determine
    /// the different speakers and a dash (-) when each
    /// of them talks (.srt/.vtt only, --trim required).
    #[arg(long, verbatim_doc_comment, help_heading=OUTPUT_AFFECTING_OUTPUT_FILES)]
    pub autodash: bool,
    /// produce an XMLTV file containing the EPG data from
    /// the source TS file. Mode: 1 = full output
    /// 2 = live output. 3 = both
    #[arg(long, verbatim_doc_comment, value_name="mode", help_heading=OUTPUT_AFFECTING_OUTPUT_FILES)]
    pub xmltv: Option<String>,
    /// interval of x seconds between writing live mode xmltv output.
    #[arg(long, verbatim_doc_comment, value_name="x", help_heading=OUTPUT_AFFECTING_OUTPUT_FILES)]
    pub xmltvliveinterval: Option<String>,
    /// interval of x seconds between writing full file xmltv output.
    #[arg(long, verbatim_doc_comment, value_name="x", help_heading=OUTPUT_AFFECTING_OUTPUT_FILES)]
    pub xmltvoutputinterval: Option<String>,
    /// Only print current events for xmltv output.
    #[arg(long, verbatim_doc_comment, help_heading=OUTPUT_AFFECTING_OUTPUT_FILES)]
    pub xmltvonlycurrent: bool,
    /// Create a .sem file for each output file that is open
    /// and delete it on file close.
    #[arg(long, verbatim_doc_comment, help_heading=OUTPUT_AFFECTING_OUTPUT_FILES)]
    pub sem: bool,
    /// For DVB subtitles, select which language's caption
    /// stream will be processed. e.g. 'eng' for English.
    /// If there are multiple languages, only this specified
    /// language stream will be processed (default).
    #[arg(long, verbatim_doc_comment, help_heading=OUTPUT_AFFECTING_OUTPUT_FILES)]
    pub dvblang: Option<String>,
    /// Manually select the name of the Tesseract .traineddata
    /// file. Helpful if you want to OCR a caption stream of
    /// one language with the data of another language.
    /// e.g. '-dvblang chs --ocrlang chi_tra' will decode the
    /// Chinese (Simplified) caption stream but perform OCR
    /// using the Chinese (Traditional) trained data
    /// This option is also helpful when the traineddata file
    /// has non standard names that don't follow ISO specs
    #[arg(long, verbatim_doc_comment, help_heading=OUTPUT_AFFECTING_OUTPUT_FILES)]
    pub ocrlang: Option<String>,
    /// How to quantize the bitmap before passing it to tesseract
    /// for OCR'ing.
    /// 0: Don't quantize at all.
    /// 1: Use CCExtractor's internal function (default).
    /// 2: Reduce distinct color count in image for faster results.
    #[arg(long, verbatim_doc_comment, value_name="mode", help_heading=OUTPUT_AFFECTING_OUTPUT_FILES)]
    pub quant: Option<u8>,
    /// Select the OEM mode for Tesseract.
    /// Available modes :
    /// 0: OEM_TESSERACT_ONLY - the fastest mode.
    /// 1: OEM_LSTM_ONLY - use LSTM algorithm for recognition.
    /// 2: OEM_TESSERACT_LSTM_COMBINED - both algorithms.
    /// Default value depends on the tesseract version linked :
    /// Tesseract v3 : default mode is 0,
    /// Tesseract v4 : default mode is 1.
    #[arg(long, verbatim_doc_comment, value_name="mode", help_heading=OUTPUT_AFFECTING_OUTPUT_FILES)]
    pub oem: Option<u8>,
<<<<<<< HEAD
    /// Select the PSM mode for Tesseract.
    /// Available Page segmentation modes:
    /// 0    Orientation and script detection (OSD) only.
    /// 1    Automatic page segmentation with OSD.
    /// 2    Automatic page segmentation, but no OSD, or OCR.
    /// 3    Fully automatic page segmentation, but no OSD. (Default)
    /// 4    Assume a single column of text of variable sizes.
    /// 5    Assume a single uniform block of vertically aligned text.
    /// 6    Assume a single uniform block of text.
    /// 7    Treat the image as a single text line.
    /// 8    Treat the image as a single word.
    /// 9    Treat the image as a single word in a circle.
    /// 10    Treat the image as a single character.
    /// 11    Sparse text. Find as much text as possible in no particular order.
    /// 12    Sparse text with OSD.
    /// 13    Raw line. Treat the image as a single text line,
    /// bypassing hacks that are Tesseract-specific.
    #[arg(long, verbatim_doc_comment, value_name="mode", help_heading=OUTPUT_AFFECTING_OUTPUT_FILES)]
    pub psm: Option<u8>,
=======
>>>>>>> 98a85e1b
    /// For MKV subtitles, select which language's caption
    /// stream will be processed. e.g. 'eng' for English.
    /// Language codes can be either the 3 letters bibliographic
    /// ISO-639-2 form (like "fre" for french) or a language
    /// code followed by a dash and a country code for specialities
    /// in languages (like "fre-ca" for Canadian French).
    #[arg(long, verbatim_doc_comment, value_name="lang", help_heading=OUTPUT_AFFECTING_OUTPUT_FILES)]
    pub mkvlang: Option<String>,
    /// When processing DVB don't use the OCR to write the text as
    /// comments in the XML file.
    #[arg(long, verbatim_doc_comment, help_heading=OUTPUT_AFFECTING_OUTPUT_FILES)]
    pub no_spupngocr: bool,
    /// Specify the full path of the font that is to be used when
    /// generating SPUPNG files. If not specified, you need to
    /// have the default font installed (Helvetica for macOS, Calibri
    /// for Windows, and Noto for other operating systems at their
    /// default location)
    #[arg(long, verbatim_doc_comment, value_name="path", help_heading=OUTPUT_AFFECTING_OUTPUT_FILES)]
    pub font: Option<String>,
    /// Specify the full path of the italics font that is to be used when
    /// generating SPUPNG files. If not specified, you need to
    /// have the default font installed (Helvetica Oblique for macOS, Calibri Italic
    /// for Windows, and NotoSans Italic for other operating systems at their
    /// default location)
    #[arg(long, verbatim_doc_comment, value_name="path", help_heading=OUTPUT_AFFECTING_OUTPUT_FILES)]
    pub italics: Option<String>,
    /// Forces input buffering.
    #[arg(long, verbatim_doc_comment, help_heading=OUTPUT_AFFECTING_BUFFERING)]
    pub bufferinput: bool,
    /// Disables input buffering.
    #[arg(long, verbatim_doc_comment, conflicts_with="bufferinput", help_heading=OUTPUT_AFFECTING_BUFFERING)]
    pub no_bufferinput: bool,
    /// Specify a size for reading, in bytes (suffix with K or
    /// or M for kilobytes and megabytes). Default is 16M.
    #[arg(long, verbatim_doc_comment, value_name="val", help_heading=OUTPUT_AFFECTING_BUFFERING)]
    pub buffersize: Option<String>,
    /// keep-output-close. If used then CCExtractor will close
    /// the output file after writing each subtitle frame and
    /// attempt to create it again when needed.
    #[arg(long, verbatim_doc_comment, help_heading=OUTPUT_AFFECTING_BUFFERING)]
    pub koc: bool,
    /// Flush the file buffer whenever content is written.
    #[arg(long, verbatim_doc_comment, help_heading=OUTPUT_AFFECTING_BUFFERING)]
    pub forceflush: bool,
    /// Direct Roll-Up. When in roll-up mode, write character by
    /// character instead of line by line. Note that this
    /// produces (much) larger files.
    #[arg(long, verbatim_doc_comment, help_heading=OUTPUT_AFFECTING_BUFFERING)]
    pub dru: bool,
    /// If you hate the repeated lines caused by the roll-up
    /// emulation, you can have ccextractor write only one
    /// line at a time, getting rid of these repeated lines.
    #[arg(long, verbatim_doc_comment, help_heading=OUTPUT_AFFECTING_BUFFERING)]
    pub no_rollup: bool,
    /// roll-up captions can consist of 2, 3 or 4 visible
    /// lines at any time (the number of lines is part of
    /// the transmission). If having 3 or 4 lines annoys
    /// you you can use --ru to force the decoder to always
    /// use 1, 2 or 3 lines. Note that 1 line is not
    /// a real mode rollup mode, so CCExtractor does what
    /// it can.
    /// In --ru1 the start timestamp is actually the timestamp
    /// of the first character received which is possibly more
    /// accurate.
    #[arg(long="ru1", conflicts_with="rollup2", verbatim_doc_comment, value_name="type", help_heading=OUTPUT_AFFECTING_BUFFERING)]
    pub rollup1: bool,
    #[arg(long="ru2", conflicts_with="rollup3", verbatim_doc_comment, value_name="type", help_heading=OUTPUT_AFFECTING_BUFFERING)]
    pub rollup2: bool,
    #[arg(long="ru3", conflicts_with="rollup1", verbatim_doc_comment, value_name="type", help_heading=OUTPUT_AFFECTING_BUFFERING)]
    pub rollup3: bool,
    /// For srt/sami/webvtt, add this number of milliseconds to
    /// all times. For example, --delay 400 makes subtitles
    /// appear 400ms late. You can also use negative numbers
    /// to make subs appear early.
    #[arg(long, verbatim_doc_comment, value_name="ms", help_heading=OUTPUT_AFFECTING_TIMING)]
    pub delay: Option<i64>,
    /// Only write caption information that starts after the
    /// given time.
    /// Time can be seconds, MM:SS or HH:MM:SS.
    /// For example, --startat 3:00 means 'start writing from
    /// minute 3.
    #[arg(long, verbatim_doc_comment, value_name="time", help_heading=OUTPUT_AFFECTING_SEGMENT)]
    pub startat: Option<String>,
    /// Stop processing after the given time (same format as
    /// --startat).
    /// The --startat and --endat options are honored in all
    /// output formats.  In all formats with timing information
    /// the times are unchanged.
    #[arg(long, verbatim_doc_comment, value_name="time", help_heading=OUTPUT_AFFECTING_SEGMENT)]
    pub endat: Option<String>,
    /// Write 'num' screenfuls and terminate processing.
    #[arg(long, verbatim_doc_comment, value_name="num", help_heading=OUTPUT_AFFECTING_SEGMENT)]
    pub screenfuls: Option<String>,
    /// --codec dvbsub
    ///     select the dvb subtitle from all elementary stream,
    ///     if stream of dvb subtitle type is not found then
    ///     nothing is selected and no subtitle is generated
    /// --codec teletext
    ///     select the teletext subtitle from elementary stream
    #[arg(long, verbatim_doc_comment, value_name="value", help_heading=OUTPUT_AFFECTING_CODEC)]
    pub codec: Option<CCXCodec>,
    /// --no-codec dvbsub
    ///     ignore dvb subtitle and follow default behaviour
    /// --no-codec teletext
    ///     ignore teletext subtitle
    #[arg(long, verbatim_doc_comment, conflicts_with="codec", value_name="value", help_heading=OUTPUT_AFFECTING_CODEC)]
    pub no_codec: Option<CCXCodec>,
    /// Write this text as start credits. If there are
    /// several lines, separate them with the
    /// characters \n, for example Line1\nLine 2.
    #[arg(long, verbatim_doc_comment, value_name="text", help_heading=ADDING_CREDITS)]
    pub startcreditstext: Option<String>,
    /// Don't display the start credits before this
    /// time (S, or MM:SS). Default: 0
    #[arg(long, verbatim_doc_comment, value_name="time", help_heading=ADDING_CREDITS)]
    pub startcreditsnotbefore: Option<String>,
    /// Don't display the start credits after this
    /// time (S, or MM:SS). Default: 5:00
    #[arg(long, verbatim_doc_comment, value_name="time", help_heading=ADDING_CREDITS)]
    pub startcreditsnotafter: Option<String>,
    /// Start credits need to be displayed for at least
    /// this time (S, or MM:SS). Default: 2
    #[arg(long, verbatim_doc_comment, value_name="time", help_heading=ADDING_CREDITS)]
    pub startcreditsforatleast: Option<String>,
    /// Start credits should be displayed for at most
    /// this time (S, or MM:SS). Default: 5
    #[arg(long, verbatim_doc_comment, value_name="time", help_heading=ADDING_CREDITS)]
    pub startcreditsforatmost: Option<String>,
    /// Write this text as end credits. If there are
    /// several lines, separate them with the
    /// characters \n, for example Line1\nLine 2.
    #[arg(long, verbatim_doc_comment, value_name="txt", help_heading=ADDING_CREDITS)]
    pub endcreditstext: Option<String>,
    /// End credits need to be displayed for at least
    /// this time (S, or MM:SS). Default: 2
    #[arg(long, verbatim_doc_comment, value_name="time", help_heading=ADDING_CREDITS)]
    pub endcreditsforatleast: Option<String>,
    /// End credits should be displayed for at most
    /// this time (S, or MM:SS). Default: 5
    #[arg(long, verbatim_doc_comment, value_name="time", help_heading=ADDING_CREDITS)]
    pub endcreditsforatmost: Option<String>,
    /// Show lots of debugging output.
    #[arg(long, verbatim_doc_comment, help_heading=OUTPUT_AFFECTING_DEBUG_DATA)]
    pub debug: bool,
    /// Print debug traces from the EIA-608 decoder.
    /// If you need to submit a bug report, please send
    /// the output from this option.
    #[arg(long="608", verbatim_doc_comment, help_heading=OUTPUT_AFFECTING_DEBUG_DATA)]
    pub eia608: bool,
    /// Print debug information from the (currently
    /// in development) EIA-708 (DTV) decoder.
    #[arg(long="708", verbatim_doc_comment, help_heading=OUTPUT_AFFECTING_DEBUG_DATA)]
    pub eia708: bool,
    /// Enable lots of time stamp output.
    #[arg(long, verbatim_doc_comment, help_heading=OUTPUT_AFFECTING_DEBUG_DATA)]
    pub goppts: bool,
    /// Enable XDS debug data (lots of it).
    #[arg(long, verbatim_doc_comment, help_heading=OUTPUT_AFFECTING_DEBUG_DATA)]
    pub xdsdebug: bool,
    /// Print debug info about the analysed elementary
    /// video stream.
    #[arg(long, verbatim_doc_comment, help_heading=OUTPUT_AFFECTING_DEBUG_DATA)]
    pub vides: bool,
    /// Print debug trace with the raw 608/708 data with
    /// time stamps.
    #[arg(long, verbatim_doc_comment, help_heading=OUTPUT_AFFECTING_DEBUG_DATA)]
    pub cbraw: bool,
    /// Disable the syncing code.  Only useful for debugging
    /// purposes.
    #[arg(long, verbatim_doc_comment, help_heading=OUTPUT_AFFECTING_DEBUG_DATA)]
    pub no_sync: bool,
    /// Disable the removal of trailing padding blocks
    /// when exporting to bin format.  Only useful for
    /// for debugging purposes.
    #[arg(long, verbatim_doc_comment, help_heading=OUTPUT_AFFECTING_DEBUG_DATA)]
    pub fullbin: bool,
    /// Print debug info about the parsed container
    /// file. (Only for TS/ASF files at the moment.)
    #[arg(long, verbatim_doc_comment, help_heading=OUTPUT_AFFECTING_DEBUG_DATA)]
    pub parsedebug: bool,
    /// Print Program Association Table dump.
    #[arg(long="parsePAT", verbatim_doc_comment, help_heading=OUTPUT_AFFECTING_DEBUG_DATA)]
    pub parse_pat: bool,
    /// Print Program Map Table dump.
    #[arg(long="parsePMT", verbatim_doc_comment, help_heading=OUTPUT_AFFECTING_DEBUG_DATA)]
    pub parse_pmt: bool,
    /// Hex-dump defective TS packets.
    #[arg(long, verbatim_doc_comment, help_heading=OUTPUT_AFFECTING_DEBUG_DATA)]
    pub dumpdef: bool,
    /// If no CC packets are detected based on the PMT, try
    /// to find data in all packets by scanning.
    #[arg(long, verbatim_doc_comment, help_heading=OUTPUT_AFFECTING_DEBUG_DATA)]
    pub investigate_packets: bool,
    #[cfg(feature = "enable_sharing")]
    /// Print extracted CC sharing service messages
    #[arg(long, verbatim_doc_comment, help_heading=OUTPUT_AFFECTING_DEBUG_DATA)]
    pub sharing_debug: bool,
    /// Use this page for subtitles (if this parameter
    /// is not used, try to autodetect). In Spain the
    /// page is always 888, may vary in other countries.
    #[arg(long, verbatim_doc_comment, value_name="page", help_heading=TELETEXT_OPTIONS)]
    pub tpage: Option<String>,
    /// Enable verbose mode in the teletext decoder.
    #[arg(long, verbatim_doc_comment, help_heading=TELETEXT_OPTIONS)]
    pub tverbose: bool,
    /// Force teletext mode even if teletext is not detected.
    /// If used, you should also pass --datapid to specify
    /// the stream ID you want to process.
    #[arg(long, verbatim_doc_comment, help_heading=TELETEXT_OPTIONS)]
    pub teletext: bool,
    /// Disable teletext processing. This might be needed
    /// for video streams that have both teletext packets
    /// and CEA-608/708 packets (if teletext is processed
    /// then CEA-608/708 processing is disabled).
    #[arg(long, verbatim_doc_comment, conflicts_with="teletext", help_heading=TELETEXT_OPTIONS)]
    pub no_teletext: bool,
    /// Use the passed format to customize the (Timed) Transcript
    /// output. The format must be like this: 1100100 (7 digits).
    /// These indicate whether the next things should be
    /// displayed or not in the (timed) transcript. They
    /// represent (in order):
    ///     - Display start time
    ///     - Display end time
    ///     - Display caption mode
    ///     - Display caption channel
    ///     - Use a relative timestamp ( relative to the sample)
    ///     - Display XDS info
    ///     - Use colors
    /// Examples:
    /// 0000101 is the default setting for transcripts
    /// 1110101 is the default for timed transcripts
    /// 1111001 is the default setting for --ucla
    /// Make sure you use this parameter after others that might
    /// affect these settings (--out, --ucla, --xds, --txt,
    /// --ttxt ...)
    #[arg(long, verbatim_doc_comment, value_name="format", help_heading=TRANSCRIPT_OPTIONS)]
    pub customtxt: Option<u32>,
    /// Report progress and interesting events to stderr
    /// in a easy to parse format. This is intended to be
    /// used by other programs. See docs directory for.
    /// details.
    #[arg(long, verbatim_doc_comment, help_heading=COMMUNICATION_PROTOCOL)]
    pub gui_mode_reports: bool,
    /// Suppress the output of the progress bar
    #[arg(long, verbatim_doc_comment, help_heading=COMMUNICATION_PROTOCOL)]
    pub no_progress_bar: bool,
    /// Don't write any message.
    #[arg(long, verbatim_doc_comment, help_heading=COMMUNICATION_PROTOCOL)]
    pub quiet: bool,
    #[cfg(feature = "enable_sharing")]
    /// Enables real-time sharing of extracted captions
    #[arg(long, verbatim_doc_comment, help_heading=SHARING_EXTRACTED_CAPTIONS)]
    pub enable_sharing: bool,
    #[cfg(feature = "enable_sharing")]
    /// Set url for sharing service in nanomsg format. Default: tcp://*:3269
    #[arg(long, value_name="url", verbatim_doc_comment, help_heading=SHARING_EXTRACTED_CAPTIONS)]
    pub sharing_url: Option<String>,
    #[cfg(feature = "enable_sharing")]
    /// Enables real-time sharing of extracted captions
    #[arg(long, value_name="languages", verbatim_doc_comment, help_heading=CCTRANSLATE_INTEGRATION)]
    pub translate: Option<String>,
    #[cfg(feature = "enable_sharing")]
    /// Set Translation Service authorization data to make translation possible
    /// In case of Google Translate API - API Key
    #[arg(long, verbatim_doc_comment, help_heading=CCTRANSLATE_INTEGRATION)]
    pub translate_auth: Option<String>,
    /// Enable the burned-in subtitle extraction subsystem.
    ///
    /// NOTE: This is needed to use the below burned-in
    ///       subtitle extractor options
    #[arg(long, verbatim_doc_comment, help_heading=BURNEDIN_SUBTITLE_EXTRACTION)]
    pub hardsubx: bool,
    /// Search for burned-in ticker text at the bottom of
    /// the screen.
    #[arg(long, verbatim_doc_comment, help_heading=BURNEDIN_SUBTITLE_EXTRACTION)]
    pub tickertext: bool,
    /// Set the OCR mode to either frame-wise, word-wise
    /// or letter wise.
    /// e.g. --ocr-mode frame (default), --ocr-mode word,
    /// --ocr-mode letter
    #[arg(long, verbatim_doc_comment, value_name="mode", help_heading=BURNEDIN_SUBTITLE_EXTRACTION)]
    pub ocr_mode: Option<String>,
    /// Specify the color of the subtitles
    /// Possible values are in the set
    /// {white,yellow,green,cyan,blue,magenta,red}.
    /// Alternatively, a custom hue value between 1 and 360
    /// may also be specified.
    /// e.g. --subcolor white or --subcolor 270 (for violet).
    /// Refer to an HSV color chart for values.
    #[arg(long, verbatim_doc_comment, value_name="color", help_heading=BURNEDIN_SUBTITLE_EXTRACTION)]
    pub subcolor: Option<String>,
    /// Specify the minimum duration that a subtitle line
    /// must exist on the screen.
    /// The value is specified in seconds.
    /// A lower value gives better results, but takes more
    /// processing time.
    /// The recommended value is 0.5 (default).
    /// e.g. --min_sub_duration 1.0 (for a duration of 1 second)
    #[arg(long, verbatim_doc_comment, value_name="duration", help_heading=BURNEDIN_SUBTITLE_EXTRACTION)]
    pub min_sub_duration: Option<f32>,
    /// Specify whether italics are to be detected from the
    /// OCR text.
    /// Italic detection automatically enforces the OCR mode
    /// to be word-wise
    #[arg(long, verbatim_doc_comment, help_heading=BURNEDIN_SUBTITLE_EXTRACTION)]
    pub detect_italics: bool,
    /// Specify the classifier confidence threshold between
    /// 1 and 100.
    /// Try and use a threshold which works for you if you get
    /// a lot of garbage text.
    /// e.g. --conf_thresh 50
    #[arg(long, verbatim_doc_comment, help_heading=BURNEDIN_SUBTITLE_EXTRACTION)]
    pub conf_thresh: Option<f32>,
    /// For white subtitles only, specify the luminance
    /// threshold between 1 and 100
    /// This threshold is content dependent, and adjusting
    /// values may give you better results
    /// Recommended values are in the range 80 to 100.
    /// The default value is 95
    #[arg(long, verbatim_doc_comment, value_name="threshold", help_heading=BURNEDIN_SUBTITLE_EXTRACTION)]
    pub whiteness_thresh: Option<f32>,
    /// This option will be used if the file should have both
    /// closed captions and burned in subtitles
    #[arg(long, verbatim_doc_comment, help_heading=BURNEDIN_SUBTITLE_EXTRACTION)]
    pub hcc: bool,
    #[cfg(feature = "with_libcurl")]
    #[arg(long, hide = true)]
    pub curlposturl: Option<String>,
}

#[derive(Debug, Copy, Clone, PartialEq, Eq, PartialOrd, Ord, ValueEnum)]
pub enum CCXCodec {
    Dvbsub,
    Teletext,
}

#[derive(Display, Debug, Copy, Clone, PartialEq, Eq, PartialOrd, Ord, ValueEnum)]
pub enum InFormat {
    /// For Transport Streams.
    Ts,
    /// For Program Streams.
    Ps,
    /// For Elementary Streams.
    Es,
    /// ASF container (such as DVR-MS).
    Asf,
    /// Windows Television (WTV).
    Wtv,
    /// CCExtractor's own binary format.
    Bin,
    /// For McPoodle's raw files.
    Raw,
    /// MP4/MOV/M4V and similar.
    Mp4,
    /// BDAV MPEG-2 Transport Stream.
    M2ts,
    /// Matroska container and WebM.
    Mkv,
    /// Material Exchange Format (MXF).
    Mxf,
    #[cfg(feature = "wtv_debug")]
    // For WTV Debug mode only
    Hex,
}

#[derive(Display, Debug, Copy, Clone, PartialEq, Eq, PartialOrd, Ord, ValueEnum)]
pub enum OutFormat {
    /// SubRip (default, so not actually needed).
    Srt,
    /// SubStation Alpha.
    Ass,
    /// SubStation Alpha.
    Ssa,
    /// Scenarist Closed Caption Disassembly format.
    Ccd,
    /// Scenarist Closed Caption format.
    Scc,
    /// WebVTT format.
    Webvtt,
    /// WebVTT format with styling.
    WebvttFull,
    /// MS Synchronized Accesible Media Interface.
    Sami,
    /// CC data in CCExtractor's own binary format.
    Bin,
    /// CC data in McPoodle's Broadcast format.
    Raw,
    /// CC data in McPoodle's DVD format.
    Dvdraw,
    /// CC data compressed using MacCaption Format.
    Mcc,
    /// Transcript (no time codes, no roll-up captions, just the plain transcription).
    Txt,
    /// Timed Transcript (transcription with time info).
    Ttxt,
    /// Grid 608 format.
    G608,
    /// SMPTE Timed Text (W3C TTML) format.
    Smptett,
    /// Set of .xml and .png files for use with dvdauthor's spumux.
    /// See "Notes on spupng output format".
    Spupng,
    /// Don't produce any file output.
    Null,
    /// Prints to stdout information about captions in specified input.
    /// Don't produce any file output.
    Report,
    SimpleXml,
    #[cfg(feature = "with_libcurl")]
    /// POST plain transcription frame-by-frame to a
    /// URL specified by --curlposturl. Don't produce
    /// any file output.
    Curl,
}<|MERGE_RESOLUTION|>--- conflicted
+++ resolved
@@ -597,7 +597,6 @@
     /// Tesseract v4 : default mode is 1.
     #[arg(long, verbatim_doc_comment, value_name="mode", help_heading=OUTPUT_AFFECTING_OUTPUT_FILES)]
     pub oem: Option<u8>,
-<<<<<<< HEAD
     /// Select the PSM mode for Tesseract.
     /// Available Page segmentation modes:
     /// 0    Orientation and script detection (OSD) only.
@@ -617,8 +616,6 @@
     /// bypassing hacks that are Tesseract-specific.
     #[arg(long, verbatim_doc_comment, value_name="mode", help_heading=OUTPUT_AFFECTING_OUTPUT_FILES)]
     pub psm: Option<u8>,
-=======
->>>>>>> 98a85e1b
     /// For MKV subtitles, select which language's caption
     /// stream will be processed. e.g. 'eng' for English.
     /// Language codes can be either the 3 letters bibliographic

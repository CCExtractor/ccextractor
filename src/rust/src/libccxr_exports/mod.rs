--- conflicted
+++ resolved
@@ -1,12 +1,9 @@
 //! Provides C-FFI functions that are direct equivalent of functions available in C.
 
 pub mod bitstream;
-<<<<<<< HEAD
 pub mod demuxer;
 pub mod demuxerdata;
-=======
 pub mod net;
->>>>>>> 24f71842
 pub mod time;
 use crate::ccx_options;
 use lib_ccxr::util::log::*;

//! Provides C-FFI functions that are direct equivalent of functions available in C.

<<<<<<< HEAD
mod time;

pub use time::*;
=======
use crate::ccx_options;
use lib_ccxr::util::log::*;
use std::convert::TryInto;

/// Initializes the logger at the rust side.
///
/// # Safety
///
/// `ccx_options` in C must initialized properly before calling this function.
#[no_mangle]
pub unsafe extern "C" fn ccxr_init_basic_logger() {
    let debug_mask =
        DebugMessageFlag::from_bits(ccx_options.debug_mask.try_into().unwrap()).unwrap();
    let debug_mask_on_debug =
        DebugMessageFlag::from_bits(ccx_options.debug_mask_on_debug.try_into().unwrap()).unwrap();
    let mask = DebugMessageMask::new(debug_mask, debug_mask_on_debug);
    let gui_mode_reports = ccx_options.gui_mode_reports != 0;
    let messages_target = match ccx_options.messages_target {
        0 => OutputTarget::Stdout,
        1 => OutputTarget::Stderr,
        2 => OutputTarget::Quiet,
        _ => panic!("incorrect value for messages_target"),
    };
    set_logger(CCExtractorLogger::new(
        messages_target,
        mask,
        gui_mode_reports,
    ))
    .unwrap();
}
>>>>>>> 8f348fe2
<|MERGE_RESOLUTION|>--- conflicted
+++ resolved
@@ -1,13 +1,12 @@
 //! Provides C-FFI functions that are direct equivalent of functions available in C.
 
-<<<<<<< HEAD
+use crate::ccx_options;
+use lib_ccxr::util::log::*;
+use std::convert::TryInto;
+
 mod time;
 
 pub use time::*;
-=======
-use crate::ccx_options;
-use lib_ccxr::util::log::*;
-use std::convert::TryInto;
 
 /// Initializes the logger at the rust side.
 ///
@@ -34,5 +33,4 @@
         gui_mode_reports,
     ))
     .unwrap();
-}
->>>>>>> 8f348fe2
+}
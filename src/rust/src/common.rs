--- conflicted
+++ resolved
@@ -275,11 +275,8 @@
     (*ccx_s_options).multiprogram = options.multiprogram as _;
     (*ccx_s_options).out_interval = options.out_interval;
     (*ccx_s_options).segment_on_key_frames_only = options.segment_on_key_frames_only as _;
-<<<<<<< HEAD
     (*ccx_s_options).split_dvb_subs = options.split_dvb_subs as _;
-=======
     (*ccx_s_options).scc_framerate = options.scc_framerate;
->>>>>>> b0800a11
     #[cfg(feature = "with_libcurl")]
     {
         if options.curlposturl.is_some() {
@@ -536,11 +533,8 @@
     options.multiprogram = (*ccx_s_options).multiprogram != 0;
     options.out_interval = (*ccx_s_options).out_interval;
     options.segment_on_key_frames_only = (*ccx_s_options).segment_on_key_frames_only != 0;
-<<<<<<< HEAD
     options.split_dvb_subs = (*ccx_s_options).split_dvb_subs != 0;
-=======
     options.scc_framerate = (*ccx_s_options).scc_framerate;
->>>>>>> b0800a11
 
     // Handle optional features with conditional compilation
     #[cfg(feature = "with_libcurl")]

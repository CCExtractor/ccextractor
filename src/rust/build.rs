--- conflicted
+++ resolved
@@ -13,18 +13,12 @@
         "version",
         "set_binary_mode",
         "net_send_header", // shall be removed after NET
-<<<<<<< HEAD
         "process_hdcc",
         "anchor_hdcc",
         "store_hdcc",
         "do_cb",
         "decode_vbi",
-=======
         "realloc",
-        "anchor_hdcc",
-        "process_hdcc",
-        "store_hdcc",
->>>>>>> 12a27f34
         "write_spumux_footer",
         "write_spumux_header",
     ]);

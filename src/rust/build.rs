--- conflicted
+++ resolved
@@ -12,7 +12,6 @@
         "writercwtdata",
         "version",
         "set_binary_mode",
-<<<<<<< HEAD
         "print_file_report",
         "start_upd_srv", // shall be removed after NET
         "start_tcp_srv", // shall be removed after NET
@@ -28,11 +27,9 @@
         "_get_osfhandle",
         #[cfg(feature = "enable_ffmpeg")]
         "init_ffmpeg",
-=======
         "net_send_header", // shall be removed after NET
         "write_spumux_footer",
         "write_spumux_header",
->>>>>>> afde4d60
     ]);
 
     #[cfg(feature = "hardsubx_ocr")]
@@ -62,13 +59,10 @@
         "ccx_encoding_type",
         "ccx_decoder_608_settings",
         "ccx_decoder_608_report",
-<<<<<<< HEAD
         "ccx_gxf",
         "MXFContext",
         "demuxer_data",
-=======
         "eia608_screen",
->>>>>>> afde4d60
         "uint8_t",
         "word_list",
     ]);

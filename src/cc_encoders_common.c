--- conflicted
+++ resolved
@@ -383,7 +383,6 @@
 		}
 		freep(&sub->data);
 	}
-<<<<<<< HEAD
 	if(sub->type == CC_BITMAP)
 	{
 		switch (ccx_options.write_format)
@@ -401,9 +400,7 @@
 		}
 
 	}
-=======
 	if (!sub->nb_data)
 		freep(&sub->data);
->>>>>>> bc1aff78
 	return wrote_something;
 }
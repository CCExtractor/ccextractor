--- conflicted
+++ resolved
@@ -76,8 +76,6 @@
 	if (ccx_options.send_to_srv)
 	{
 		connect_to_srv(ccx_options.srv_addr, ccx_options.srv_port, ccx_options.tcp_desc, ccx_options.tcp_password);
-<<<<<<< HEAD
-=======
 	}
 
 	if (ccx_options.write_format!=CCX_OF_NULL)
@@ -116,7 +114,6 @@
 				set_encoder_startcredits_displayed(enc_ctx+1, ctx->startcredits_displayed);
 			}
 		}
->>>>>>> 6ae94fdb
 	}
 
 	if (ccx_options.transcript_settings.xds)

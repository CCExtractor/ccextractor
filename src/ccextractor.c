--- conflicted
+++ resolved
@@ -13,67 +13,67 @@
 
 void sigusr1_handler(int sig)
 {
-	mprint("Caught SIGUSR1. Filename Change Requested\n");
-	change_filename_requested = 1;
+    mprint("Caught SIGUSR1. Filename Change Requested\n");
+    change_filename_requested = 1;
 }
 
 
 void sigterm_handler(int sig)
 {
-	printf("Received SIGTERM, terminating as soon as possible.\n");
-	terminate_asap = 1;
+    printf("Received SIGTERM, terminating as soon as possible.\n");
+    terminate_asap = 1;
 }
 
 
 void sigint_handler(int sig)
 {
-	remove(array.temporary_file);
+    remove(array.temporary_file);
     if (ccx_options.print_file_reports)
-		print_file_report(signal_ctx);
-
-	exit(EXIT_SUCCESS);
+        print_file_report(signal_ctx);
+
+    exit(EXIT_SUCCESS);
 }
 
 
 void print_end_msg(void)
 {
-	mprint("Issues? Open a ticket here\n");
-	mprint("https://github.com/CCExtractor/ccextractor/issues\n");
+    mprint("Issues? Open a ticket here\n");
+    mprint("https://github.com/CCExtractor/ccextractor/issues\n");
 }
 
 
 int api_start(struct ccx_s_options api_options){
     struct lib_ccx_ctx *ctx;
-	struct lib_cc_decode *dec_ctx = NULL;
-	int ret = 0, tmp;
-	enum ccx_stream_mode_enum stream_mode;
+    struct lib_cc_decode *dec_ctx = NULL;
+    int ret = 0, tmp;
+    enum ccx_stream_mode_enum stream_mode;
 
 #if defined(ENABLE_OCR) && defined(_WIN32)
-	setMsgSeverity(LEPT_MSG_SEVERITY);
+    setMsgSeverity(LEPT_MSG_SEVERITY);
 #endif
 #ifdef ENABLE_HARDSUBX
-	if(api_options.hardsubx)
+    if(api_options.hardsubx)
 	{
 		// Perform burned in subtitle extraction
 		hardsubx(&api_options);
 		return 0;
 	}
 #endif
-	// Initialize CCExtractor libraries
-	ctx = init_libraries(&api_options);
-	if (!ctx && errno == ENOMEM)
-		fatal (EXIT_NOT_ENOUGH_MEMORY, "Not enough memory\n");
-	else if (!ctx && errno == EINVAL)
-		fatal (CCX_COMMON_EXIT_BUG_BUG, "Invalid option to CCextractor Library\n");
-	else if (!ctx && errno == EPERM)
-		fatal (CCX_COMMON_EXIT_FILE_CREATION_FAILED, "Unable to create output file: Operation not permitted.\n");
-	else if (!ctx && errno == EACCES)
-		fatal (CCX_COMMON_EXIT_FILE_CREATION_FAILED, "Unable to create output file: Permission denied\n");
-	else if (!ctx)
-		fatal (EXIT_NOT_CLASSIFIED, "Unable to create Library Context %d\n",errno);
+    // Initialize CCExtractor libraries
+    ctx = init_libraries(&api_options);
+    if (!ctx && errno == ENOMEM)
+        fatal (EXIT_NOT_ENOUGH_MEMORY, "Not enough memory\n");
+    else if (!ctx && errno == EINVAL)
+        fatal (CCX_COMMON_EXIT_BUG_BUG, "Invalid option to CCextractor Library\n");
+    else if (!ctx && errno == EPERM)
+        fatal (CCX_COMMON_EXIT_FILE_CREATION_FAILED, "Unable to create output file: Operation not permitted.\n");
+    else if (!ctx && errno == EACCES)
+        fatal (CCX_COMMON_EXIT_FILE_CREATION_FAILED, "Unable to create output file: Permission denied\n");
+    else if (!ctx)
+        fatal (EXIT_NOT_CLASSIFIED, "Unable to create Library Context %d\n",errno);
 
 #ifdef WITH_LIBCURL
-	curl_global_init(CURL_GLOBAL_ALL);
+    curl_global_init(CURL_GLOBAL_ALL);
 
   	/* get a curl handle */
   	curl = curl_easy_init();
@@ -84,60 +84,60 @@
 	}
 #endif
 
-	int show_myth_banner = 0;
-
-	params_dump(ctx);
-
-	// default teletext page
-	if (tlt_config.page > 0) {
-		// dec to BCD, magazine pages numbers are in BCD (ETSI 300 706)
-		tlt_config.page = ((tlt_config.page / 100) << 8) | (((tlt_config.page / 10) % 10) << 4) | (tlt_config.page % 10);
-	}
-
-	if (api_options.transcript_settings.xds)
-	{
-		if (api_options.write_format != CCX_OF_TRANSCRIPT)
-		{
-			api_options.transcript_settings.xds = 0;
-			mprint ("Warning: -xds ignored, XDS can only be exported to transcripts at this time.\n");
-		}
-	}
-
-
-	time_t start, final;
-	time(&start);
-
-	if (api_options.binary_concat)
-	{
-		ctx->total_inputsize=get_total_file_size(ctx);
-		if (ctx->total_inputsize < 0)
-		{
-			switch (ctx->total_inputsize)
-			{
-			case -1*ENOENT:
-				fatal(EXIT_NO_INPUT_FILES, "Failed to open file: File does not exist.");
-			case -1*EACCES:
-				fatal(EXIT_READ_ERROR, "Failed to open file: Unable to access");
-			case -1*EINVAL:
-				fatal(EXIT_READ_ERROR, "Failed to open file: Invalid opening flag.");
-			case -1*EMFILE:
-				fatal(EXIT_TOO_MANY_INPUT_FILES, "Failed to open file: Too many files are open.");
-			default:
-				fatal(EXIT_READ_ERROR, "Failed to open file: Reason unknown");
-			}
-		}
-	}
+    int show_myth_banner = 0;
+
+    params_dump(ctx);
+
+    // default teletext page
+    if (tlt_config.page > 0) {
+        // dec to BCD, magazine pages numbers are in BCD (ETSI 300 706)
+        tlt_config.page = ((tlt_config.page / 100) << 8) | (((tlt_config.page / 10) % 10) << 4) | (tlt_config.page % 10);
+    }
+
+    if (api_options.transcript_settings.xds)
+    {
+        if (api_options.write_format != CCX_OF_TRANSCRIPT)
+        {
+            api_options.transcript_settings.xds = 0;
+            mprint ("Warning: -xds ignored, XDS can only be exported to transcripts at this time.\n");
+        }
+    }
+
+
+    time_t start, final;
+    time(&start);
+
+    if (api_options.binary_concat)
+    {
+        ctx->total_inputsize=get_total_file_size(ctx);
+        if (ctx->total_inputsize < 0)
+        {
+            switch (ctx->total_inputsize)
+            {
+                case -1*ENOENT:
+                    fatal(EXIT_NO_INPUT_FILES, "Failed to open file: File does not exist.");
+                case -1*EACCES:
+                    fatal(EXIT_READ_ERROR, "Failed to open file: Unable to access");
+                case -1*EINVAL:
+                    fatal(EXIT_READ_ERROR, "Failed to open file: Invalid opening flag.");
+                case -1*EMFILE:
+                    fatal(EXIT_TOO_MANY_INPUT_FILES, "Failed to open file: Too many files are open.");
+                default:
+                    fatal(EXIT_READ_ERROR, "Failed to open file: Reason unknown");
+            }
+        }
+    }
 
 #ifndef _WIN32
-	signal_ctx = ctx;
-	m_signal(SIGINT, sigint_handler);
-	m_signal(SIGTERM, sigterm_handler);
-	m_signal(SIGUSR1, sigusr1_handler);
-#endif
-	terminate_asap = 0;
+    signal_ctx = ctx;
+    m_signal(SIGINT, sigint_handler);
+    m_signal(SIGTERM, sigterm_handler);
+    m_signal(SIGUSR1, sigusr1_handler);
+#endif
+    terminate_asap = 0;
 
 #ifdef ENABLE_SHARING
-	if (api_options.translate_enabled && ctx->num_input_files > 1)
+    if (api_options.translate_enabled && ctx->num_input_files > 1)
 	{
 		mprint("[share] WARNING: simultaneous translation of several input files is not supported yet\n");
 		api_options.translate_enabled = 0;
@@ -149,246 +149,246 @@
 		ccx_share_launch_translator(api_options.translate_langs, api_options.translate_key);
 	}
 #endif //ENABLE_SHARING
-	ret = 0;
-	while (switch_to_next_file(ctx, 0))
-	{
-		prepare_for_new_file(ctx);
+    ret = 0;
+    while (switch_to_next_file(ctx, 0))
+    {
+        prepare_for_new_file(ctx);
 #ifdef ENABLE_SHARING
-		if (api_options.sharing_enabled)
+        if (api_options.sharing_enabled)
 			ccx_share_start(ctx->basefilename);
 #endif //ENABLE_SHARING
 
-		stream_mode = ctx->demux_ctx->get_stream_mode(ctx->demux_ctx);
-		// Disable sync check for raw formats - they have the right timeline.
-		// Also true for bin formats, but -nosync might have created a
-		// broken timeline for debug purposes.
-		// Disable too in MP4, specs doesn't say that there can't be a jump
-		switch (stream_mode)
-		{
-			case CCX_SM_MCPOODLESRAW:
-			case CCX_SM_RCWT:
-			case CCX_SM_MP4:
+        stream_mode = ctx->demux_ctx->get_stream_mode(ctx->demux_ctx);
+        // Disable sync check for raw formats - they have the right timeline.
+        // Also true for bin formats, but -nosync might have created a
+        // broken timeline for debug purposes.
+        // Disable too in MP4, specs doesn't say that there can't be a jump
+        switch (stream_mode)
+        {
+            case CCX_SM_MCPOODLESRAW:
+            case CCX_SM_RCWT:
+            case CCX_SM_MP4:
 #ifdef WTV_DEBUG
-			case CCX_SM_HEX_DUMP:
-#endif
-				ccx_common_timing_settings.disable_sync_check = 1;
-				break;
-			default:
-				break;
-		}
-		/* -----------------------------------------------------------------
-		MAIN LOOP
-		----------------------------------------------------------------- */
-		switch (stream_mode)
-		{
-			case CCX_SM_ELEMENTARY_OR_NOT_FOUND:
-				if (!api_options.use_gop_as_pts) // If !0 then the user selected something
-					api_options.use_gop_as_pts = 1; // Force GOP timing for ES
-				ccx_common_timing_settings.is_elementary_stream = 1;
-			case CCX_SM_TRANSPORT:
-			case CCX_SM_PROGRAM:
-			case CCX_SM_ASF:
-			case CCX_SM_WTV:
-			case CCX_SM_GXF:
+                case CCX_SM_HEX_DUMP:
+#endif
+                ccx_common_timing_settings.disable_sync_check = 1;
+                break;
+            default:
+                break;
+        }
+        /* -----------------------------------------------------------------
+        MAIN LOOP
+        ----------------------------------------------------------------- */
+        switch (stream_mode)
+        {
+            case CCX_SM_ELEMENTARY_OR_NOT_FOUND:
+                if (!api_options.use_gop_as_pts) // If !0 then the user selected something
+                    api_options.use_gop_as_pts = 1; // Force GOP timing for ES
+                ccx_common_timing_settings.is_elementary_stream = 1;
+            case CCX_SM_TRANSPORT:
+            case CCX_SM_PROGRAM:
+            case CCX_SM_ASF:
+            case CCX_SM_WTV:
+            case CCX_SM_GXF:
 #ifdef ENABLE_FFMPEG
-			case CCX_SM_FFMPEG:
-#endif
-				if (!api_options.use_gop_as_pts) // If !0 then the user selected something
-					api_options.use_gop_as_pts = 0;
-				if (api_options.ignore_pts_jumps)
-					ccx_common_timing_settings.disable_sync_check = 1;
-				mprint ("\rAnalyzing data in general mode\n");
-				tmp = general_loop(ctx);
-				if (!ret) ret = tmp;
-				break;
-			case CCX_SM_MCPOODLESRAW:
-				mprint ("\rAnalyzing data in McPoodle raw mode\n");
-				tmp = raw_loop(ctx);
-				if (!ret) ret = tmp;
-				break;
-			case CCX_SM_RCWT:
-				mprint ("\rAnalyzing data in CCExtractor's binary format\n");
-				tmp = rcwt_loop(ctx);
-				if (!ret) ret = tmp;
-				break;
-			case CCX_SM_MYTH:
-				mprint ("\rAnalyzing data in MythTV mode\n");
-				show_myth_banner = 1;
-				tmp = myth_loop(ctx);
-				if (!ret) ret = tmp;
-				break;
-			case CCX_SM_MP4:
-				mprint ("\rAnalyzing data with GPAC (MP4 library)\n");
-				close_input_file(ctx); // No need to have it open. GPAC will do it for us
-				if (ctx->current_file == -1) // We don't have a file to open, must be stdin, and GPAC is incompatible with stdin
-				{
-					fatal (EXIT_INCOMPATIBLE_PARAMETERS, "MP4 requires an actual file, it's not possible to read from a stream, including stdin.\n");
-				}
-				if(api_options.extract_chapters)
-				{
-					tmp = dumpchapters(ctx, &ctx->mp4_cfg, ctx->inputfile[ctx->current_file]);
-				}
-				else
-				{
-					tmp = processmp4(ctx, &ctx->mp4_cfg, ctx->inputfile[ctx->current_file]);
-				}
-				if (api_options.print_file_reports)
-					print_file_report(ctx);
-				if (!ret) ret = tmp;
-				break;
+                case CCX_SM_FFMPEG:
+#endif
+                if (!api_options.use_gop_as_pts) // If !0 then the user selected something
+                    api_options.use_gop_as_pts = 0;
+                if (api_options.ignore_pts_jumps)
+                    ccx_common_timing_settings.disable_sync_check = 1;
+                mprint ("\rAnalyzing data in general mode\n");
+                tmp = general_loop(ctx);
+                if (!ret) ret = tmp;
+                break;
+            case CCX_SM_MCPOODLESRAW:
+                mprint ("\rAnalyzing data in McPoodle raw mode\n");
+                tmp = raw_loop(ctx);
+                if (!ret) ret = tmp;
+                break;
+            case CCX_SM_RCWT:
+                mprint ("\rAnalyzing data in CCExtractor's binary format\n");
+                tmp = rcwt_loop(ctx);
+                if (!ret) ret = tmp;
+                break;
+            case CCX_SM_MYTH:
+                mprint ("\rAnalyzing data in MythTV mode\n");
+                show_myth_banner = 1;
+                tmp = myth_loop(ctx);
+                if (!ret) ret = tmp;
+                break;
+            case CCX_SM_MP4:
+                mprint ("\rAnalyzing data with GPAC (MP4 library)\n");
+                close_input_file(ctx); // No need to have it open. GPAC will do it for us
+                if (ctx->current_file == -1) // We don't have a file to open, must be stdin, and GPAC is incompatible with stdin
+                {
+                    fatal (EXIT_INCOMPATIBLE_PARAMETERS, "MP4 requires an actual file, it's not possible to read from a stream, including stdin.\n");
+                }
+                if(api_options.extract_chapters)
+                {
+                    tmp = dumpchapters(ctx, &ctx->mp4_cfg, ctx->inputfile[ctx->current_file]);
+                }
+                else
+                {
+                    tmp = processmp4(ctx, &ctx->mp4_cfg, ctx->inputfile[ctx->current_file]);
+                }
+                if (api_options.print_file_reports)
+                    print_file_report(ctx);
+                if (!ret) ret = tmp;
+                break;
             case CCX_SM_MKV:
                 mprint ("\rAnalyzing data in Matroska mode\n");
-				tmp = matroska_loop(ctx);
-				if (!ret) ret = tmp;
+                tmp = matroska_loop(ctx);
+                if (!ret) ret = tmp;
                 break;
 #ifdef WTV_DEBUG
-			case CCX_SM_HEX_DUMP:
+            case CCX_SM_HEX_DUMP:
 				close_input_file(ctx); // process_hex will open it in text mode
 				process_hex (ctx, ctx->inputfile[0]);
 				break;
 #endif
-			case CCX_SM_AUTODETECT:
-				fatal(CCX_COMMON_EXIT_BUG_BUG, "Cannot be reached!");
-				break;
-		}
-		list_for_each_entry(dec_ctx, &ctx->dec_ctx_head, list, struct lib_cc_decode)
-		{
-			mprint("\n");
-			dbg_print(CCX_DMT_DECODER_608, "\nTime stamps after last caption block was written:\n");
-			dbg_print(CCX_DMT_DECODER_608, "GOP: %s	  \n", print_mstime_static(gop_time.ms) );
-
-			dbg_print(CCX_DMT_DECODER_608, "GOP: %s (%+3dms incl.)\n",
-				print_mstime_static((LLONG)(gop_time.ms
-				-first_gop_time.ms
-				+get_fts_max(dec_ctx->timing)-fts_at_gop_start)),
-				(int)(get_fts_max(dec_ctx->timing)-fts_at_gop_start));
-			// When padding is active the CC block time should be within
-			// 1000/29.97 us of the differences.
-			dbg_print(CCX_DMT_DECODER_608, "Max. FTS:	   %s  (without caption blocks since then)\n",
-				print_mstime_static(get_fts_max(dec_ctx->timing)));
-
-			if (dec_ctx->codec == CCX_CODEC_ATSC_CC)
-			{
-				mprint ("\nTotal frames time:	  %s  (%u frames at %.2ffps)\n",
-				print_mstime_static( (LLONG)(total_frames_count*1000/current_fps) ),
-				total_frames_count, current_fps);
-			}
-
-			if (ctx->stat_hdtv)
-			{
-				mprint ("\rCC type 0: %d (%s)\n", dec_ctx->cc_stats[0], cc_types[0]);
-				mprint ("CC type 1: %d (%s)\n", dec_ctx->cc_stats[1], cc_types[1]);
-				mprint ("CC type 2: %d (%s)\n", dec_ctx->cc_stats[2], cc_types[2]);
-				mprint ("CC type 3: %d (%s)\n", dec_ctx->cc_stats[3], cc_types[3]);
-			}
-			// Add one frame as fts_max marks the beginning of the last frame,
-			// but we need the end.
-			dec_ctx->timing->fts_global += dec_ctx->timing->fts_max + (LLONG) (1000.0/current_fps);
-			// CFS: At least in Hauppage mode, cb_field can be responsible for ALL the
-			// timing (cb_fields having a huge number and fts_now and fts_global being 0 all
-			// the time), so we need to take that into account in fts_global before resetting
-			// counters.
-			if (cb_field1!=0)
-				dec_ctx->timing->fts_global += cb_field1*1001/3;
-			else if (cb_field2!=0)
-				dec_ctx->timing->fts_global += cb_field2*1001/3;
-			else
-				dec_ctx->timing->fts_global += cb_708*1001/3;
-			// Reset counters - This is needed if some captions are still buffered
-			// and need to be written after the last file is processed.
-			cb_field1 = 0; cb_field2 = 0; cb_708 = 0;
-			dec_ctx->timing->fts_now = 0;
-			dec_ctx->timing->fts_max = 0;
+            case CCX_SM_AUTODETECT:
+                fatal(CCX_COMMON_EXIT_BUG_BUG, "Cannot be reached!");
+                break;
+        }
+        list_for_each_entry(dec_ctx, &ctx->dec_ctx_head, list, struct lib_cc_decode)
+        {
+            mprint("\n");
+            dbg_print(CCX_DMT_DECODER_608, "\nTime stamps after last caption block was written:\n");
+            dbg_print(CCX_DMT_DECODER_608, "GOP: %s	  \n", print_mstime_static(gop_time.ms) );
+
+            dbg_print(CCX_DMT_DECODER_608, "GOP: %s (%+3dms incl.)\n",
+                      print_mstime_static((LLONG)(gop_time.ms
+                          -first_gop_time.ms
+                          +get_fts_max(dec_ctx->timing)-fts_at_gop_start)),
+                      (int)(get_fts_max(dec_ctx->timing)-fts_at_gop_start));
+            // When padding is active the CC block time should be within
+            // 1000/29.97 us of the differences.
+            dbg_print(CCX_DMT_DECODER_608, "Max. FTS:	   %s  (without caption blocks since then)\n",
+                      print_mstime_static(get_fts_max(dec_ctx->timing)));
+
+            if (dec_ctx->codec == CCX_CODEC_ATSC_CC)
+            {
+                mprint ("\nTotal frames time:	  %s  (%u frames at %.2ffps)\n",
+                        print_mstime_static( (LLONG)(total_frames_count*1000/current_fps) ),
+                        total_frames_count, current_fps);
+            }
+
+            if (ctx->stat_hdtv)
+            {
+                mprint ("\rCC type 0: %d (%s)\n", dec_ctx->cc_stats[0], cc_types[0]);
+                mprint ("CC type 1: %d (%s)\n", dec_ctx->cc_stats[1], cc_types[1]);
+                mprint ("CC type 2: %d (%s)\n", dec_ctx->cc_stats[2], cc_types[2]);
+                mprint ("CC type 3: %d (%s)\n", dec_ctx->cc_stats[3], cc_types[3]);
+            }
+            // Add one frame as fts_max marks the beginning of the last frame,
+            // but we need the end.
+            dec_ctx->timing->fts_global += dec_ctx->timing->fts_max + (LLONG) (1000.0/current_fps);
+            // CFS: At least in Hauppage mode, cb_field can be responsible for ALL the
+            // timing (cb_fields having a huge number and fts_now and fts_global being 0 all
+            // the time), so we need to take that into account in fts_global before resetting
+            // counters.
+            if (cb_field1!=0)
+                dec_ctx->timing->fts_global += cb_field1*1001/3;
+            else if (cb_field2!=0)
+                dec_ctx->timing->fts_global += cb_field2*1001/3;
+            else
+                dec_ctx->timing->fts_global += cb_708*1001/3;
+            // Reset counters - This is needed if some captions are still buffered
+            // and need to be written after the last file is processed.
+            cb_field1 = 0; cb_field2 = 0; cb_708 = 0;
+            dec_ctx->timing->fts_now = 0;
+            dec_ctx->timing->fts_max = 0;
 
 #ifdef ENABLE_SHARING
-			if (api_options.sharing_enabled)
+            if (api_options.sharing_enabled)
 			{
 				ccx_share_stream_done(ctx->basefilename);
 				ccx_share_stop();
 			}
 #endif //ENABLE_SHARING
 
-			if (dec_ctx->total_pulldownframes)
-				mprint ("incl. pulldown frames:  %s  (%u frames at %.2ffps)\n",
-						print_mstime_static( (LLONG)(dec_ctx->total_pulldownframes*1000/current_fps) ),
-						dec_ctx->total_pulldownframes, current_fps);
-			if (dec_ctx->timing->pts_set >= 1 && dec_ctx->timing->min_pts != 0x01FFFFFFFFLL)
-			{
-				LLONG postsyncms = (LLONG) (dec_ctx->frames_since_last_gop*1000/current_fps);
-				mprint ("\nMin PTS:				%s\n",
-						print_mstime_static( dec_ctx->timing->min_pts/(MPEG_CLOCK_FREQ/1000) - dec_ctx->timing->fts_offset));
-				if (pts_big_change)
-					mprint ("(Reference clock was reset at some point, Min PTS is approximated)\n");
-				mprint ("Max PTS:				%s\n",
-						print_mstime_static( dec_ctx->timing->sync_pts/(MPEG_CLOCK_FREQ/1000) + postsyncms));
-
-				mprint ("Length:				 %s\n",
-						print_mstime_static( dec_ctx->timing->sync_pts/(MPEG_CLOCK_FREQ/1000) + postsyncms
-									  - dec_ctx->timing->min_pts/(MPEG_CLOCK_FREQ/1000) + dec_ctx->timing->fts_offset ));
-			}
-
-
-			// dvr-ms files have invalid GOPs
-			if (gop_time.inited && first_gop_time.inited && stream_mode != CCX_SM_ASF)
-			{
-				mprint ("\nInitial GOP time:	   %s\n",
-					print_mstime_static(first_gop_time.ms));
-				mprint ("Final GOP time:		 %s%+3dF\n",
-					print_mstime_static(gop_time.ms),
-					dec_ctx->frames_since_last_gop);
-				mprint ("Diff. GOP length:	   %s%+3dF",
-					print_mstime_static(gop_time.ms - first_gop_time.ms),
-					dec_ctx->frames_since_last_gop);
-				mprint ("	(%s)\n\n",
-					print_mstime_static(gop_time.ms - first_gop_time.ms
-					+(LLONG) ((dec_ctx->frames_since_last_gop)*1000/29.97)) );
-			}
-
-			if (dec_ctx->false_pict_header)
-				mprint ("Number of likely false picture headers (discarded): %d\n",dec_ctx->false_pict_header);
-			if (dec_ctx->num_key_frames)
-				mprint("Number of key frames: %d\n", dec_ctx->num_key_frames);
-
-			if (dec_ctx->stat_numuserheaders)
-				mprint("Total user data fields: %d\n", dec_ctx->stat_numuserheaders);
-			if (dec_ctx->stat_dvdccheaders)
-				mprint("DVD-type user data fields: %d\n", dec_ctx->stat_dvdccheaders);
-			if (dec_ctx->stat_scte20ccheaders)
-				mprint("SCTE-20 type user data fields: %d\n", dec_ctx->stat_scte20ccheaders);
-			if (dec_ctx->stat_replay4000headers)
-				mprint("ReplayTV 4000 user data fields: %d\n", dec_ctx->stat_replay4000headers);
-			if (dec_ctx->stat_replay5000headers)
-				mprint("ReplayTV 5000 user data fields: %d\n", dec_ctx->stat_replay5000headers);
-			if (dec_ctx->stat_hdtv)
-				mprint("HDTV type user data fields: %d\n", dec_ctx->stat_hdtv);
-			if (dec_ctx->stat_dishheaders)
-				mprint("Dish Network user data fields: %d\n", dec_ctx->stat_dishheaders);
-			if (dec_ctx->stat_divicom)
-			{
-				mprint("CEA608/Divicom user data fields: %d\n", dec_ctx->stat_divicom);
-
-				mprint("\n\nNOTE! The CEA 608 / Divicom standard encoding for closed\n");
-				mprint("caption is not well understood!\n\n");
-				mprint("Please submit samples to the developers.\n\n\n");
-			}
-
-		}
-
-		if(is_decoder_processed_enough(ctx) == CCX_TRUE)
-			break;
-	} // file loop
-	close_input_file(ctx);
-	free((void *) ctx->extension);
-
-	prepare_for_new_file (ctx); // To reset counters used by handle_end_of_data()
-
-
-	time (&final);
-
-	long proc_time=(long) (final-start);
-	mprint ("\rDone, processing time = %ld seconds\n", proc_time);
+            if (dec_ctx->total_pulldownframes)
+                mprint ("incl. pulldown frames:  %s  (%u frames at %.2ffps)\n",
+                        print_mstime_static( (LLONG)(dec_ctx->total_pulldownframes*1000/current_fps) ),
+                        dec_ctx->total_pulldownframes, current_fps);
+            if (dec_ctx->timing->pts_set >= 1 && dec_ctx->timing->min_pts != 0x01FFFFFFFFLL)
+            {
+                LLONG postsyncms = (LLONG) (dec_ctx->frames_since_last_gop*1000/current_fps);
+                mprint ("\nMin PTS:				%s\n",
+                        print_mstime_static( dec_ctx->timing->min_pts/(MPEG_CLOCK_FREQ/1000) - dec_ctx->timing->fts_offset));
+                if (pts_big_change)
+                    mprint ("(Reference clock was reset at some point, Min PTS is approximated)\n");
+                mprint ("Max PTS:				%s\n",
+                        print_mstime_static( dec_ctx->timing->sync_pts/(MPEG_CLOCK_FREQ/1000) + postsyncms));
+
+                mprint ("Length:				 %s\n",
+                        print_mstime_static( dec_ctx->timing->sync_pts/(MPEG_CLOCK_FREQ/1000) + postsyncms
+                                                 - dec_ctx->timing->min_pts/(MPEG_CLOCK_FREQ/1000) + dec_ctx->timing->fts_offset ));
+            }
+
+
+            // dvr-ms files have invalid GOPs
+            if (gop_time.inited && first_gop_time.inited && stream_mode != CCX_SM_ASF)
+            {
+                mprint ("\nInitial GOP time:	   %s\n",
+                        print_mstime_static(first_gop_time.ms));
+                mprint ("Final GOP time:		 %s%+3dF\n",
+                        print_mstime_static(gop_time.ms),
+                        dec_ctx->frames_since_last_gop);
+                mprint ("Diff. GOP length:	   %s%+3dF",
+                        print_mstime_static(gop_time.ms - first_gop_time.ms),
+                        dec_ctx->frames_since_last_gop);
+                mprint ("	(%s)\n\n",
+                        print_mstime_static(gop_time.ms - first_gop_time.ms
+                                                +(LLONG) ((dec_ctx->frames_since_last_gop)*1000/29.97)) );
+            }
+
+            if (dec_ctx->false_pict_header)
+                mprint ("Number of likely false picture headers (discarded): %d\n",dec_ctx->false_pict_header);
+            if (dec_ctx->num_key_frames)
+                mprint("Number of key frames: %d\n", dec_ctx->num_key_frames);
+
+            if (dec_ctx->stat_numuserheaders)
+                mprint("Total user data fields: %d\n", dec_ctx->stat_numuserheaders);
+            if (dec_ctx->stat_dvdccheaders)
+                mprint("DVD-type user data fields: %d\n", dec_ctx->stat_dvdccheaders);
+            if (dec_ctx->stat_scte20ccheaders)
+                mprint("SCTE-20 type user data fields: %d\n", dec_ctx->stat_scte20ccheaders);
+            if (dec_ctx->stat_replay4000headers)
+                mprint("ReplayTV 4000 user data fields: %d\n", dec_ctx->stat_replay4000headers);
+            if (dec_ctx->stat_replay5000headers)
+                mprint("ReplayTV 5000 user data fields: %d\n", dec_ctx->stat_replay5000headers);
+            if (dec_ctx->stat_hdtv)
+                mprint("HDTV type user data fields: %d\n", dec_ctx->stat_hdtv);
+            if (dec_ctx->stat_dishheaders)
+                mprint("Dish Network user data fields: %d\n", dec_ctx->stat_dishheaders);
+            if (dec_ctx->stat_divicom)
+            {
+                mprint("CEA608/Divicom user data fields: %d\n", dec_ctx->stat_divicom);
+
+                mprint("\n\nNOTE! The CEA 608 / Divicom standard encoding for closed\n");
+                mprint("caption is not well understood!\n\n");
+                mprint("Please submit samples to the developers.\n\n\n");
+            }
+
+        }
+
+        if(is_decoder_processed_enough(ctx) == CCX_TRUE)
+            break;
+    } // file loop
+    close_input_file(ctx);
+    free((void *) ctx->extension);
+
+    prepare_for_new_file (ctx); // To reset counters used by handle_end_of_data()
+
+
+    time (&final);
+
+    long proc_time=(long) (final-start);
+    mprint ("\rDone, processing time = %ld seconds\n", proc_time);
 #if 0
-	if (proc_time>0)
+    if (proc_time>0)
 	{
 		LLONG ratio=(get_fts_max()/10)/proc_time;
 		unsigned s1=(unsigned) (ratio/100);
@@ -398,31 +398,31 @@
 	}
 #endif
 
-	if (is_decoder_processed_enough(ctx) == CCX_TRUE)
-	{
-		mprint ("\rNote: Processing was canceled before all data was processed because\n");
-		mprint ("\rone or more user-defined limits were reached.\n");
-	}
+    if (is_decoder_processed_enough(ctx) == CCX_TRUE)
+    {
+        mprint ("\rNote: Processing was canceled before all data was processed because\n");
+        mprint ("\rone or more user-defined limits were reached.\n");
+    }
 
 #ifdef CURL
-	if (curl)
+    if (curl)
 		curl_easy_cleanup(curl);
   	curl_global_cleanup();
 #endif
-	dinit_libraries(&ctx);
-
-	if (!ret)
-		mprint("\nNo captions were found in input.\n");
-
-	print_end_msg();
-
-	if (show_myth_banner)
-	{
-		mprint("NOTICE: Due to the major rework in 0.49, we needed to change part of the timing\n");
-		mprint("code in the MythTV's branch. Please report results to the address above. If\n");
-		mprint("something is broken it will be fixed. Thanks\n");
-	}
-	remove(array.temporary_file);
+    dinit_libraries(&ctx);
+
+    if (!ret)
+        mprint("\nNo captions were found in input.\n");
+
+    print_end_msg();
+
+    if (show_myth_banner)
+    {
+        mprint("NOTICE: Due to the major rework in 0.49, we needed to change part of the timing\n");
+        mprint("code in the MythTV's branch. Please report results to the address above. If\n");
+        mprint("something is broken it will be fixed. Thanks\n");
+    }
+    remove(array.temporary_file);
     fclose(array.fp);
     return ret ? EXIT_OK : EXIT_NO_CAPTIONS;
 }
@@ -436,50 +436,31 @@
 
 void check_configuration_file(struct ccx_s_options api_options){
     parse_configuration(&api_options);
-}   
+}
 
 int compile_params(struct ccx_s_options *api_options,int argc){
-      //adding the parameter ./ccextractor to the list of python_params for further parsing
-      api_options->python_params = realloc(api_options->python_params, (api_options->python_param_count+1) * sizeof *api_options->python_params);
-      api_options->python_params[api_options->python_param_count] = malloc(strlen("./ccextractor")+1);
-      strcpy(api_options->python_params[api_options->python_param_count], "./ccextractor");
-      api_options->python_param_count++;
-
-      char* temp = api_options->python_params[api_options->python_param_count-1];
-      int i;
-      for (i = api_options->python_param_count-1; i > 0; i--)
-                   api_options->python_params[i] = api_options->python_params[i-1];
-      api_options->python_params[0] = temp;
-<<<<<<< HEAD
+    //adding the parameter ./ccextractor to the list of python_params for further parsing
+    api_options->python_params = realloc(api_options->python_params, (api_options->python_param_count+1) * sizeof *api_options->python_params);
+    api_options->python_params[api_options->python_param_count] = malloc(strlen("./ccextractor")+1);
+    strcpy(api_options->python_params[api_options->python_param_count], "./ccextractor");
+    api_options->python_param_count++;
+
+    char* temp = api_options->python_params[api_options->python_param_count-1];
+    int i;
+    for (i = api_options->python_param_count-1; i > 0; i--)
+        api_options->python_params[i] = api_options->python_params[i-1];
+    api_options->python_params[0] = temp;
+
     int ret = parse_parameters (api_options, api_options->python_param_count, api_options->python_params);
 
     return ret;
 }
-=======
-
-      int ret = parse_parameters (api_options, api_options->python_param_count, api_options->python_params);
-      if (ret == EXIT_NO_INPUT_FILES)
-    	{
-		print_usage ();
-		fatal (EXIT_NO_INPUT_FILES, "(This help screen was shown because there were no input files)\n");
-	    }
-	  else if (ret == EXIT_WITH_HELP)
-	    {
-		return EXIT_OK;
-	    }   
-	  else if (ret != EXIT_OK)
-	    {
-		exit(ret);
-	    }
-      return EXIT_OK;
-    }
->>>>>>> 4fe82abb
 
 void api_add_param(struct ccx_s_options* api_options,char* arg){
-      api_options->python_params = realloc(api_options->python_params, (api_options->python_param_count+1) * sizeof *api_options->python_params);
-      api_options->python_params[api_options->python_param_count] = malloc(strlen(arg)+1);
-      strcpy(api_options->python_params[api_options->python_param_count], arg);
-      api_options->python_param_count++;
+    api_options->python_params = realloc(api_options->python_params, (api_options->python_param_count+1) * sizeof *api_options->python_params);
+    api_options->python_params[api_options->python_param_count] = malloc(strlen(arg)+1);
+    strcpy(api_options->python_params[api_options->python_param_count], arg);
+    api_options->python_param_count++;
 }
 
 /*
@@ -504,7 +485,7 @@
 }
 
 void cc_to_python_set_old_count(){
-     array.old_sub_count=array.sub_count;
+    array.old_sub_count=array.sub_count;
 }
 
 int cc_to_python_get_number_of_subs(){
@@ -603,42 +584,50 @@
 //     if ((np = realloc (p, size)) == NULL) {
 //             free(p);
 //             return NULL;
-//     } 
+//     }
 //     else {
 //         p = np;
 //     }
 //}
 //}
 void show_extracted_captions_with_timings(){
-int i;
-for(i=0;i<array.sub_count;i++){
-    if (!array.is_transcript)
-        mprint("start_time = %s\tend_time = %s\n",array.subs[i].start_time,array.subs[i].end_time);
-    int j=0;
-    while(j<array.subs[i].buffer_count){
-        mprint("%s\n",array.subs[i].buffer[j]);
-        j++;
-     }
+    int i;
+    for(i=0;i<array.sub_count;i++){
+        if (!array.is_transcript)
+            mprint("start_time = %s\tend_time = %s\n",array.subs[i].start_time,array.subs[i].end_time);
+        int j=0;
+        while(j<array.subs[i].buffer_count){
+            mprint("%s\n",array.subs[i].buffer[j]);
+            j++;
+        }
     }
 }
 
 void call_from_python_api(struct ccx_s_options *api_options){
     int indicator = api_options->signal_python_api;
     if (indicator)
-       signal_python_api=1;
+        signal_python_api=1;
     else
-       signal_python_api=0; 
-}
-
-<<<<<<< HEAD
+        signal_python_api=0;
+}
+
+#if defined(PYTHONAPI)
+void run(PyObject * reporter, char * line) {
+       const char * s = line;
+       assert ( PyFunction_Check(reporter) );
+       PyObject* args = PyTuple_Pack(1, PyString_FromString(s));
+       PyObject_CallObject((PyObject*)reporter, args);
+}
+#endif
 int main(int argc, char* argv[])
 {
     struct ccx_s_options* api_options = api_init_options();
     check_configuration_file(*api_options);
     for(int i = 1; i < argc; i++)
         api_add_param(api_options,argv[i]);
-    
+
     int compile_ret = compile_params(api_options,argc);
+
     if (compile_ret == EXIT_NO_INPUT_FILES)
     {
         print_usage ();
@@ -653,32 +642,11 @@
         exit(compile_ret);
     }
 
+    call_from_python_api(api_options);
+//mprint("signal_python_api = %d\n", signal_python_api);
     int start_ret = api_start(*api_options);
-    
-	return start_ret;
-=======
-#if defined(PYTHONAPI)
-void run(PyObject * reporter, char * line) {
-       const char * s = line;
-       assert ( PyFunction_Check(reporter) );
-       PyObject* args = PyTuple_Pack(1, PyString_FromString(s));
-       PyObject_CallObject((PyObject*)reporter, args);
-}
-#endif
-int main(int argc, char* argv[]){
-int i;
-struct ccx_s_options* api_options = api_init_options();
-check_configuration_file(*api_options);
-for(i = 1; i < argc; i++)
-    api_add_param(api_options,argv[i]);
-
-int compile_ret = compile_params(api_options,argc);
-call_from_python_api(api_options);
-//mprint("signal_python_api = %d\n", signal_python_api);
-int start_ret = api_start(*api_options);
 
 //uncomment the next line to check the extracted captions along with timings
 //    show_extracted_captions_with_timings();
-return start_ret;
->>>>>>> 4fe82abb
+    return start_ret;
 }
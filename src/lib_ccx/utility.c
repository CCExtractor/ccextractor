--- conflicted
+++ resolved
@@ -10,12 +10,9 @@
 volatile sig_atomic_t change_filename_requested = 0;
 
 #ifndef DISABLE_RUST
-<<<<<<< HEAD
-=======
 extern int ccxr_verify_crc32(uint8_t *buf, int len);
 extern int ccxr_levenshtein_dist(const uint64_t *s1, const uint64_t *s2, unsigned s1len, unsigned s2len);
 extern int ccxr_levenshtein_dist_char(const char *s1, const char *s2, unsigned s1len, unsigned s2len);
->>>>>>> f8eb1a75
 extern void ccxr_timestamp_to_srttime(uint64_t timestamp, char *buffer);
 extern void ccxr_timestamp_to_vtttime(uint64_t timestamp, char *buffer);
 extern void ccxr_millis_to_date(uint64_t timestamp, char *buffer, enum ccx_output_date_format date_format, char millis_separator);
@@ -92,12 +89,8 @@
 {
 #ifndef DISABLE_RUST
 	return ccxr_verify_crc32(buf, len);
-<<<<<<< HEAD
-#endif /* ifndef DISABLE_RUST */
-=======
-#endif
-
->>>>>>> f8eb1a75
+#endif
+
 	int i = 0;
 	int32_t crc = -1;
 	for (i = 0; i < len; i++)
@@ -110,13 +103,8 @@
 #ifndef DISABLE_RUST
 	return ccxr_stringztoms(s, bt);
 #endif
-<<<<<<< HEAD
-	unsigned ss = 0,
-		 mm = 0, hh = 0;
-=======
 
 	unsigned ss = 0, mm = 0, hh = 0;
->>>>>>> f8eb1a75
 	int value = -1;
 	int colons = 0;
 	const char *c = s;
@@ -192,10 +180,7 @@
 #ifndef DISABLE_RUST
 	return ccxr_levenshtein_dist(s1, s2, s1len, s2len);
 #endif
-<<<<<<< HEAD
-=======
-
->>>>>>> f8eb1a75
+
 	unsigned int x, y, v, lastdiag, olddiag;
 	unsigned int *column = (unsigned *)malloc((s1len + 1) * sizeof(unsigned int));
 	for (y = 1; y <= s1len; y++)
@@ -220,10 +205,6 @@
 #ifndef DISABLE_RUST
 	return ccxr_levenshtein_dist_char(s1, s2, s1len, s2len);
 #endif
-<<<<<<< HEAD
-=======
-
->>>>>>> f8eb1a75
 	unsigned int x, y, v, lastdiag, olddiag;
 	unsigned int *column = (unsigned *)malloc((s1len + 1) * sizeof(unsigned int));
 	for (y = 1; y <= s1len; y++)
@@ -246,21 +227,7 @@
 void millis_to_date(uint64_t timestamp, char *buffer, enum ccx_output_date_format date_format, char millis_separator)
 {
 #ifndef DISABLE_RUST
-<<<<<<< HEAD
 	return ccxr_millis_to_date(timestamp, buffer, date_format, millis_separator);
-=======
-	switch (date_format)
-	{
-		case ODF_NONE:
-		case ODF_HHMMSS:
-		case ODF_HHMMSSMS:
-		case ODF_SECONDS:
-		case ODF_DATE:
-			return ccxr_millis_to_date(timestamp, buffer, date_format, millis_separator);
-		default:
-			fatal(CCX_COMMON_EXIT_BUG_BUG, "Invalid value for date_format in millis_to_date()\n");
-	}
->>>>>>> f8eb1a75
 #endif
 
 	time_t secs;

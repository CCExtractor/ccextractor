#include "ccx_decoders_708.h"
#include "ccx_decoders_708_encoding.h"
#include "ccx_common_common.h"
#include "ccx_common_constants.h"
#include "ccx_common_structs.h"
#include "ccx_common_timing.h"
#include "lib_ccx.h"
#include "utility.h"
#include "ccx_decoders_708_output.h"

/* Portions by Daniel Kristjansson, extracted from MythTV's source */

const char *DTVCC_COMMANDS_C0[32] =
{
	"NUL", // 0 = NUL
	NULL,  // 1 = Reserved
	NULL,  // 2 = Reserved
	"ETX", // 3 = ETX
	NULL,  // 4 = Reserved
	NULL,  // 5 = Reserved
	NULL,  // 6 = Reserved
	NULL,  // 7 = Reserved
	"BS",  // 8 = Backspace
	NULL,  // 9 = Reserved
	NULL,  // A = Reserved
	NULL,  // B = Reserved
	"FF",  // C = FF
	"CR",  // D = CR
	"HCR", // E = HCR
	NULL,  // F = Reserved
	"EXT1",// 0x10 = EXT1,
	NULL,  // 0x11 = Reserved
	NULL,  // 0x12 = Reserved
	NULL,  // 0x13 = Reserved
	NULL,  // 0x14 = Reserved
	NULL,  // 0x15 = Reserved
	NULL,  // 0x16 = Reserved
	NULL,  // 0x17 = Reserved
	"P16", // 0x18 = P16
	NULL,  // 0x19 = Reserved
	NULL,  // 0x1A = Reserved
	NULL,  // 0x1B = Reserved
	NULL,  // 0x1C = Reserved
	NULL,  // 0x1D = Reserved
	NULL,  // 0x1E = Reserved
	NULL,  // 0x1F = Reserved
};

struct CCX_DTVCC_S_COMMANDS_C1 DTVCC_COMMANDS_C1[32] =
{
	{CCX_DTVCC_C1_CW0, "CW0", "SetCurrentWindow0",     1},
	{CCX_DTVCC_C1_CW1, "CW1", "SetCurrentWindow1",     1},
	{CCX_DTVCC_C1_CW2, "CW2", "SetCurrentWindow2",     1},
	{CCX_DTVCC_C1_CW3, "CW3", "SetCurrentWindow3",     1},
	{CCX_DTVCC_C1_CW4, "CW4", "SetCurrentWindow4",     1},
	{CCX_DTVCC_C1_CW5, "CW5", "SetCurrentWindow5",     1},
	{CCX_DTVCC_C1_CW6, "CW6", "SetCurrentWindow6",     1},
	{CCX_DTVCC_C1_CW7, "CW7", "SetCurrentWindow7",     1},
	{CCX_DTVCC_C1_CLW, "CLW", "ClearWindows",          2},
	{CCX_DTVCC_C1_DSW, "DSW", "DisplayWindows",        2},
	{CCX_DTVCC_C1_HDW, "HDW", "HideWindows",           2},
	{CCX_DTVCC_C1_TGW, "TGW", "ToggleWindows",         2},
	{CCX_DTVCC_C1_DLW, "DLW", "DeleteWindows",         2},
	{CCX_DTVCC_C1_DLY, "DLY", "Delay",                 2},
	{CCX_DTVCC_C1_DLC, "DLC", "DelayCancel",           1},
	{CCX_DTVCC_C1_RST, "RST", "Reset",                 1},
	{CCX_DTVCC_C1_SPA, "SPA", "SetPenAttributes",      3},
	{CCX_DTVCC_C1_SPC, "SPC", "SetPenColor",           4},
	{CCX_DTVCC_C1_SPL, "SPL", "SetPenLocation",        3},
	{CCX_DTVCC_C1_RSV93, "RSV93", "Reserved",          1},
	{CCX_DTVCC_C1_RSV94, "RSV94", "Reserved",          1},
	{CCX_DTVCC_C1_RSV95, "RSV95", "Reserved",          1},
	{CCX_DTVCC_C1_RSV96, "RSV96", "Reserved",          1},
	{CCX_DTVCC_C1_SWA, "SWA", "SetWindowAttributes",   5},
	{CCX_DTVCC_C1_DF0, "DF0", "DefineWindow0",         7},
	{CCX_DTVCC_C1_DF1, "DF1", "DefineWindow1",         7},
	{CCX_DTVCC_C1_DF2, "DF2", "DefineWindow2",         7},
	{CCX_DTVCC_C1_DF3, "DF3", "DefineWindow3",         7},
	{CCX_DTVCC_C1_DF4, "DF4", "DefineWindow4",         7},
	{CCX_DTVCC_C1_DF5, "DF5", "DefineWindow5",         7},
	{CCX_DTVCC_C1_DF6, "DF6", "DefineWindow6",         7},
	{CCX_DTVCC_C1_DF7, "DF7", "DefineWindow7",         7}
};

//------------------------- DEFAULT AND PREDEFINED -----------------------------

ccx_dtvcc_pen_color ccx_dtvcc_default_pen_color =
{
	0x3f,
	0,
	0,
	0,
	0
};

ccx_dtvcc_pen_attribs ccx_dtvcc_default_pen_attribs =
{
	CCX_DTVCC_PEN_SIZE_STANDART,
	0,
	CCX_DTVCC_PEN_TEXT_TAG_UNDEFINED_12,
	0,
	CCX_DTVCC_PEN_EDGE_NONE,
	0,
	0
};

ccx_dtvcc_window_attribs ccx_dtvcc_predefined_window_styles[] =
{
<<<<<<< HEAD
	{//1 - NTSC Style PopUp Captions
		CCX_DTVCC_WINDOW_JUSTIFY_LEFT,
		CCX_DTVCC_WINDOW_PD_LEFT_RIGHT,
		CCX_DTVCC_WINDOW_SD_BOTTOM_TOP,
		0,
		CCX_DTVCC_WINDOW_SDE_SNAP,
		0,
		0,
		0,
		CCX_DTVCC_WINDOW_FO_SOLID,
		CCX_DTVCC_WINDOW_BORDER_NONE,
		0
	},
	{//2 - PopUp Captions w/o Black Background
		CCX_DTVCC_WINDOW_JUSTIFY_LEFT,
		CCX_DTVCC_WINDOW_PD_LEFT_RIGHT,
		CCX_DTVCC_WINDOW_SD_BOTTOM_TOP,
		0,
		CCX_DTVCC_WINDOW_SDE_SNAP,
		0,
		0,
		0,
		CCX_DTVCC_WINDOW_FO_TRANSPARENT,
		CCX_DTVCC_WINDOW_BORDER_NONE,
		0
	},
	{//3 - NTSC Style Centered PopUp Captions
		CCX_DTVCC_WINDOW_JUSTIFY_CENTER,
		CCX_DTVCC_WINDOW_PD_LEFT_RIGHT,
		CCX_DTVCC_WINDOW_SD_BOTTOM_TOP,
		0,
		CCX_DTVCC_WINDOW_SDE_SNAP,
		0,
		0,
		0,
		CCX_DTVCC_WINDOW_FO_SOLID,
		CCX_DTVCC_WINDOW_BORDER_NONE,
		0
	},
	{//4 - NTSC Style RollUp Captions
		CCX_DTVCC_WINDOW_JUSTIFY_LEFT,
		CCX_DTVCC_WINDOW_PD_LEFT_RIGHT,
		CCX_DTVCC_WINDOW_SD_BOTTOM_TOP,
		1,
		CCX_DTVCC_WINDOW_SDE_SNAP,
		0,
		0,
		0,
		CCX_DTVCC_WINDOW_FO_SOLID,
		CCX_DTVCC_WINDOW_BORDER_NONE,
		0
	},
	{//5 - RollUp Captions w/o Black Background
		CCX_DTVCC_WINDOW_JUSTIFY_LEFT,
		CCX_DTVCC_WINDOW_PD_LEFT_RIGHT,
		CCX_DTVCC_WINDOW_SD_BOTTOM_TOP,
		1,
		CCX_DTVCC_WINDOW_SDE_SNAP,
		0,
		0,
		0,
		CCX_DTVCC_WINDOW_FO_TRANSPARENT,
		CCX_DTVCC_WINDOW_BORDER_NONE,
		0
	},
	{//6 - NTSC Style Centered RollUp Captions
		CCX_DTVCC_WINDOW_JUSTIFY_CENTER,
		CCX_DTVCC_WINDOW_PD_LEFT_RIGHT,
		CCX_DTVCC_WINDOW_SD_BOTTOM_TOP,
		1,
		CCX_DTVCC_WINDOW_SDE_SNAP,
		0,
		0,
		0,
		CCX_DTVCC_WINDOW_FO_SOLID,
		CCX_DTVCC_WINDOW_BORDER_NONE,
		0
	},
	{//7 - Ticker tape
		CCX_DTVCC_WINDOW_JUSTIFY_LEFT,
		CCX_DTVCC_WINDOW_PD_TOP_BOTTOM,
		CCX_DTVCC_WINDOW_SD_RIGHT_LEFT,
		0,
		CCX_DTVCC_WINDOW_SDE_SNAP,
		0,
		0,
		0,
		CCX_DTVCC_WINDOW_FO_SOLID,
		CCX_DTVCC_WINDOW_BORDER_NONE,
		0
	}
=======
		{//1 - NTSC Style PopUp Captions
			CCX_DTVCC_WINDOW_JUSTIFY_LEFT,
			CCX_DTVCC_WINDOW_PD_LEFT_RIGHT,
			CCX_DTVCC_WINDOW_SD_BOTTOM_TOP,
			0,
			CCX_DTVCC_WINDOW_SDE_SNAP,
			0,
			0,
			0,
			CCX_DTVCC_WINDOW_FO_SOLID,
			CCX_DTVCC_WINDOW_BORDER_NONE,
			0
		},
		{//2 - PopUp Captions w/o Black Background
			CCX_DTVCC_WINDOW_JUSTIFY_LEFT,
			CCX_DTVCC_WINDOW_PD_LEFT_RIGHT,
			CCX_DTVCC_WINDOW_SD_BOTTOM_TOP,
			0,
			CCX_DTVCC_WINDOW_SDE_SNAP,
			0,
			0,
			0,
			CCX_DTVCC_WINDOW_FO_TRANSPARENT,
			CCX_DTVCC_WINDOW_BORDER_NONE,
			0
		},
		{//3 - NTSC Style Centered PopUp Captions
			CCX_DTVCC_WINDOW_JUSTIFY_CENTER,
			CCX_DTVCC_WINDOW_PD_LEFT_RIGHT,
			CCX_DTVCC_WINDOW_SD_BOTTOM_TOP,
			0,
			CCX_DTVCC_WINDOW_SDE_SNAP,
			0,
			0,
			0,
			CCX_DTVCC_WINDOW_FO_SOLID,
			CCX_DTVCC_WINDOW_BORDER_NONE,
			0
		},
		{//4 - NTSC Style RollUp Captions
			CCX_DTVCC_WINDOW_JUSTIFY_LEFT,
			CCX_DTVCC_WINDOW_PD_LEFT_RIGHT,
			CCX_DTVCC_WINDOW_SD_BOTTOM_TOP,
			1,
			CCX_DTVCC_WINDOW_SDE_SNAP,
			0,
			0,
			0,
			CCX_DTVCC_WINDOW_FO_SOLID,
			CCX_DTVCC_WINDOW_BORDER_NONE,
			0
		},
		{//5 - RollUp Captions w/o Black Background
			CCX_DTVCC_WINDOW_JUSTIFY_LEFT,
			CCX_DTVCC_WINDOW_PD_LEFT_RIGHT,
			CCX_DTVCC_WINDOW_SD_BOTTOM_TOP,
			1,
			CCX_DTVCC_WINDOW_SDE_SNAP,
			0,
			0,
			0,
			CCX_DTVCC_WINDOW_FO_TRANSPARENT,
			CCX_DTVCC_WINDOW_BORDER_NONE,
			0
		},
		{//6 - NTSC Style Centered RollUp Captions
			CCX_DTVCC_WINDOW_JUSTIFY_CENTER,
			CCX_DTVCC_WINDOW_PD_LEFT_RIGHT,
			CCX_DTVCC_WINDOW_SD_BOTTOM_TOP,
			1,
			CCX_DTVCC_WINDOW_SDE_SNAP,
			0,
			0,
			0,
			CCX_DTVCC_WINDOW_FO_SOLID,
			CCX_DTVCC_WINDOW_BORDER_NONE,
			0
		},
		{//7 - Ticker tape
			CCX_DTVCC_WINDOW_JUSTIFY_LEFT,
			CCX_DTVCC_WINDOW_PD_TOP_BOTTOM,
			CCX_DTVCC_WINDOW_SD_RIGHT_LEFT,
			0,
			CCX_DTVCC_WINDOW_SDE_SNAP,
			0,
			0,
			0,
			CCX_DTVCC_WINDOW_FO_SOLID,
			CCX_DTVCC_WINDOW_BORDER_NONE,
			0
		}
>>>>>>> 7190af4e
};
//---------------------------------- HELPERS ------------------------------------

void ccx_dtvcc_clear_packet(ccx_dtvcc_ctx *ctx)
{
	ctx->current_packet_length = 0;
	memset(ctx->current_packet, 0, CCX_DTVCC_MAX_PACKET_LENGTH * sizeof(unsigned char));
}

void _dtvcc_tv_clear(ccx_dtvcc_service_decoder *decoder)
{
	for (int i = 0; i < CCX_DTVCC_SCREENGRID_ROWS; i++)
		memset(decoder->tv->chars[i], 0, CCX_DTVCC_SCREENGRID_COLUMNS * sizeof(ccx_dtvcc_symbol));
	decoder->tv->time_ms_show = -1;
	decoder->tv->time_ms_hide = -1;
};

int _dtvcc_decoder_has_visible_windows(ccx_dtvcc_service_decoder *decoder)
{
	for (int i = 0; i < CCX_DTVCC_MAX_WINDOWS; i++)
	{
		if (decoder->windows[i].visible)
			return 1;
	}
	return 0;
}

void _dtvcc_window_clear_row(ccx_dtvcc_window *window, int row_index)
{
	if (window->memory_reserved)
	{
		memset(window->rows[row_index], 0, CCX_DTVCC_MAX_COLUMNS * sizeof(ccx_dtvcc_symbol));
		window->pen_attribs[row_index] = ccx_dtvcc_default_pen_attribs;
		window->pen_colors[row_index] = ccx_dtvcc_default_pen_color;
	}
}

void _dtvcc_window_clear_text(ccx_dtvcc_window *window)
{
	for (int i = 0; i < CCX_DTVCC_MAX_ROWS; i++)
		_dtvcc_window_clear_row(window, i);
	window->is_empty = 1;
}

void _dtvcc_window_clear(ccx_dtvcc_service_decoder *decoder, int window_id)
{
	_dtvcc_window_clear_text(&decoder->windows[window_id]);
	//OPT fill window with a window fill color
}

void _dtvcc_window_apply_style(ccx_dtvcc_window *window, ccx_dtvcc_window_attribs *style)
{
	window->attribs.border_color = style->border_color;
	window->attribs.border_type = style->border_type;
	window->attribs.display_effect = style->display_effect;
	window->attribs.effect_direction = style->effect_direction;
	window->attribs.effect_speed = style->effect_speed;
	window->attribs.fill_color = style->fill_color;
	window->attribs.fill_opacity = style->fill_opacity;
	window->attribs.justify = style->justify;
	window->attribs.print_direction = style->print_direction;
	window->attribs.scroll_direction = style->scroll_direction;
	window->attribs.word_wrap = style->word_wrap;
}

//#define DTVCC_PRINT_DEBUG
#ifdef DTVCC_PRINT_DEBUG

int _dtvcc_is_win_row_empty(ccx_dtvcc_window *window, int row_index)
{
	for (int j = 0; j < CCX_DTVCC_MAX_COLUMNS; j++)
	{
		if (CCX_DTVCC_SYM_IS_SET(window->rows[row_index][j]))
			return 0;
	}
	return 1;
}

void _dtvcc_get_win_write_interval(ccx_dtvcc_window *window, int row_index, int *first, int *last)
{
	for (*first = 0; *first < CCX_DTVCC_MAX_COLUMNS; (*first)++)
		if (CCX_DTVCC_SYM_IS_SET(window->rows[row_index][*first]))
			break;
	for (*last = CCX_DTVCC_MAX_COLUMNS - 1; *last > 0; (*last)--)
		if (CCX_DTVCC_SYM_IS_SET(window->rows[row_index][*last]))
			break;
}

void _dtvcc_window_dump(ccx_dtvcc_service_decoder *decoder, ccx_dtvcc_window *window)
{
	ccx_common_logging.debug_ftn(CCX_DMT_GENERIC_NOTICES, "[CEA-708] Window %d dump:\n", window->number);

	if (!window->is_defined)
		return;

	char tbuf1[SUBLINESIZE],
			tbuf2[SUBLINESIZE];

	print_mstime2buf(window->time_ms_show, tbuf1);
	print_mstime2buf(window->time_ms_hide, tbuf2);

	ccx_common_logging.debug_ftn(CCX_DMT_GENERIC_NOTICES, "\r%s --> %s\n", tbuf1, tbuf2);
	for (int i = 0; i < CCX_DTVCC_MAX_ROWS; i++)
	{
		if (!_dtvcc_is_win_row_empty(window, i))
		{
			int first, last;
			ccx_dtvcc_symbol sym;
			_dtvcc_get_win_write_interval(window, i, &first, &last);
			for (int j = first; j <= last; j++)
			{
				sym = window->rows[i][j];
				if (CCX_DTVCC_SYM_IS_16(sym))
					ccx_common_logging.debug_ftn(CCX_DMT_GENERIC_NOTICES, "%c",CCX_DTVCC_SYM(sym));
				else
					ccx_common_logging.debug_ftn(CCX_DMT_GENERIC_NOTICES, "[%02X %02X]",
												 CCX_DTVCC_SYM_16_FIRST(sym), CCX_DTVCC_SYM_16_SECOND(sym));
			}
			ccx_common_logging.debug_ftn(CCX_DMT_GENERIC_NOTICES, "\n");
		}
	}

	ccx_common_logging.debug_ftn(CCX_DMT_GENERIC_NOTICES, "[CEA-708] Dump done\n", window->number);
}

#endif

void ccx_dtvcc_windows_reset(ccx_dtvcc_service_decoder *decoder)
{
	for (int j = 0; j < CCX_DTVCC_MAX_WINDOWS; j++)
	{
		_dtvcc_window_clear_text(&decoder->windows[j]);
		decoder->windows[j].is_defined = 0;
		decoder->windows[j].visible = 0;
		memset(decoder->windows[j].commands, 0, sizeof(decoder->windows[j].commands));
	}
	decoder->current_window = -1;
	_dtvcc_tv_clear(decoder);
}

void _dtvcc_decoders_reset(ccx_dtvcc_ctx *dtvcc)
{
	ccx_common_logging.debug_ftn(CCX_DMT_708, "[CEA-708] _dtvcc_decoders_reset: Resetting all decoders\n");

	for (int i = 0; i < CCX_DTVCC_MAX_SERVICES; i++)
	{
		if (!dtvcc->services_active[i])
			continue;
		ccx_dtvcc_windows_reset(&dtvcc->decoders[i]);
	}

	ccx_dtvcc_clear_packet(dtvcc);

	dtvcc->last_sequence = CCX_DTVCC_NO_LAST_SEQUENCE;
	dtvcc->report->reset_count++;
}

int _dtvcc_compare_win_priorities(const void *a, const void *b)
{
	ccx_dtvcc_window *w1 = *(ccx_dtvcc_window **)a;
	ccx_dtvcc_window *w2 = *(ccx_dtvcc_window **)b;
	return (w1->priority - w2->priority);
}

void _dtvcc_window_update_time_show(ccx_dtvcc_window *window, struct ccx_common_timing_ctx *timing)
{
	char buf[128];
	window->time_ms_show = get_visible_start(timing, 3);
	print_mstime2buf(window->time_ms_show, buf);
	ccx_common_logging.debug_ftn(CCX_DMT_708, "[CEA-708] "
			"[W-%d] show time updated to %s\n", window->number, buf);
}

void _dtvcc_window_update_time_hide(ccx_dtvcc_window *window, struct ccx_common_timing_ctx *timing)
{
	char buf[128];
	window->time_ms_hide = get_visible_end(timing, 3);
	print_mstime2buf(window->time_ms_hide, buf);
	ccx_common_logging.debug_ftn(CCX_DMT_708, "[CEA-708] "
			"[W-%d] hide time updated to %s\n", window->number, buf);
}

void _dtvcc_screen_update_time_show(dtvcc_tv_screen *tv, LLONG time)
{
	char buf1[128], buf2[128];
	print_mstime2buf(tv->time_ms_show, buf1);
	print_mstime2buf(time, buf2);
	ccx_common_logging.debug_ftn(CCX_DMT_708, "[CEA-708] "
			"Screen show time: %s -> %s\n", buf1, buf2);

	if (tv->time_ms_show == -1)
		tv->time_ms_show = time;
	else if (tv->time_ms_show > time)
		tv->time_ms_show = time;
}

void _dtvcc_screen_update_time_hide(dtvcc_tv_screen *tv, LLONG time)
{
	char buf1[128], buf2[128];
	print_mstime2buf(tv->time_ms_hide, buf1);
	print_mstime2buf(time, buf2);
	ccx_common_logging.debug_ftn(CCX_DMT_708, "[CEA-708] "
			"Screen hide time: %s -> %s\n", buf1, buf2);

	if (tv->time_ms_hide == -1)
		tv->time_ms_hide = time;
	else if (tv->time_ms_hide < time)
		tv->time_ms_hide = time;
}

void _dtvcc_window_copy_to_screen(ccx_dtvcc_service_decoder *decoder, ccx_dtvcc_window *window)
{
	ccx_common_logging.debug_ftn(CCX_DMT_708, "[CEA-708] _dtvcc_window_copy_to_screen: W-%d\n", window->number);
	int top, left;
	// For each window we calculate the top, left position depending on the
	// anchor
	switch (window->anchor_point)
	{
		case CCX_DTVCC_ANCHOR_POINT_TOP_LEFT:
			top = window->anchor_vertical;
			left = window->anchor_horizontal;
			break;
		case CCX_DTVCC_ANCHOR_POINT_TOP_CENTER:
			top = window->anchor_vertical;
			left = window->anchor_horizontal - window->col_count / 2;
			break;
		case CCX_DTVCC_ANCHOR_POINT_TOP_RIGHT:
			top = window->anchor_vertical;
			left = window->anchor_horizontal - window->col_count;
			break;
		case CCX_DTVCC_ANCHOR_POINT_MIDDLE_LEFT:
			top = window->anchor_vertical - window->row_count / 2;
			left = window->anchor_horizontal;
			break;
		case CCX_DTVCC_ANCHOR_POINT_MIDDLE_CENTER:
			top = window->anchor_vertical - window->row_count / 2;
			left = window->anchor_horizontal - window->col_count / 2;
			break;
		case CCX_DTVCC_ANCHOR_POINT_MIDDLE_RIGHT:
			top = window->anchor_vertical - window->row_count / 2;
			left = window->anchor_horizontal - window->col_count;
			break;
		case CCX_DTVCC_ANCHOR_POINT_BOTTOM_LEFT:
			top = window->anchor_vertical - window->row_count;
			left = window->anchor_horizontal;
			break;
		case CCX_DTVCC_ANCHOR_POINT_BOTTOM_CENTER:
			top = window->anchor_vertical - window->row_count;
			left = window->anchor_horizontal - window->col_count / 2;
			break;
		case CCX_DTVCC_ANCHOR_POINT_BOTTOM_RIGHT:
			top = window->anchor_vertical - window->row_count;
			left = window->anchor_horizontal - window->col_count;
			break;
		default: // Shouldn't happen, but skip the window just in case
			return;
			break;
	}
	ccx_common_logging.debug_ftn(CCX_DMT_708, "[CEA-708] For window %d: Anchor point -> %d, size %d:%d, real position %d:%d\n",
								 window->number, window->anchor_point, window->row_count, window->col_count,
								 top, left
	);

	ccx_common_logging.debug_ftn(
			CCX_DMT_708, "[CEA-708] we have top [%d] and left [%d]\n", top, left);

	top = top < 0 ? 0 : top;
	left = left < 0 ? 0 : left;

	int copyrows = top + window->row_count >= CCX_DTVCC_SCREENGRID_ROWS ?
				   CCX_DTVCC_SCREENGRID_ROWS - top : window->row_count;
	int copycols = left + window->col_count >= CCX_DTVCC_SCREENGRID_COLUMNS ?
				   CCX_DTVCC_SCREENGRID_COLUMNS - left : window->col_count;

	ccx_common_logging.debug_ftn(
			CCX_DMT_708, "[CEA-708] %d*%d will be copied to the TV.\n", copyrows, copycols);

	for (int j = 0; j < copyrows; j++)
	{
		memcpy(decoder->tv->chars[top + j], window->rows[j], copycols * sizeof(ccx_dtvcc_symbol));
		decoder->tv->pen_attribs[top + j] = window->pen_attribs[j];
		decoder->tv->pen_colors[top + j] = window->pen_colors[j];
	}

	_dtvcc_screen_update_time_show(decoder->tv, window->time_ms_show);
	_dtvcc_screen_update_time_hide(decoder->tv, window->time_ms_hide);

#ifdef DTVCC_PRINT_DEBUG
	_dtvcc_window_dump(decoder, window);
#endif
}

void _dtvcc_screen_print(ccx_dtvcc_ctx *dtvcc, ccx_dtvcc_service_decoder *decoder)
{
	//TODO use priorities to solve windows overlap (with a video sample, please)
	//qsort(wnd, visible, sizeof(ccx_dtvcc_window *), _dtvcc_compare_win_priorities);

	ccx_common_logging.debug_ftn(CCX_DMT_708, "[CEA-708] _dtvcc_screen_print\n");

	_dtvcc_screen_update_time_hide(decoder->tv, get_visible_end(dtvcc->timing, 3));

#ifdef DTVCC_PRINT_DEBUG
	//ccx_common_logging.debug_ftn(CCX_DMT_GENERIC_NOTICES, "[CEA-708] TV dump:\n");
	//ccx_dtvcc_write_debug(decoder->tv);
#endif
	decoder->cc_count++;
	decoder->tv->cc_count++;

	struct encoder_ctx *encoder = (struct encoder_ctx *) dtvcc->encoder;
	int sn = decoder->tv->service_number;
	ccx_dtvcc_writer_ctx *writer = &encoder->dtvcc_writers[sn - 1];
	ccx_dtvcc_writer_output(writer, decoder->tv, encoder);

	_dtvcc_tv_clear(decoder);
}

void _dtvcc_process_hcr(ccx_dtvcc_service_decoder *decoder)
{
	if (decoder->current_window == -1)
	{
		ccx_common_logging.log_ftn("[CEA-708] _dtvcc_process_hcr: Window has to be defined first\n");
		return;
	}

	ccx_dtvcc_window *window = &decoder->windows[decoder->current_window];
	window->pen_column = 0;
	_dtvcc_window_clear_row(window, window->pen_row);
}

void _dtvcc_process_ff(ccx_dtvcc_service_decoder *decoder)
{
	if (decoder->current_window == -1)
	{
		ccx_common_logging.log_ftn("[CEA-708] _dtvcc_process_ff: Window has to be defined first\n");
		return;
	}
	ccx_dtvcc_window *window = &decoder->windows[decoder->current_window];
	window->pen_column = 0;
	window->pen_row = 0;
	//CEA-708-D doesn't say we have to clear neither window text nor text line,
	//but it seems we have to clean the line
	//_dtvcc_window_clear_text(window);
}

void _dtvcc_process_etx(ccx_dtvcc_service_decoder *decoder)
{
	//it can help decoders with screen output, but could it help us?
}

void _dtvcc_window_rollup(ccx_dtvcc_service_decoder *decoder, ccx_dtvcc_window *window)
{
	for (int i = 0; i < window->row_count - 1; i++)
	{
		memcpy(window->rows[i], window->rows[i + 1], CCX_DTVCC_MAX_COLUMNS * sizeof(ccx_dtvcc_symbol));
		window->pen_colors[i] = window->pen_colors[i + 1];
		window->pen_attribs[i] = window->pen_attribs[i + 1];
	}

	_dtvcc_window_clear_row(window, window->row_count - 1);
}

void _dtvcc_process_cr(ccx_dtvcc_ctx *dtvcc, ccx_dtvcc_service_decoder *decoder)
{
	if (decoder->current_window == -1)
	{
		ccx_common_logging.log_ftn("[CEA-708] _dtvcc_process_cr: Window has to be defined first\n");
		return;
	}

	ccx_dtvcc_window *window = &decoder->windows[decoder->current_window];

	int rollup_required = 0;
	switch (window->attribs.print_direction)
	{
		case CCX_DTVCC_WINDOW_PD_LEFT_RIGHT:
			window->pen_column = 0;
			if (window->pen_row + 1 < window->row_count)
				window->pen_row++;
			else rollup_required = 1;
			break;
		case CCX_DTVCC_WINDOW_PD_RIGHT_LEFT:
			window->pen_column = window->col_count;
			if (window->pen_row + 1 < window->row_count)
				window->pen_row++;
			else rollup_required = 1;
			break;
		case CCX_DTVCC_WINDOW_PD_TOP_BOTTOM:
			window->pen_row = 0;
			if (window->pen_column + 1 < window->col_count)
				window->pen_column++;
			else rollup_required = 1;
			break;
		case CCX_DTVCC_WINDOW_PD_BOTTOM_TOP:
			window->pen_row = window->row_count;
			if (window->pen_column + 1 < window->col_count)
				window->pen_column++;
			else rollup_required = 1;
			break;
		default:
			ccx_common_logging.log_ftn("[CEA-708] _dtvcc_process_cr: unhandled branch\n");
			break;
	}

	if (window->is_defined)
	{
		ccx_common_logging.debug_ftn(CCX_DMT_708, "[CEA-708] _dtvcc_process_cr: rolling up\n");

		_dtvcc_window_update_time_hide(window, dtvcc->timing);
		_dtvcc_window_copy_to_screen(decoder, window);
		_dtvcc_screen_print(dtvcc, decoder);

		if (rollup_required)
		{
			if (dtvcc->no_rollup)
				_dtvcc_window_clear_row(window, window->pen_row);
			else
				_dtvcc_window_rollup(decoder, window);
		}
		_dtvcc_window_update_time_show(window, dtvcc->timing);
	}
}

void _dtvcc_process_character(ccx_dtvcc_service_decoder *decoder, ccx_dtvcc_symbol symbol)
{
	ccx_common_logging.debug_ftn(CCX_DMT_708, "[CEA-708] %d\n", decoder->current_window);
	int cw = decoder->current_window;
	ccx_dtvcc_window *window = &decoder->windows[cw];

	ccx_common_logging.debug_ftn(
			CCX_DMT_708, "[CEA-708] _dtvcc_process_character: "
					"%c [%02X]  - Window: %d %s, Pen: %d:%d\n",
			CCX_DTVCC_SYM(symbol), CCX_DTVCC_SYM(symbol),
			cw, window->is_defined ? "[OK]" : "[undefined]",
			cw != -1 ? window->pen_row : -1, cw != -1 ? window->pen_column : -1
	);

	if (cw == -1 || !window->is_defined) // Writing to a non existing window, skipping
		return;

	window->is_empty = 0;
	window->rows[window->pen_row][window->pen_column] = symbol;
	switch (window->attribs.print_direction)
	{
		case CCX_DTVCC_WINDOW_PD_LEFT_RIGHT:
			if (window->pen_column + 1 < window->col_count)
				window->pen_column++;
			break;
		case CCX_DTVCC_WINDOW_PD_RIGHT_LEFT:
			if (decoder->windows->pen_column > 0)
				window->pen_column--;
			break;
		case CCX_DTVCC_WINDOW_PD_TOP_BOTTOM:
			if (window->pen_row + 1 < window->row_count)
				window->pen_row++;
			break;
		case CCX_DTVCC_WINDOW_PD_BOTTOM_TOP:
			if (window->pen_row > 0)
				window->pen_row--;
			break;
		default:
			ccx_common_logging.log_ftn("[CEA-708] _dtvcc_process_character: unhandled branch (%02d)\n",
				window->attribs.print_direction);
			break;
	}
}

void ccx_dtvcc_decoder_flush(ccx_dtvcc_ctx *dtvcc, ccx_dtvcc_service_decoder *decoder)
{
	ccx_common_logging.debug_ftn(
			CCX_DMT_708, "[CEA-708] _dtvcc_decoder_flush: Flushing decoder\n");
	int screen_content_changed = 0;
	for (int i = 0; i < CCX_DTVCC_MAX_WINDOWS; i++)
	{
		ccx_dtvcc_window *window = &decoder->windows[i];
		if (window->visible)
		{
			screen_content_changed = 1;
			_dtvcc_window_update_time_hide(window, dtvcc->timing);
			_dtvcc_window_copy_to_screen(decoder, window);
			window->visible = 0;
		}
	}
	if (screen_content_changed)
		_dtvcc_screen_print(dtvcc, decoder);
	ccx_dtvcc_write_done(decoder->tv, dtvcc->encoder);
}

//---------------------------------- COMMANDS ------------------------------------

void dtvcc_handle_CWx_SetCurrentWindow(ccx_dtvcc_service_decoder *decoder, int window_id)
{
	ccx_common_logging.debug_ftn(
			CCX_DMT_708, "[CEA-708] dtvcc_handle_CWx_SetCurrentWindow: [%d]\n", window_id);
	if (decoder->windows[window_id].is_defined)
		decoder->current_window = window_id;
	else
		ccx_common_logging.log_ftn("[CEA-708] dtvcc_handle_CWx_SetCurrentWindow: "
										   "window [%d] is not defined\n", window_id);
}

void dtvcc_handle_CLW_ClearWindows(ccx_dtvcc_service_decoder *decoder, int windows_bitmap)
{
	ccx_common_logging.debug_ftn(CCX_DMT_708, "[CEA-708] dtvcc_handle_CLW_ClearWindows: windows: ");
	if (windows_bitmap == 0)
		ccx_common_logging.debug_ftn(CCX_DMT_708, "none\n");
	else
	{
		for (int i = 0; i < CCX_DTVCC_MAX_WINDOWS; i++)
		{
			if (windows_bitmap & 1)
			{
				ccx_common_logging.debug_ftn(CCX_DMT_708, "[W%d] ", i);
				_dtvcc_window_clear(decoder, i);
			}
			windows_bitmap >>= 1;
		}
	}
	ccx_common_logging.debug_ftn(CCX_DMT_708, "\n");
}

void dtvcc_handle_DSW_DisplayWindows(ccx_dtvcc_service_decoder *decoder, int windows_bitmap, struct ccx_common_timing_ctx *timing)
{
	ccx_common_logging.debug_ftn(CCX_DMT_708, "[CEA-708] dtvcc_handle_DSW_DisplayWindows: windows: ");
	if (windows_bitmap == 0)
		ccx_common_logging.debug_ftn(CCX_DMT_708, "none\n");
	else
	{
		for (int i = 0; i < CCX_DTVCC_MAX_WINDOWS; i++)
		{
			if (windows_bitmap & 1)
			{
				ccx_common_logging.debug_ftn(CCX_DMT_708, "[Window %d] ", i);
				if (!decoder->windows[i].is_defined)
				{
					ccx_common_logging.log_ftn("[CEA-708] Error: window %d was not defined", i);
					continue;
				}
				if (!decoder->windows[i].visible)
				{
					decoder->windows[i].visible = 1;
					_dtvcc_window_update_time_show(&decoder->windows[i], timing);
				}
			}
			windows_bitmap >>= 1;
		}
		ccx_common_logging.debug_ftn(CCX_DMT_708, "\n");
	}
}

void dtvcc_handle_HDW_HideWindows(ccx_dtvcc_ctx *dtvcc,
								  ccx_dtvcc_service_decoder *decoder,
								  int windows_bitmap)
{
	ccx_common_logging.debug_ftn(CCX_DMT_708, "[CEA-708] dtvcc_handle_HDW_HideWindows: windows: ");
	if (windows_bitmap == 0)
		ccx_common_logging.debug_ftn(CCX_DMT_708, "none\n");
	else
	{
		int screen_content_changed = 0;
		for (int i = 0; i < CCX_DTVCC_MAX_WINDOWS; i++)
		{
			if (windows_bitmap & 1)
			{
				ccx_common_logging.debug_ftn(CCX_DMT_708, "[Window %d] ", i);
				if (decoder->windows[i].visible)
				{
					screen_content_changed = 1;
					decoder->windows[i].visible = 0;
					_dtvcc_window_update_time_hide(&decoder->windows[i], dtvcc->timing);
					if (!decoder->windows[i].is_empty)
						_dtvcc_window_copy_to_screen(decoder, &decoder->windows[i]);
				}
			}
			windows_bitmap >>= 1;
		}
		ccx_common_logging.debug_ftn(CCX_DMT_708, "\n");
		if (screen_content_changed && !_dtvcc_decoder_has_visible_windows(decoder))
			_dtvcc_screen_print(dtvcc, decoder);
	}
}

void dtvcc_handle_TGW_ToggleWindows(ccx_dtvcc_ctx *dtvcc,
									ccx_dtvcc_service_decoder *decoder,
									int windows_bitmap)
{
	ccx_common_logging.debug_ftn(CCX_DMT_708, "[CEA-708] dtvcc_handle_TGW_ToggleWindows: windows: ");
	if (windows_bitmap == 0)
		ccx_common_logging.debug_ftn(CCX_DMT_708, "none\n");
	else
	{
		int screen_content_changed = 0;
		for (int i = 0; i < CCX_DTVCC_MAX_WINDOWS; i++)
		{
			ccx_dtvcc_window *window = &decoder->windows[i];
			if ((windows_bitmap & 1) && window->is_defined)
			{
				ccx_common_logging.debug_ftn(CCX_DMT_708, "[W-%d: %d->%d]", i, window->visible, !window->visible);
				window->visible = !window->visible;
				if (window->visible)
					_dtvcc_window_update_time_show(window, dtvcc->timing);
				else
				{
					_dtvcc_window_update_time_hide(window, dtvcc->timing);
					if (!window->is_empty)
					{
						screen_content_changed = 1;
						_dtvcc_window_copy_to_screen(decoder, window);
					}

				}
			}
			windows_bitmap >>= 1;
		}
		ccx_common_logging.debug_ftn(CCX_DMT_708, "\n");
		if (screen_content_changed && !_dtvcc_decoder_has_visible_windows(decoder))
			_dtvcc_screen_print(dtvcc, decoder);
	}
}

void dtvcc_handle_DFx_DefineWindow(ccx_dtvcc_service_decoder *decoder, int window_id, unsigned char *data, struct ccx_common_timing_ctx *timing)
{
	ccx_common_logging.debug_ftn(CCX_DMT_708, "[CEA-708] dtvcc_handle_DFx_DefineWindow: "
			"W[%d], attributes: \n", window_id);

	ccx_dtvcc_window *window = &decoder->windows[window_id];

	if (window->is_defined && !memcmp(window->commands, data + 1, 6))
	{
		// When a decoder receives a DefineWindow command for an existing window, the
		// command is to be ignored if the command parameters are unchanged from the
		// previous window definition.
		ccx_common_logging.debug_ftn(
				CCX_DMT_708, "[CEA-708] dtvcc_handle_DFx_DefineWindow: Repeated window definition, ignored\n");
		return;
	}

	window->number = window_id;

	int priority = (data[1]) & 0x7;
	int col_lock = (data[1] >> 3) & 0x1;
	int row_lock = (data[1] >> 4) & 0x1;
	int visible  = (data[1] >> 5) & 0x1;
	int anchor_vertical = data[2] & 0x7f;
	int relative_pos = data[2] >> 7;
	int anchor_horizontal = data[3];
	int row_count = (data[4] & 0xf) + 1; //according to CEA-708-D
	int anchor_point = data[4] >> 4;
	int col_count = (data[5] & 0x3f) + 1; //according to CEA-708-D
	int pen_style = data[6] & 0x7;
	int win_style = (data[6] >> 3) & 0x7;

	/**
	 * Korean samples have "anchor_vertical" and "anchor_horizontal" mixed up,
	 * this seems to be an encoder issue, but we can workaround it
	 */
	if (anchor_vertical > CCX_DTVCC_SCREENGRID_ROWS - row_count)
		anchor_vertical = CCX_DTVCC_SCREENGRID_ROWS - row_count;
	if (anchor_horizontal > CCX_DTVCC_SCREENGRID_COLUMNS - col_count)
		anchor_horizontal = CCX_DTVCC_SCREENGRID_COLUMNS - col_count;

	window->priority = priority;
	window->col_lock = col_lock;
	window->row_lock = row_lock;
	window->visible = visible;
	window->anchor_vertical = anchor_vertical;
	window->relative_pos = relative_pos;
	window->anchor_horizontal = anchor_horizontal;
	window->row_count = row_count;
	window->anchor_point = anchor_point;
	window->col_count = col_count;
	window->pen_style = pen_style;
	window->win_style = win_style;

	if (win_style == 0) {
		window->win_style = 1;
	}
	//TODO apply static win_style preset
	//TODO apply static pen_style preset

	ccx_common_logging.debug_ftn(CCX_DMT_708, "[CEA-708] Visible: [%s]\n", visible ? "Yes" : "No");
	ccx_common_logging.debug_ftn(CCX_DMT_708, "[CEA-708] Priority: [%d]\n", priority);
	ccx_common_logging.debug_ftn(CCX_DMT_708, "[CEA-708] Row count: [%d]\n", row_count);
	ccx_common_logging.debug_ftn(CCX_DMT_708, "[CEA-708] Column count: [%d]\n", col_count);
	ccx_common_logging.debug_ftn(CCX_DMT_708, "[CEA-708] Anchor point: [%d]\n", anchor_point);
	ccx_common_logging.debug_ftn(CCX_DMT_708, "[CEA-708] Anchor vertical: [%d]\n", anchor_vertical);
	ccx_common_logging.debug_ftn(CCX_DMT_708, "[CEA-708] Anchor horizontal: [%d]\n", anchor_horizontal);
	ccx_common_logging.debug_ftn(CCX_DMT_708, "[CEA-708] Relative pos: [%s]\n", relative_pos ? "Yes" : "No");
	ccx_common_logging.debug_ftn(CCX_DMT_708, "[CEA-708] Row lock: [%s]\n", row_lock ? "Yes" : "No");
	ccx_common_logging.debug_ftn(CCX_DMT_708, "[CEA-708] Column lock: [%s]\n", col_lock ? "Yes" : "No");
	ccx_common_logging.debug_ftn(CCX_DMT_708, "[CEA-708] Pen style: [%d]\n", pen_style);
	ccx_common_logging.debug_ftn(CCX_DMT_708, "[CEA-708] Win style: [%d]\n", win_style);

	if (!window->is_defined)
	{
		// If the window is being created, all character positions in the window
		// are set to the fill color and the pen location is set to (0,0)
		window->pen_column = 0;
		window->pen_row = 0;
		if (!window->memory_reserved)
		{
			for (int i = 0; i < CCX_DTVCC_MAX_ROWS; i++)
			{
				window->rows[i] = (ccx_dtvcc_symbol *) malloc(CCX_DTVCC_MAX_COLUMNS * sizeof(ccx_dtvcc_symbol));
				if (!window->rows[i])
					ccx_common_logging.fatal_ftn(EXIT_NOT_ENOUGH_MEMORY, "[CEA-708] dtvcc_handle_DFx_DefineWindow");
			}
			window->memory_reserved = 1;
		}
		window->is_defined = 1;
		_dtvcc_window_clear_text(window);

		//Accorgind to CEA-708-D if window_style is 0 for newly created window , we have to apply predefined style #1
		if (window->win_style == 0)
		{
			_dtvcc_window_apply_style(window, &ccx_dtvcc_predefined_window_styles[0]);
<<<<<<< HEAD
		}
		else if (window->win_style <= 7)
		{
			_dtvcc_window_apply_style(window, &ccx_dtvcc_predefined_window_styles[window->win_style - 1]);
		}
		else
		{
			ccx_common_logging.log_ftn("[CEA-708] dtvcc_handle_DFx_DefineWindow: "
											   "invalid win_style num %d\n", window->win_style);
			_dtvcc_window_apply_style(window, &ccx_dtvcc_predefined_window_styles[0]);
		}
=======
		else
			_dtvcc_window_apply_style(window, &ccx_dtvcc_predefined_window_styles[window->win_style - 1]);
>>>>>>> 7190af4e
	}
	else
	{
		// Specs unclear here: Do we need to delete the text in the existing window?
		// We do this because one of the sample files demands it.
		_dtvcc_window_clear_text(window);
	}
	// ...also makes the defined windows the current window
	dtvcc_handle_CWx_SetCurrentWindow(decoder, window_id);
	memcpy(window->commands, data + 1, 6);

	if (window->visible)
		_dtvcc_window_update_time_show(window, timing);
}

void dtvcc_handle_SWA_SetWindowAttributes(ccx_dtvcc_service_decoder *decoder, unsigned char *data)
{
	ccx_common_logging.debug_ftn(CCX_DMT_708, "[CEA-708] dtvcc_handle_SWA_SetWindowAttributes: attributes: \n");

	int fill_color    = (data[1]     ) & 0x3f;
	int fill_opacity  = (data[1] >> 6) & 0x03;
	int border_color  = (data[2]     ) & 0x3f;
	int border_type01 = (data[2] >> 6) & 0x03;
	int justify       = (data[3]     ) & 0x03;
	int scroll_dir    = (data[3] >> 2) & 0x03;
	int print_dir     = (data[3] >> 4) & 0x03;
	int word_wrap     = (data[3] >> 6) & 0x01;
	int border_type   = ((data[3] >> 5) & 0x04)| border_type01;
	int display_eff   = (data[4]     ) & 0x03;
	int effect_dir    = (data[4] >> 2) & 0x03;
	int effect_speed  = (data[4] >> 4) & 0x0f;

	ccx_common_logging.debug_ftn(CCX_DMT_708, "       Fill color: [%d]     Fill opacity: [%d]    Border color: [%d]  Border type: [%d]\n",
			fill_color, fill_opacity, border_color, border_type01);
	ccx_common_logging.debug_ftn(CCX_DMT_708, "          Justify: [%d]       Scroll dir: [%d]       Print dir: [%d]    Word wrap: [%d]\n",
			justify, scroll_dir, print_dir, word_wrap);
	ccx_common_logging.debug_ftn(CCX_DMT_708, "      Border type: [%d]      Display eff: [%d]      Effect dir: [%d] Effect speed: [%d]\n",
			border_type, display_eff, effect_dir, effect_speed);

	if (decoder->current_window == -1)
	{
		ccx_common_logging.log_ftn("[CEA-708] dtvcc_handle_SWA_SetWindowAttributes: "
										   "Window has to be defined first\n");
		return;
	}

	ccx_dtvcc_window *window = &decoder->windows[decoder->current_window];

	window->attribs.fill_color = fill_color;
	window->attribs.fill_opacity = fill_opacity;
	window->attribs.border_color = border_color;
	window->attribs.justify = justify;
	window->attribs.scroll_direction = scroll_dir;
	window->attribs.print_direction = print_dir;
	window->attribs.word_wrap = word_wrap;
	window->attribs.border_type = border_type;
	window->attribs.display_effect = display_eff;
	window->attribs.effect_direction = effect_dir;
	window->attribs.effect_speed = effect_speed;
}

void dtvcc_handle_DLW_DeleteWindows(ccx_dtvcc_ctx *dtvcc,
									ccx_dtvcc_service_decoder *decoder,
									int windows_bitmap)
{
	ccx_common_logging.debug_ftn(CCX_DMT_708, "[CEA-708] dtvcc_handle_DLW_DeleteWindows: windows: ");

	int screen_content_changed = 0,
		window_had_content;
	if (windows_bitmap == 0)
		ccx_common_logging.debug_ftn(CCX_DMT_708, "none\n");
	else
	{
		for (int i = 0; i < CCX_DTVCC_MAX_WINDOWS; i++)
		{
			if (windows_bitmap & 1)
			{
				ccx_dtvcc_window *window = &decoder->windows[i];
				ccx_common_logging.debug_ftn(CCX_DMT_708, "[CEA-708] Deleting [W-%d]\n", i);
				window_had_content = window->is_defined && window->visible && !window->is_empty;
				if (window_had_content)
				{
					screen_content_changed = 1;
					_dtvcc_window_update_time_hide(window, dtvcc->timing);
					_dtvcc_window_copy_to_screen(decoder, &decoder->windows[i]);
				}
				decoder->windows[i].is_defined = 0;
				decoder->windows[i].visible = 0;
				decoder->windows[i].time_ms_hide = -1;
				decoder->windows[i].time_ms_show = -1;
				if (i == decoder->current_window)
				{
					// If the current window is deleted, then the decoder's current window ID
					// is unknown and must be reinitialized with either the SetCurrentWindow
					// or DefineWindow command.
					decoder->current_window = -1;
				}
			}
			windows_bitmap >>= 1;
		}
	}
	ccx_common_logging.debug_ftn(CCX_DMT_708, "\n");
	if (screen_content_changed && !_dtvcc_decoder_has_visible_windows(decoder))
		_dtvcc_screen_print(dtvcc, decoder);
}

void dtvcc_handle_SPA_SetPenAttributes(ccx_dtvcc_service_decoder *decoder, unsigned char *data)
{
	ccx_common_logging.debug_ftn(CCX_DMT_708, "[CEA-708] dtvcc_handle_SPA_SetPenAttributes: attributes: \n");

	int pen_size  = (data[1]     ) & 0x3;
	int offset    = (data[1] >> 2) & 0x3;
	int text_tag  = (data[1] >> 4) & 0xf;
	int font_tag  = (data[2]     ) & 0x7;
	int edge_type = (data[2] >> 3) & 0x7;
	int underline = (data[2] >> 4) & 0x1;
	int italic    = (data[2] >> 5) & 0x1;

	ccx_common_logging.debug_ftn(CCX_DMT_708, "       Pen size: [%d]     Offset: [%d]  Text tag: [%d]   Font tag: [%d]\n",
			pen_size, offset, text_tag, font_tag);
	ccx_common_logging.debug_ftn(CCX_DMT_708, "      Edge type: [%d]  Underline: [%d]    Italic: [%d]\n",
			edge_type, underline, italic);

	if (decoder->current_window == -1)
	{
		ccx_common_logging.log_ftn("[CEA-708] dtvcc_handle_SPA_SetPenAttributes: "
										   "Window has to be defined first\n");
		return;
	}

	ccx_dtvcc_window *window = &decoder->windows[decoder->current_window];

	if (window->pen_row == -1)
	{
		ccx_common_logging.log_ftn("[CEA-708] dtvcc_handle_SPA_SetPenAttributes: "
										   "can't set pen attribs for undefined row\n");
		return;
	}

	ccx_dtvcc_pen_attribs *pen = &window->pen_attribs[window->pen_row];

	pen->pen_size = pen_size;
	pen->offset = offset;
	pen->text_tag = text_tag;
	pen->font_tag = font_tag;
	pen->edge_type = edge_type;
	pen->underline = underline;
	pen->italic = italic;
}

void dtvcc_handle_SPC_SetPenColor(ccx_dtvcc_service_decoder *decoder, unsigned char *data)
{
	ccx_common_logging.debug_ftn(CCX_DMT_708, "[CEA-708] dtvcc_handle_SPC_SetPenColor: attributes: \n");

	int fg_color   = (data[1]     ) & 0x3f;
	int fg_opacity = (data[1] >> 6) & 0x03;
	int bg_color   = (data[2]     ) & 0x3f;
	int bg_opacity = (data[2] >> 6) & 0x03;
	int edge_color = (data[3] >> 6) & 0x3f;

	ccx_common_logging.debug_ftn(CCX_DMT_708, "      Foreground color: [%d]     Foreground opacity: [%d]\n",
			fg_color, fg_opacity);
	ccx_common_logging.debug_ftn(CCX_DMT_708, "      Background color: [%d]     Background opacity: [%d]\n",
			bg_color, bg_opacity);
	ccx_common_logging.debug_ftn(CCX_DMT_708, "            Edge color: [%d]\n",
			edge_color);

	if (decoder->current_window == -1)
	{
		ccx_common_logging.log_ftn("[CEA-708] dtvcc_handle_SPC_SetPenColor: "
										   "Window has to be defined first\n");
		return;
	}

	ccx_dtvcc_window *window = &decoder->windows[decoder->current_window];

	if (window->pen_row == -1)
	{
		ccx_common_logging.log_ftn("[CEA-708] dtvcc_handle_SPA_SetPenAttributes: "
										   "can't set pen color for undefined row\n");
		return;
	}

	ccx_dtvcc_pen_color *color = &window->pen_colors[window->pen_row];

	color->fg_color = fg_color;
	color->fg_opacity = fg_opacity;
	color->bg_color = bg_color;
	color->bg_opacity = bg_opacity;
	color->edge_color = edge_color;
}

void dtvcc_handle_SPL_SetPenLocation(ccx_dtvcc_service_decoder *decoder, unsigned char *data)
{
	ccx_common_logging.debug_ftn(CCX_DMT_708, "[CEA-708] dtvcc_handle_SPL_SetPenLocation: attributes: \n");

	int row = data[1] & 0x0f;
	int col = data[2] & 0x3f;

	ccx_common_logging.debug_ftn(CCX_DMT_708, "      row: [%d]     Column: [%d]\n", row, col);

	if (decoder->current_window == -1)
	{
		ccx_common_logging.log_ftn("[CEA-708] dtvcc_handle_SPL_SetPenLocation: "
										   "Window has to be defined first\n");
		return;
	}

	ccx_dtvcc_window *window = &decoder->windows[decoder->current_window];
	window->pen_row = row;
	window->pen_column = col;
}

void dtvcc_handle_RST_Reset(ccx_dtvcc_service_decoder *decoder)
{
	ccx_dtvcc_windows_reset(decoder);
}

//------------------------- SYNCHRONIZATION COMMANDS -------------------------

void dtvcc_handle_DLY_Delay(ccx_dtvcc_service_decoder *decoder, int tenths_of_sec)
{
	ccx_common_logging.debug_ftn(CCX_DMT_708, "[CEA-708] dtvcc_handle_DLY_Delay: "
			"delay for [%d] tenths of second", tenths_of_sec);
	// TODO: Probably ask for the current FTS and wait for this time before resuming - not sure it's worth it though
	// TODO: No, seems to me that idea above will not work
}

void dtvcc_handle_DLC_DelayCancel(ccx_dtvcc_service_decoder *decoder)
{
	ccx_common_logging.debug_ftn(CCX_DMT_708, "[CEA-708] dtvcc_handle_DLC_DelayCancel");
	// TODO: See above
}

//-------------------------- CHARACTERS AND COMMANDS -------------------------

int _dtvcc_handle_C0_P16(ccx_dtvcc_service_decoder *decoder, unsigned char *data) //16-byte chars always have 2 bytes
{
	if (decoder->current_window == -1) {
		ccx_common_logging.log_ftn("[CEA-708] _dtvcc_handle_C0_P16: Window has to be defined first\n");
		return 3;
	}

	ccx_dtvcc_symbol sym;

	if (data[0])
	{
		CCX_DTVCC_SYM_SET_16(sym, data[0], data[1]);
	}
	else
	{
		CCX_DTVCC_SYM_SET(sym, data[1]);
	}

	ccx_common_logging.debug_ftn(CCX_DMT_708, "[CEA-708] _dtvcc_handle_C0_P16: [%04X]\n", sym.sym);
	_dtvcc_process_character(decoder, sym);

	return 3;
}

// G0 - Code Set - ASCII printable characters
int _dtvcc_handle_G0(ccx_dtvcc_service_decoder *decoder, unsigned char *data, int data_length)
{
	if (decoder->current_window == -1)
	{
		ccx_common_logging.log_ftn("[CEA-708] _dtvcc_handle_G0: Window has to be defined first\n");
		return data_length;
	}

	unsigned char c = data[0];
	ccx_common_logging.debug_ftn(CCX_DMT_708, "[CEA-708] G0: [%02X]  (%c)\n", c, c);
	unsigned char uc = dtvcc_get_internal_from_G0(c);
	ccx_dtvcc_symbol sym;
	CCX_DTVCC_SYM_SET(sym, uc);
	_dtvcc_process_character(decoder, sym);
	return 1;
}

// G1 Code Set - ISO 8859-1 LATIN-1 Character Set
int _dtvcc_handle_G1(ccx_dtvcc_service_decoder *decoder, unsigned char *data, int data_length)
{
	ccx_common_logging.debug_ftn(CCX_DMT_708, "[CEA-708] G1: [%02X]  (%c)\n", data[0], data[0]);
	unsigned char c = dtvcc_get_internal_from_G1(data[0]);
	ccx_dtvcc_symbol sym;
	CCX_DTVCC_SYM_SET(sym, c);
	_dtvcc_process_character(decoder, sym);
	return 1;
}

int _dtvcc_handle_C0(ccx_dtvcc_ctx *dtvcc,
					 ccx_dtvcc_service_decoder *decoder,
					 unsigned char *data,
					 int data_length)
{
	unsigned char c0 = data[0];
	const char *name = DTVCC_COMMANDS_C0[c0];
	if (name == NULL)
		name = "Reserved";

	ccx_common_logging.debug_ftn(CCX_DMT_708, "[CEA-708] C0: [%02X]  (%d)   [%s]\n", c0, data_length, name);

	int len = -1;
	// These commands have a known length even if they are reserved.
	if (c0 <= 0xF)
	{
		switch (c0)
		{
			case CCX_DTVCC_C0_CR:
				_dtvcc_process_cr(dtvcc, decoder);
				break;
			case CCX_DTVCC_C0_HCR:
				_dtvcc_process_hcr(decoder);
				break;
			case CCX_DTVCC_C0_FF:
				_dtvcc_process_ff(decoder);
				break;
			case CCX_DTVCC_C0_ETX:
				_dtvcc_process_etx(decoder);
				break;
			default:
				ccx_common_logging.log_ftn("[CEA-708] _dtvcc_handle_C0: unhandled branch\n");
				break;
		}
		len = 1;
	}
	else if (c0 >= 0x10 && c0 <= 0x17)
	{
		// Note that 0x10 is actually EXT1 and is dealt with somewhere else. Rest is undefined as per
		// CEA-708-D
		len = 2;
	}
	else if (c0 >= 0x18 && c0 <= 0x1F)
	{
		if (c0 == CCX_DTVCC_C0_P16) // PE16
			_dtvcc_handle_C0_P16(decoder, data + 1);
		len = 3;
	}
	if (len == -1)
	{
		ccx_common_logging.debug_ftn(CCX_DMT_708, "[CEA-708] _dtvcc_handle_C0: impossible len == -1");
		return -1;
	}
	if (len > data_length)
	{
		ccx_common_logging.debug_ftn(CCX_DMT_708, "[CEA-708] _dtvcc_handle_C0: "
				"command is %d bytes long but we only have %d\n", len, data_length);
		return -1;
	}
	return len;
}

// C1 Code Set - Captioning Commands Control Codes
int _dtvcc_handle_C1(ccx_dtvcc_ctx *dtvcc,
					 ccx_dtvcc_service_decoder *decoder,
					 unsigned char *data,
					 int data_length)
{
	struct CCX_DTVCC_S_COMMANDS_C1 com = DTVCC_COMMANDS_C1[data[0] - 0x80];
	ccx_common_logging.debug_ftn(CCX_DMT_708, "[CEA-708] C1: %s | [%02X]  [%s] [%s] (%d)\n",
			print_mstime(get_fts(dtvcc->timing, 3)),
			data[0], com.name, com.description, com.length);

	if (com.length > data_length)
	{
		ccx_common_logging.debug_ftn(CCX_DMT_708, "[CEA-708] C1: Warning: Not enough bytes for command.\n");
		return -1;
	}

	switch (com.code)
	{
		case CCX_DTVCC_C1_CW0: /* SetCurrentWindow */
		case CCX_DTVCC_C1_CW1:
		case CCX_DTVCC_C1_CW2:
		case CCX_DTVCC_C1_CW3:
		case CCX_DTVCC_C1_CW4:
		case CCX_DTVCC_C1_CW5:
		case CCX_DTVCC_C1_CW6:
		case CCX_DTVCC_C1_CW7:
			dtvcc_handle_CWx_SetCurrentWindow(decoder, com.code - CCX_DTVCC_C1_CW0); /* Window 0 to 7 */
			break;
		case CCX_DTVCC_C1_CLW:
			dtvcc_handle_CLW_ClearWindows(decoder, data[1]);
			break;
		case CCX_DTVCC_C1_DSW:
			dtvcc_handle_DSW_DisplayWindows(decoder, data[1], dtvcc->timing);
			break;
		case CCX_DTVCC_C1_HDW:
			dtvcc_handle_HDW_HideWindows(dtvcc, decoder, data[1]);
			break;
		case CCX_DTVCC_C1_TGW:
			dtvcc_handle_TGW_ToggleWindows(dtvcc, decoder, data[1]);
			break;
		case CCX_DTVCC_C1_DLW:
			dtvcc_handle_DLW_DeleteWindows(dtvcc, decoder, data[1]);
			break;
		case CCX_DTVCC_C1_DLY:
			dtvcc_handle_DLY_Delay(decoder, data[1]);
			break;
		case CCX_DTVCC_C1_DLC:
			dtvcc_handle_DLC_DelayCancel(decoder);
			break;
		case CCX_DTVCC_C1_RST:
			dtvcc_handle_RST_Reset(decoder);
			break;
		case CCX_DTVCC_C1_SPA:
			dtvcc_handle_SPA_SetPenAttributes(decoder, data);
			break;
		case CCX_DTVCC_C1_SPC:
			dtvcc_handle_SPC_SetPenColor(decoder, data);
			break;
		case CCX_DTVCC_C1_SPL:
			dtvcc_handle_SPL_SetPenLocation(decoder, data);
			break;
		case CCX_DTVCC_C1_RSV93:
		case CCX_DTVCC_C1_RSV94:
		case CCX_DTVCC_C1_RSV95:
		case CCX_DTVCC_C1_RSV96:
			ccx_common_logging.debug_ftn(CCX_DMT_708, "[CEA-708] Warning, found Reserved codes, ignored.\n");
			break;
		case CCX_DTVCC_C1_SWA:
			dtvcc_handle_SWA_SetWindowAttributes(decoder, data);
			break;
		case CCX_DTVCC_C1_DF0:
		case CCX_DTVCC_C1_DF1:
		case CCX_DTVCC_C1_DF2:
		case CCX_DTVCC_C1_DF3:
		case CCX_DTVCC_C1_DF4:
		case CCX_DTVCC_C1_DF5:
		case CCX_DTVCC_C1_DF6:
		case CCX_DTVCC_C1_DF7:
			dtvcc_handle_DFx_DefineWindow(decoder, com.code - CCX_DTVCC_C1_DF0, data, dtvcc->timing); /* Window 0 to 7 */
			break;
		default:
			ccx_common_logging.log_ftn ("[CEA-708] BUG: Unhandled code in _dtvcc_handle_C1.\n");
			break;
	}

	return com.length;
}

/* This function handles future codes. While by definition we can't do any work on them, we must return
   how many bytes would be consumed if these codes were supported, as defined in the specs.
Note: EXT1 not included */
// C2: Extended Miscellaneous Control Codes
// WARN: This code is completely untested due to lack of samples. Just following specs!
int _dtvcc_handle_C2(ccx_dtvcc_service_decoder *decoder, unsigned char *data, int data_length)
{
	if (data[0] <= 0x07) // 00-07...
		return 1; // ... Single-byte control bytes (0 additional bytes)
	else if (data[0] <= 0x0f) // 08-0F ...
		return 2; // ..two-byte control codes (1 additional byte)
	else if (data[0] <= 0x17)  // 10-17 ...
		return 3; // ..three-byte control codes (2 additional bytes)
	return 4; // 18-1F => four-byte control codes (3 additional bytes)
}

int _dtvcc_handle_C3(ccx_dtvcc_service_decoder *decoder, unsigned char *data, int data_length)
{
	if (data[0] < 0x80 || data[0] > 0x9F)
		ccx_common_logging.fatal_ftn(
				CCX_COMMON_EXIT_BUG_BUG, "[CEA-708] Entry in _dtvcc_handle_C3 with an out of range value.");
	if (data[0] <= 0x87) // 80-87...
		return 5; // ... Five-byte control bytes (4 additional bytes)
	else if (data[0] <= 0x8F) // 88-8F ...
		return 6; // ..Six-byte control codes (5 additional byte)
	// If here, then 90-9F ...

	// These are variable length commands, that can even span several segments
	// (they allow even downloading fonts or graphics).
	ccx_common_logging.fatal_ftn(
			CCX_COMMON_EXIT_UNSUPPORTED, "[CEA-708] This sample contains unsupported 708 data. "
			"PLEASE help us improve CCExtractor by submitting it.\n");
	return 0; // Unreachable, but otherwise there's compilers warnings
}

// This function handles extended codes (EXT1 + code), from the extended sets
// G2 (20-7F) => Mostly unmapped, except for a few characters.
// G3 (A0-FF) => A0 is the CC symbol, everything else reserved for future expansion in EIA708-B
// C2 (00-1F) => Reserved for future extended misc. control and captions command codes
// WARN: This code is completely untested due to lack of samples. Just following specs!
// Returns number of used bytes, usually 1 (since EXT1 is not counted).
int _dtvcc_handle_extended_char(ccx_dtvcc_service_decoder *decoder, unsigned char *data, int data_length)
{
	int used;
	ccx_common_logging.debug_ftn(CCX_DMT_708, "[CEA-708] In _dtvcc_handle_extended_char, "
			"first data code: [%c], length: [%u]\n", data[0], data_length);
	unsigned char c = 0x20; // Default to space
	unsigned char code = data[0];
	if (/* data[i]>=0x00 && */ code <= 0x1F) // Comment to silence warning
	{
		used = _dtvcc_handle_C2(decoder, data, data_length);
	}
		// Group G2 - Extended Miscellaneous Characters
	else if (code >= 0x20 && code <= 0x7F)
	{
		c = dtvcc_get_internal_from_G2(code);
		used = 1;
		ccx_dtvcc_symbol sym;
		CCX_DTVCC_SYM_SET(sym, c);
		_dtvcc_process_character(decoder, sym);
	}
		// Group C3
	else if (code>= 0x80 && code <= 0x9F)
	{
		used = _dtvcc_handle_C3(decoder, data, data_length);
		// TODO: Something
	}
		// Group G3
	else
	{
		c = dtvcc_get_internal_from_G3(code);
		used = 1;
		ccx_dtvcc_symbol sym;
		CCX_DTVCC_SYM_SET(sym, c);
		_dtvcc_process_character(decoder, sym);
	}
	return used;
}

//------------------------------- PROCESSING --------------------------------

void ccx_dtvcc_process_service_block(ccx_dtvcc_ctx *dtvcc,
									 ccx_dtvcc_service_decoder *decoder,
									 unsigned char *data,
									 int data_length)
{
	//dump(CCX_DMT_708, data, data_length, 0, 0);

	int i = 0;
	while (i < data_length)
	{
		int used = -1;
		if (data[i] != CCX_DTVCC_C0_EXT1)
		{
			if (data[i] <= 0x1F)
				used = _dtvcc_handle_C0(dtvcc, decoder, data + i, data_length - i);
			else if (data[i] >= 0x20 && data[i] <= 0x7F)
				used = _dtvcc_handle_G0(decoder, data + i, data_length - i);
			else if (data[i] >= 0x80 && data[i] <= 0x9F)
				used = _dtvcc_handle_C1(dtvcc, decoder, data + i, data_length - i);
			else
				used = _dtvcc_handle_G1(decoder, data + i, data_length - i);

			if (used == -1)
			{
				ccx_common_logging.debug_ftn(CCX_DMT_708, "[CEA-708] ccx_dtvcc_process_service_block: "
						"There was a problem handling the data. Reseting service decoder\n");
				// TODO: Not sure if a local reset is going to be helpful here.
				//ccx_dtvcc_windows_reset(decoder);
				return;
			}
		}
		else // Use extended set
		{
			used = _dtvcc_handle_extended_char(decoder, data + i + 1, data_length - 1);
			used++; // Since we had CCX_DTVCC_C0_EXT1
		}
		i += used;
	}
}

void ccx_dtvcc_process_current_packet(ccx_dtvcc_ctx *dtvcc)
{
	int seq = (dtvcc->current_packet[0] & 0xC0) >> 6; // Two most significants bits
	int len = dtvcc->current_packet[0] & 0x3F; // 6 least significants bits
#ifdef DEBUG_708_PACKETS
	ccx_common_logging.log_ftn("[CEA-708] dtvcc_process_current_packet: length=%d, seq=%d\n",
							   dtvcc->current_packet_length, seq);
#endif
	if (dtvcc->current_packet_length == 0)
		return;
	if (len == 0) // This is well defined in EIA-708; no magic.
		len = 128;
	else
		len = len * 2;
	// Note that len here is the length including the header
#ifdef DEBUG_708_PACKETS
	ccx_common_logging.log_ftn("[CEA-708] dtvcc_process_current_packet: "
									   "Sequence: %d, packet length: %d\n", seq, len);
#endif
	if (dtvcc->current_packet_length != len) // Is this possible?
	{
		_dtvcc_decoders_reset(dtvcc);
		return;
	}
	if (dtvcc->last_sequence != CCX_DTVCC_NO_LAST_SEQUENCE &&
			(dtvcc->last_sequence + 1) % 4 != seq)
	{
		ccx_common_logging.debug_ftn(CCX_DMT_708, "[CEA-708] ccx_dtvcc_process_current_packet: "
											 "Unexpected sequence number, it is [%d] but should be [%d]\n",
				seq, (dtvcc->last_sequence + 1 ) % 4);
		//WARN: if we reset decoders here, buffer will not be written
		//WARN: resetting decoders breaks some samples
		//_dtvcc_decoders_reset(dtvcc);
		//return;
	}
	dtvcc->last_sequence = seq;

	unsigned char *pos = dtvcc->current_packet + 1;

	while (pos < dtvcc->current_packet + len)
	{
		int service_number = (pos[0] & 0xE0) >> 5; // 3 more significant bits
		int block_length = (pos[0] & 0x1F); // 5 less significant bits

		ccx_common_logging.debug_ftn(
				CCX_DMT_708, "[CEA-708] ccx_dtvcc_process_current_packet: Standard header: "
						"Service number: [%d] Block length: [%d]\n", service_number, block_length);

		if (service_number == 7) // There is an extended header
		{
			pos++;
			service_number = (pos[0] & 0x3F); // 6 more significant bits
			// printf ("Extended header: Service number: [%d]\n",service_number);
			if (service_number < 7)
			{
				ccx_common_logging.debug_ftn(
						CCX_DMT_708, "[CEA-708] ccx_dtvcc_process_current_packet: "
						"Illegal service number in extended header: [%d]\n", service_number);
			}
		}

//		if (service_number == 0 && block_length == 0) // Null header already?
//		{
//			if (pos != (dtvcc->current_packet + len - 1)) // i.e. last byte in packet
//			{
//				// Not sure if this is correct
//				printf ("Null header before it was expected.\n");
//				// break;
//			}
//		}

		pos++; // Move to service data
		if (service_number == 0 && block_length != 0) // Illegal, but specs say what to do...
		{
			ccx_common_logging.debug_ftn(CCX_DMT_708, "[CEA-708] ccx_dtvcc_process_current_packet: "
					"Data received for service 0, skipping rest of packet.");
			pos = dtvcc->current_packet + len; // Move to end
			break;
		}

		if (block_length != 0)
		{
			dtvcc->report->services[service_number] = 1;
		}

		if (service_number > 0 && dtvcc->services_active[service_number - 1])
			ccx_dtvcc_process_service_block(dtvcc, &dtvcc->decoders[service_number - 1], pos, block_length);

		pos += block_length; // Skip data
	}

	ccx_dtvcc_clear_packet(dtvcc);

	if (pos != dtvcc->current_packet + len) // For some reason we didn't parse the whole packet
	{
		ccx_common_logging.debug_ftn(CCX_DMT_708, "[CEA-708] ccx_dtvcc_process_current_packet:"
				" There was a problem with this packet, reseting\n");
		_dtvcc_decoders_reset(dtvcc);
	}

	if (len < 128 && *pos) // Null header is mandatory if there is room
	{
		ccx_common_logging.debug_ftn(CCX_DMT_708, "[CEA-708] ccx_dtvcc_process_current_packet: "
				"Warning: Null header expected but not found.\n");
	}
}<|MERGE_RESOLUTION|>--- conflicted
+++ resolved
@@ -106,7 +106,6 @@
 
 ccx_dtvcc_window_attribs ccx_dtvcc_predefined_window_styles[] =
 {
-<<<<<<< HEAD
 	{//1 - NTSC Style PopUp Captions
 		CCX_DTVCC_WINDOW_JUSTIFY_LEFT,
 		CCX_DTVCC_WINDOW_PD_LEFT_RIGHT,
@@ -198,99 +197,6 @@
 		CCX_DTVCC_WINDOW_BORDER_NONE,
 		0
 	}
-=======
-		{//1 - NTSC Style PopUp Captions
-			CCX_DTVCC_WINDOW_JUSTIFY_LEFT,
-			CCX_DTVCC_WINDOW_PD_LEFT_RIGHT,
-			CCX_DTVCC_WINDOW_SD_BOTTOM_TOP,
-			0,
-			CCX_DTVCC_WINDOW_SDE_SNAP,
-			0,
-			0,
-			0,
-			CCX_DTVCC_WINDOW_FO_SOLID,
-			CCX_DTVCC_WINDOW_BORDER_NONE,
-			0
-		},
-		{//2 - PopUp Captions w/o Black Background
-			CCX_DTVCC_WINDOW_JUSTIFY_LEFT,
-			CCX_DTVCC_WINDOW_PD_LEFT_RIGHT,
-			CCX_DTVCC_WINDOW_SD_BOTTOM_TOP,
-			0,
-			CCX_DTVCC_WINDOW_SDE_SNAP,
-			0,
-			0,
-			0,
-			CCX_DTVCC_WINDOW_FO_TRANSPARENT,
-			CCX_DTVCC_WINDOW_BORDER_NONE,
-			0
-		},
-		{//3 - NTSC Style Centered PopUp Captions
-			CCX_DTVCC_WINDOW_JUSTIFY_CENTER,
-			CCX_DTVCC_WINDOW_PD_LEFT_RIGHT,
-			CCX_DTVCC_WINDOW_SD_BOTTOM_TOP,
-			0,
-			CCX_DTVCC_WINDOW_SDE_SNAP,
-			0,
-			0,
-			0,
-			CCX_DTVCC_WINDOW_FO_SOLID,
-			CCX_DTVCC_WINDOW_BORDER_NONE,
-			0
-		},
-		{//4 - NTSC Style RollUp Captions
-			CCX_DTVCC_WINDOW_JUSTIFY_LEFT,
-			CCX_DTVCC_WINDOW_PD_LEFT_RIGHT,
-			CCX_DTVCC_WINDOW_SD_BOTTOM_TOP,
-			1,
-			CCX_DTVCC_WINDOW_SDE_SNAP,
-			0,
-			0,
-			0,
-			CCX_DTVCC_WINDOW_FO_SOLID,
-			CCX_DTVCC_WINDOW_BORDER_NONE,
-			0
-		},
-		{//5 - RollUp Captions w/o Black Background
-			CCX_DTVCC_WINDOW_JUSTIFY_LEFT,
-			CCX_DTVCC_WINDOW_PD_LEFT_RIGHT,
-			CCX_DTVCC_WINDOW_SD_BOTTOM_TOP,
-			1,
-			CCX_DTVCC_WINDOW_SDE_SNAP,
-			0,
-			0,
-			0,
-			CCX_DTVCC_WINDOW_FO_TRANSPARENT,
-			CCX_DTVCC_WINDOW_BORDER_NONE,
-			0
-		},
-		{//6 - NTSC Style Centered RollUp Captions
-			CCX_DTVCC_WINDOW_JUSTIFY_CENTER,
-			CCX_DTVCC_WINDOW_PD_LEFT_RIGHT,
-			CCX_DTVCC_WINDOW_SD_BOTTOM_TOP,
-			1,
-			CCX_DTVCC_WINDOW_SDE_SNAP,
-			0,
-			0,
-			0,
-			CCX_DTVCC_WINDOW_FO_SOLID,
-			CCX_DTVCC_WINDOW_BORDER_NONE,
-			0
-		},
-		{//7 - Ticker tape
-			CCX_DTVCC_WINDOW_JUSTIFY_LEFT,
-			CCX_DTVCC_WINDOW_PD_TOP_BOTTOM,
-			CCX_DTVCC_WINDOW_SD_RIGHT_LEFT,
-			0,
-			CCX_DTVCC_WINDOW_SDE_SNAP,
-			0,
-			0,
-			0,
-			CCX_DTVCC_WINDOW_FO_SOLID,
-			CCX_DTVCC_WINDOW_BORDER_NONE,
-			0
-		}
->>>>>>> 7190af4e
 };
 //---------------------------------- HELPERS ------------------------------------
 
@@ -1006,7 +912,6 @@
 		if (window->win_style == 0)
 		{
 			_dtvcc_window_apply_style(window, &ccx_dtvcc_predefined_window_styles[0]);
-<<<<<<< HEAD
 		}
 		else if (window->win_style <= 7)
 		{
@@ -1018,10 +923,6 @@
 											   "invalid win_style num %d\n", window->win_style);
 			_dtvcc_window_apply_style(window, &ccx_dtvcc_predefined_window_styles[0]);
 		}
-=======
-		else
-			_dtvcc_window_apply_style(window, &ccx_dtvcc_predefined_window_styles[window->win_style - 1]);
->>>>>>> 7190af4e
 	}
 	else
 	{

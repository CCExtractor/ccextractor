/*
 * DVB subtitle decoding
 * Copyright (c) 2005 Ian Caulfield
 * Copyright (c) 2004 Michael Niedermayer <michaelni@gmx.at>
 * Copyright (c) 2014 Anshul Maheshwari <er.anshul.maheshwari@gmail.com>
 * License: GPL 2.0
 *
 * You should have received a copy of the GNU General Public
 * License along with CCExtractor; if not, write to the Free Software
 * Foundation, Inc., 51 Franklin Street, Fifth Floor, Boston, MA 02110-1301 USA
 *
 */
/**
  * @file dvbsub.c
  */

#include <stdlib.h>
#include <stdio.h>
#include <string.h>
#include <assert.h>
#include <limits.h>
#include <errno.h>

#include "dvb_subtitle_decoder.h"
#include "utility.h"
#include "ccx_decoders_common.h"
#include "ocr.h"

#define DVBSUB_PAGE_SEGMENT 0x10
#define DVBSUB_REGION_SEGMENT 0x11
#define DVBSUB_CLUT_SEGMENT 0x12
#define DVBSUB_OBJECT_SEGMENT 0x13
#define DVBSUB_DISPLAYDEFINITION_SEGMENT 0x14
#define DVBSUB_DISPLAY_SEGMENT 0x80

#define SCALEBITS 10
#define ONE_HALF (1 << (SCALEBITS - 1))
#define FIX(x) ((int)((x) * (1 << SCALEBITS) + 0.5))

#define YUV_TO_RGB1_CCIR(cb1, cr1)                                                               \
	{                                                                                        \
		cb = (cb1)-128;                                                                  \
		cr = (cr1)-128;                                                                  \
		r_add = FIX(1.40200 * 255.0 / 224.0) * cr + ONE_HALF;                            \
		g_add = -FIX(0.34414 * 255.0 / 224.0) * cb - FIX(0.71414 * 255.0 / 224.0) * cr + \
			ONE_HALF;                                                                \
		b_add = FIX(1.77200 * 255.0 / 224.0) * cb + ONE_HALF;                            \
	}

#define YUV_TO_RGB2_CCIR(r, g, b, y1)               \
	{                                           \
		y = ((y1)-16) * FIX(255.0 / 219.0); \
		r = cm[(y + r_add) >> SCALEBITS];   \
		g = cm[(y + g_add) >> SCALEBITS];   \
		b = cm[(y + b_add) >> SCALEBITS];   \
	}

#define times4(x) x, x, x, x
#define times256(x) times4(times4(times4(times4(times4(x)))))

#define MAX_NEG_CROP 1024
const uint8_t crop_tab[256 + 2 * MAX_NEG_CROP] = {times256(0x00), 0x00, 0x01,
						  0x02, 0x03, 0x04, 0x05, 0x06, 0x07, 0x08, 0x09, 0x0A, 0x0B, 0x0C, 0x0D,
						  0x0E, 0x0F, 0x10, 0x11, 0x12, 0x13, 0x14, 0x15, 0x16, 0x17, 0x18, 0x19,
						  0x1A, 0x1B, 0x1C, 0x1D, 0x1E, 0x1F, 0x20, 0x21, 0x22, 0x23, 0x24, 0x25,
						  0x26, 0x27, 0x28, 0x29, 0x2A, 0x2B, 0x2C, 0x2D, 0x2E, 0x2F, 0x30, 0x31,
						  0x32, 0x33, 0x34, 0x35, 0x36, 0x37, 0x38, 0x39, 0x3A, 0x3B, 0x3C, 0x3D,
						  0x3E, 0x3F, 0x40, 0x41, 0x42, 0x43, 0x44, 0x45, 0x46, 0x47, 0x48, 0x49,
						  0x4A, 0x4B, 0x4C, 0x4D, 0x4E, 0x4F, 0x50, 0x51, 0x52, 0x53, 0x54, 0x55,
						  0x56, 0x57, 0x58, 0x59, 0x5A, 0x5B, 0x5C, 0x5D, 0x5E, 0x5F, 0x60, 0x61,
						  0x62, 0x63, 0x64, 0x65, 0x66, 0x67, 0x68, 0x69, 0x6A, 0x6B, 0x6C, 0x6D,
						  0x6E, 0x6F, 0x70, 0x71, 0x72, 0x73, 0x74, 0x75, 0x76, 0x77, 0x78, 0x79,
						  0x7A, 0x7B, 0x7C, 0x7D, 0x7E, 0x7F, 0x80, 0x81, 0x82, 0x83, 0x84, 0x85,
						  0x86, 0x87, 0x88, 0x89, 0x8A, 0x8B, 0x8C, 0x8D, 0x8E, 0x8F, 0x90, 0x91,
						  0x92, 0x93, 0x94, 0x95, 0x96, 0x97, 0x98, 0x99, 0x9A, 0x9B, 0x9C, 0x9D,
						  0x9E, 0x9F, 0xA0, 0xA1, 0xA2, 0xA3, 0xA4, 0xA5, 0xA6, 0xA7, 0xA8, 0xA9,
						  0xAA, 0xAB, 0xAC, 0xAD, 0xAE, 0xAF, 0xB0, 0xB1, 0xB2, 0xB3, 0xB4, 0xB5,
						  0xB6, 0xB7, 0xB8, 0xB9, 0xBA, 0xBB, 0xBC, 0xBD, 0xBE, 0xBF, 0xC0, 0xC1,
						  0xC2, 0xC3, 0xC4, 0xC5, 0xC6, 0xC7, 0xC8, 0xC9, 0xCA, 0xCB, 0xCC, 0xCD,
						  0xCE, 0xCF, 0xD0, 0xD1, 0xD2, 0xD3, 0xD4, 0xD5, 0xD6, 0xD7, 0xD8, 0xD9,
						  0xDA, 0xDB, 0xDC, 0xDD, 0xDE, 0xDF, 0xE0, 0xE1, 0xE2, 0xE3, 0xE4, 0xE5,
						  0xE6, 0xE7, 0xE8, 0xE9, 0xEA, 0xEB, 0xEC, 0xED, 0xEE, 0xEF, 0xF0, 0xF1,
						  0xF2, 0xF3, 0xF4, 0xF5, 0xF6, 0xF7, 0xF8, 0xF9, 0xFA, 0xFB, 0xFC, 0xFD,
						  0xFE, 0xFF, times256(0xFF)};

#define cm (crop_tab + MAX_NEG_CROP)

#define RGBA(r, g, b, a) (((unsigned)(a) << 24) | ((r) << 16) | ((g) << 8) | (b))

typedef struct DVBSubCLUT
{
	int id;
	int version;

	uint32_t clut4[4];
	uint32_t clut16[16];
	uint32_t clut256[256];
	uint8_t ilut4[4];
	uint8_t ilut16[16];
	uint8_t ilut256[256];

	struct DVBSubCLUT *next;
} DVBSubCLUT;

static DVBSubCLUT default_clut;

typedef struct DVBSubObjectDisplay
{
	int object_id;
	int region_id;

	int x_pos;
	int y_pos;

	int fgcolor;
	int bgcolor;

	struct DVBSubObjectDisplay *region_list_next;
	struct DVBSubObjectDisplay *object_list_next;
} DVBSubObjectDisplay;

typedef struct DVBSubObject
{
	int id;
	int version;

	int type;

	DVBSubObjectDisplay *display_list;

	struct DVBSubObject *next;
} DVBSubObject;

typedef struct DVBSubRegionDisplay
{
	int region_id;

	int x_pos;
	int y_pos;

	struct DVBSubRegionDisplay *next;
} DVBSubRegionDisplay;

typedef struct DVBSubRegion
{
	int id;
	int version;

	int width;
	int height;
	int depth;

	int clut;
	int bgcolor;

	uint8_t *pbuf;
	int buf_size;
	int dirty;

	DVBSubObjectDisplay *display_list;

	struct DVBSubRegion *next;
} DVBSubRegion;

typedef struct DVBSubDisplayDefinition
{
	int version;

	int x;
	int y;
	int width;
	int height;
} DVBSubDisplayDefinition;

typedef struct DVBSubContext
{
	int composition_id;
	int ancillary_id;
	int lang_index;
	int version;
	/* Store time in ms */
	LLONG time_out;
#ifdef ENABLE_OCR
	void *ocr_ctx;
#endif
	DVBSubRegion *region_list;
	DVBSubCLUT *clut_list;
	DVBSubObject *object_list;

	DVBSubRegionDisplay *display_list;
	DVBSubDisplayDefinition *display_definition;
} DVBSubContext;

static __inline unsigned int bytestream_get_byte(const uint8_t **b)
{
	(*b) += 1;
	return ((const uint8_t *)(*b - 1))[0];
}

static __inline unsigned int bytestream_get_be16(const uint8_t **b)
{
	(*b) += 2;
	return RB16(*b - 2);
}
typedef struct GetBitContext
{
	const uint8_t *buffer, *buffer_end;
	int index;
	int size_in_bits;
	int size_in_bits_plus8;
} GetBitContext;

/**
 * Initialize GetBitContext.
 * @param buffer bitstream buffer, must be FF_INPUT_BUFFER_PADDING_SIZE bytes
 *        larger than the actual read bits because some optimized bitstream
 *        readers read 32 or 64 bit at once and could read over the end
 * @param bit_size the size of the buffer in bits
 * @return 0 on success, AVERROR_INVALIDDATA if the buffer_size would overflow.
 */
static __inline int init_get_bits(GetBitContext *s, const uint8_t *buffer,
				  int bit_size)
{
	int buffer_size;
	int ret = 0;

	if (bit_size >= INT_MAX - 7 || bit_size < 0 || !buffer)
	{
		buffer_size = bit_size = 0;
		buffer = NULL;
		ret = -1;
		errno = EINVAL;
	}

	buffer_size = (bit_size + 7) >> 3;

	s->buffer = buffer;
	s->size_in_bits = bit_size;
	s->size_in_bits_plus8 = bit_size + 8;
	s->buffer_end = buffer + buffer_size;
	s->index = 0;

	return ret;
}

static __inline int get_bits_count(const GetBitContext *s)
{
	return s->index;
}

static __inline unsigned int get_bits(GetBitContext *s, int n)
{
	register int tmp;
	unsigned int re_index = s->index;
	unsigned int re_cache = 0;
	unsigned int re_size_plus8 = s->size_in_bits_plus8;

	if (n <= 0 || n > 25)
		return -1;
	re_cache = RB32(s->buffer + (re_index >> 3)) << (re_index & 7);

	tmp = ((uint32_t)re_cache) >> (32 - n);

	re_index = ((re_size_plus8 < re_index + (n)) ? (re_size_plus8) : (re_index + (n)));

	s->index = re_index;
	return tmp;
}
static __inline unsigned int get_bits1(GetBitContext *s)
{
	unsigned int index = s->index;
	uint8_t result = s->buffer[index >> 3];

	result <<= index & 7;
	result >>= 8 - 1;

	if (s->index < s->size_in_bits_plus8)
		index++;
	s->index = index;

	return result;
}

static DVBSubObject *get_object(DVBSubContext *ctx, int object_id)
{
	DVBSubObject *ptr = ctx->object_list;

	while (ptr && ptr->id != object_id)
		ptr = ptr->next;

	return ptr;
}

static DVBSubCLUT *get_clut(DVBSubContext *ctx, int clut_id)
{
	DVBSubCLUT *ptr = ctx->clut_list;

	while (ptr && ptr->id != clut_id)
		ptr = ptr->next;

	return ptr;
}

static DVBSubRegion *get_region(DVBSubContext *ctx, int region_id)
{
	DVBSubRegion *ptr = ctx->region_list;

	while (ptr && ptr->id != region_id)
		ptr = ptr->next;

	return ptr;
}

static void delete_region_display_list(DVBSubContext *ctx, DVBSubRegion *region)
{
	DVBSubObject *object, *obj2, **obj2_ptr;
	DVBSubObjectDisplay *display, *obj_disp, **obj_disp_ptr;

	while (region->display_list)
	{
		display = region->display_list;

		object = get_object(ctx, display->object_id);

		if (object)
		{
			obj_disp_ptr = &object->display_list;
			obj_disp = *obj_disp_ptr;

			while (obj_disp && obj_disp != display)
			{
				obj_disp_ptr = &obj_disp->object_list_next;
				obj_disp = *obj_disp_ptr;
			}

			if (obj_disp)
			{
				*obj_disp_ptr = obj_disp->object_list_next;

				if (!object->display_list)
				{
					obj2_ptr = &ctx->object_list;
					obj2 = *obj2_ptr;

					while (obj2 != object)
					{
						assert(obj2);
						obj2_ptr = &obj2->next;
						obj2 = *obj2_ptr;
					}

					*obj2_ptr = obj2->next;

					free(obj2);
				}
			}
		}

		region->display_list = display->region_list_next;

		free(display);
	}
}

static void delete_cluts(DVBSubContext *ctx)
{
	DVBSubCLUT *clut;

	while (ctx->clut_list)
	{
		clut = ctx->clut_list;

		ctx->clut_list = clut->next;

		free(clut);
	}
}

static void delete_objects(DVBSubContext *ctx)
{
	DVBSubObject *object;

	while (ctx->object_list)
	{
		object = ctx->object_list;

		ctx->object_list = object->next;

		free(object);
	}
}

static void delete_regions(DVBSubContext *ctx)
{
	DVBSubRegion *region;

	while (ctx->region_list)
	{
		region = ctx->region_list;

		ctx->region_list = region->next;

		delete_region_display_list(ctx, region);

		free(region->pbuf);
		free(region);
	}
}

/**
 * @param composition_id composition-page_id found in Subtitle descriptors
 *                       associated with     subtitle stream in the    PMT
 *                       it could be -1 if not found in PMT.
 * @param ancillary_id ancillary-page_id found in Subtitle descriptors
 *                     associated with     subtitle stream in the    PMT.
 *                       it could be -1 if not found in PMT.
 *
 * @return DVB context kept as void* for abstraction
 *
 */
void *dvbsub_init_decoder(struct dvb_config *cfg, int initialized_ocr)
{
	int i, r, g, b, a = 0;
	DVBSubContext *ctx = (DVBSubContext *)malloc(sizeof(DVBSubContext));
	memset(ctx, 0, sizeof(DVBSubContext));

	if (cfg)
	{
		ctx->composition_id = cfg->composition_id[0];
		ctx->ancillary_id = cfg->ancillary_id[0];
		ctx->lang_index = cfg->lang_index[0];
	}
	else
	{
		ctx->composition_id = 1;
		ctx->ancillary_id = 1;
		ctx->lang_index = 1;
	}

#ifdef ENABLE_OCR
	if (!initialized_ocr)
		ctx->ocr_ctx = init_ocr(ctx->lang_index);
#endif
	ctx->version = -1;

	default_clut.id = -1;
	default_clut.next = NULL;

	default_clut.clut4[0] = RGBA(0, 0, 0, 0);
	default_clut.clut4[1] = RGBA(255, 255, 255, 255);
	default_clut.clut4[2] = RGBA(0, 0, 0, 255);
	default_clut.clut4[3] = RGBA(127, 127, 127, 255);
	default_clut.ilut4[0] = 0;
	default_clut.ilut4[1] = 255;
	default_clut.ilut4[2] = 0;
	default_clut.ilut4[3] = 127;

	default_clut.clut16[0] = RGBA(0, 0, 0, 0);
	default_clut.ilut16[0] = 0;
	for (i = 1; i < 16; i++)
	{
		if (i < 8)
		{
			r = (i & 1) ? 255 : 0;
			g = (i & 2) ? 255 : 0;
			b = (i & 4) ? 255 : 0;
		}
		else
		{
			r = (i & 1) ? 127 : 0;
			g = (i & 2) ? 127 : 0;
			b = (i & 4) ? 127 : 0;
		}
		default_clut.clut16[i] = RGBA(r, g, b, 255);
		default_clut.ilut16[i] = 0;
	}

	default_clut.clut256[0] = RGBA(0, 0, 0, 0);
	default_clut.ilut256[0] = 0;
	for (i = 1; i < 256; i++)
	{
		if (i < 8)
		{
			r = (i & 1) ? 255 : 0;
			g = (i & 2) ? 255 : 0;
			b = (i & 4) ? 255 : 0;
			a = 63;
		}
		else
		{
			switch (i & 0x88)
			{
				case 0x00:
					r = ((i & 1) ? 85 : 0) + ((i & 0x10) ? 170 : 0);
					g = ((i & 2) ? 85 : 0) + ((i & 0x20) ? 170 : 0);
					b = ((i & 4) ? 85 : 0) + ((i & 0x40) ? 170 : 0);
					a = 255;
					break;
				case 0x08:
					r = ((i & 1) ? 85 : 0) + ((i & 0x10) ? 170 : 0);
					g = ((i & 2) ? 85 : 0) + ((i & 0x20) ? 170 : 0);
					b = ((i & 4) ? 85 : 0) + ((i & 0x40) ? 170 : 0);
					a = 127;
					break;
				case 0x80:
					r = 127 + ((i & 1) ? 43 : 0) + ((i & 0x10) ? 85 : 0);
					g = 127 + ((i & 2) ? 43 : 0) + ((i & 0x20) ? 85 : 0);
					b = 127 + ((i & 4) ? 43 : 0) + ((i & 0x40) ? 85 : 0);
					a = 255;
					break;
				case 0x88:
					r = ((i & 1) ? 43 : 0) + ((i & 0x10) ? 85 : 0);
					g = ((i & 2) ? 43 : 0) + ((i & 0x20) ? 85 : 0);
					b = ((i & 4) ? 43 : 0) + ((i & 0x40) ? 85 : 0);
					a = 255;
					break;
			}
		}
		default_clut.ilut256[i] = 0;
		default_clut.clut256[i] = RGBA(r, g, b, a);
	}

	return (void *)ctx;
}
int dvbsub_close_decoder(void **dvb_ctx)
{
	DVBSubContext *ctx = (DVBSubContext *)*dvb_ctx;
	DVBSubRegionDisplay *display;

	delete_regions(ctx);

	delete_objects(ctx);

	delete_cluts(ctx);

	freep(&ctx->display_definition);

	while (ctx->display_list)
	{
		display = ctx->display_list;
		ctx->display_list = display->next;
		free(display);
	}

#ifdef ENABLE_OCR
	if (ctx->ocr_ctx)
		delete_ocr(&ctx->ocr_ctx);
#endif
	freep(dvb_ctx);
	return 0;
}

static int dvbsub_read_2bit_string(uint8_t *destbuf, int dbuf_len,
				   const uint8_t **srcbuf, int buf_size, int non_mod, uint8_t *map_table,
				   int x_pos)
{
	GetBitContext gb;

	int bits;
	int run_length;
	int pixels_read = x_pos;

	init_get_bits(&gb, *srcbuf, buf_size << 3);

	destbuf += x_pos;

	while (get_bits_count(&gb) < buf_size << 3 && pixels_read < dbuf_len)
	{
		bits = get_bits(&gb, 2);

		if (bits)
		{
			if (non_mod != 1 || bits != 1)
			{
				if (map_table)
					*destbuf++ = map_table[bits];
				else
					*destbuf++ = bits;
			}
			pixels_read++;
		}
		else
		{
			bits = get_bits1(&gb);
			if (bits == 1)
			{
				run_length = get_bits(&gb, 3) + 3;
				bits = get_bits(&gb, 2);

				if (non_mod == 1 && bits == 1)
					pixels_read += run_length;
				else
				{
					if (map_table)
						bits = map_table[bits];
					while (run_length-- > 0 && pixels_read < dbuf_len)
					{
						*destbuf++ = bits;
						pixels_read++;
					}
				}
			}
			else
			{
				bits = get_bits1(&gb);
				if (bits == 0)
				{
					bits = get_bits(&gb, 2);
					if (bits == 2)
					{
						run_length = get_bits(&gb, 4) + 12;
						bits = get_bits(&gb, 2);

						if (non_mod == 1 && bits == 1)
							pixels_read += run_length;
						else
						{
							if (map_table)
								bits = map_table[bits];
							while (run_length-- > 0 && pixels_read < dbuf_len)
							{
								*destbuf++ = bits;
								pixels_read++;
							}
						}
					}
					else if (bits == 3)
					{
						run_length = get_bits(&gb, 8) + 29;
						bits = get_bits(&gb, 2);

						if (non_mod == 1 && bits == 1)
							pixels_read += run_length;
						else
						{
							if (map_table)
								bits = map_table[bits];
							while (run_length-- > 0 && pixels_read < dbuf_len)
							{
								*destbuf++ = bits;
								pixels_read++;
							}
						}
					}
					else if (bits == 1)
					{
						if (map_table)
							bits = map_table[0];
						else
							bits = 0;
						run_length = 2;
						while (run_length-- > 0 && pixels_read < dbuf_len)
						{
							*destbuf++ = bits;
							pixels_read++;
						}
					}
					else
					{
						(*srcbuf) += (get_bits_count(&gb) + 7) >> 3;
						return pixels_read;
					}
				}
				else
				{
					if (map_table)
						bits = map_table[0];
					else
						bits = 0;
					*destbuf++ = bits;
					pixels_read++;
				}
			}
		}
	}

	if (get_bits(&gb, 6))
	{
		mprint("DVBSub error: line overflow at dvbsub_read_2bit_string()\n");
		return -1;
	}

	(*srcbuf) += (get_bits_count(&gb) + 7) >> 3;

	return pixels_read;
}

static int dvbsub_read_4bit_string(uint8_t *destbuf, int dbuf_len,
				   const uint8_t **srcbuf, int buf_size, int non_mod, uint8_t *map_table,
				   int x_pos)
{
	GetBitContext gb;

	int bits;
	int run_length;
	int pixels_read = x_pos;

	init_get_bits(&gb, *srcbuf, buf_size << 3);

	destbuf += x_pos;

	while (get_bits_count(&gb) < buf_size << 3 && pixels_read < dbuf_len)
	{
		bits = get_bits(&gb, 4);

		if (bits)
		{
			if (non_mod != 1 || bits != 1)
			{
				if (map_table)
					*destbuf++ = map_table[bits];
				else
					*destbuf++ = bits;
			}
			pixels_read++;
		}
		else
		{
			bits = get_bits1(&gb);
			if (bits == 0)
			{
				run_length = get_bits(&gb, 3);

				if (run_length == 0)
				{
					(*srcbuf) += (get_bits_count(&gb) + 7) >> 3;
					return pixels_read;
				}

				run_length += 2;

				if (map_table)
					bits = map_table[0];
				else
					bits = 0;

				while (run_length-- > 0 && pixels_read < dbuf_len)
				{
					*destbuf++ = bits;
					pixels_read++;
				}
			}
			else
			{
				bits = get_bits1(&gb);
				if (bits == 0)
				{
					run_length = get_bits(&gb, 2) + 4;
					bits = get_bits(&gb, 4);

					if (non_mod == 1 && bits == 1)
						pixels_read += run_length;
					else
					{
						if (map_table)
							bits = map_table[bits];
						while (run_length-- > 0 && pixels_read < dbuf_len)
						{
							*destbuf++ = bits;
							pixels_read++;
						}
					}
				}
				else
				{
					bits = get_bits(&gb, 2);
					if (bits == 2)
					{
						run_length = get_bits(&gb, 4) + 9;
						bits = get_bits(&gb, 4);

						if (non_mod == 1 && bits == 1)
							pixels_read += run_length;
						else
						{
							if (map_table)
								bits = map_table[bits];
							while (run_length-- > 0 && pixels_read < dbuf_len)
							{
								*destbuf++ = bits;
								pixels_read++;
							}
						}
					}
					else if (bits == 3)
					{
						run_length = get_bits(&gb, 8) + 25;
						bits = get_bits(&gb, 4);

						if (non_mod == 1 && bits == 1)
							pixels_read += run_length;
						else
						{
							if (map_table)
								bits = map_table[bits];
							while (run_length-- > 0 && pixels_read < dbuf_len)
							{
								*destbuf++ = bits;
								pixels_read++;
							}
						}
					}
					else if (bits == 1)
					{
						if (map_table)
							bits = map_table[0];
						else
							bits = 0;
						run_length = 2;
						while (run_length-- > 0 && pixels_read < dbuf_len)
						{
							*destbuf++ = bits;
							pixels_read++;
						}
					}
					else
					{
						if (map_table)
							bits = map_table[0];
						else
							bits = 0;
						*destbuf++ = bits;
						pixels_read++;
					}
				}
			}
		}
	}

	if (get_bits(&gb, 8))
	{
		mprint("DVBSub error: line overflow at dvbsub_read_4bit_string()\n");
		return -1;
	}

	(*srcbuf) += (get_bits_count(&gb) + 7) >> 3;

	return pixels_read;
}

static int dvbsub_read_8bit_string(uint8_t *destbuf, int dbuf_len,
				   const uint8_t **srcbuf, int buf_size, int non_mod, uint8_t *map_table,
				   int x_pos)
{
	const uint8_t *sbuf_end = (*srcbuf) + buf_size;
	int bits;
	int run_length;
	int pixels_read = x_pos;

	destbuf += x_pos;

	while (*srcbuf < sbuf_end && pixels_read < dbuf_len)
	{
		bits = *(*srcbuf)++;

		if (bits)
		{
			if (non_mod != 1 || bits != 1)
			{
				if (map_table)
					*destbuf++ = map_table[bits];
				else
					*destbuf++ = bits;
			}
			pixels_read++;
		}
		else
		{
			bits = *(*srcbuf)++;
			run_length = bits & 0x7f;
			if ((bits & 0x80) == 0)
			{
				if (run_length == 0)
				{
					return pixels_read;
				}

				if (map_table)
					bits = map_table[0];
				else
					bits = 0;
				while (run_length-- > 0 && pixels_read < dbuf_len)
				{
					*destbuf++ = bits;
					pixels_read++;
				}
			}
			else
			{
				bits = *(*srcbuf)++;

				if (non_mod == 1 && bits == 1)
					pixels_read += run_length;
				if (map_table)
					bits = map_table[bits];
				else
					while (run_length-- > 0 && pixels_read < dbuf_len)
					{
						*destbuf++ = bits;
						pixels_read++;
					}
			}
		}
	}

	if (*(*srcbuf)++)
	{
		mprint("DVBSub error: line overflow at dvbsub_read_8bit_string()\n");
		return -1;
	}

	return pixels_read;
}

static int dvbsub_parse_pixel_data_block(void *dvb_ctx,
					 DVBSubObjectDisplay *display, const uint8_t *buf, int buf_size,
					 int top_bottom, int non_mod)
{
	DVBSubContext *ctx = (DVBSubContext *)dvb_ctx;

	DVBSubRegion *region = get_region(ctx, display->region_id);
	const uint8_t *buf_end = buf + buf_size;
	uint8_t *pbuf;
	int x_pos, y_pos;
	int i;
	int parseerror = 0;

	uint8_t map2to4[] = {0x0, 0x7, 0x8, 0xf};
	uint8_t map2to8[] = {0x00, 0x77, 0x88, 0xff};
	uint8_t map4to8[] = {0x00, 0x11, 0x22, 0x33, 0x44, 0x55, 0x66, 0x77, 0x88,
			     0x99, 0xaa, 0xbb, 0xcc, 0xdd, 0xee, 0xff};
	uint8_t *map_table;

	if (region == 0)
		return 0;

	pbuf = region->pbuf;
	region->dirty = 1;

	x_pos = display->x_pos;
	y_pos = display->y_pos;

	y_pos += top_bottom;

	while (!parseerror && buf < buf_end)
	{
		if ((*buf != 0xf0 && x_pos >= region->width) || y_pos >= region->height)
		{
			mprint("In dvbsub_parse_pixel_data_block(): Invalid object location. %d-%d %d-%d %02x\n", x_pos,
			       region->width, y_pos, region->height, *buf);
			parseerror = 1;
			break;
		}

		switch (*buf++)
		{
			case 0x10:
				if (region->depth == 8)
					map_table = map2to8;
				else if (region->depth == 4)
					map_table = map2to4;
				else
					map_table = NULL;

				x_pos = dvbsub_read_2bit_string(pbuf + (y_pos * region->width),
								region->width, &buf, buf_end - buf, non_mod, map_table,
								x_pos);
				if (x_pos < 0)
				{
					mprint("In dvbsub_parse_pixel_data_block(): dvbsub_read_2bit_string() returned error.\n");
					parseerror = 1;
					goto exitfunc;
				}
				break;
			case 0x11:
				if (region->depth < 4)
				{
					mprint("In dvbsub_parse_pixel_data_block(): 4-bit pixel string in %d-bit region.\n", region->depth);
					parseerror = 1;
					goto exitfunc;
				}

				if (region->depth == 8)
					map_table = map4to8;
				else
					map_table = NULL;

				x_pos = dvbsub_read_4bit_string(pbuf + (y_pos * region->width),
								region->width, &buf, buf_end - buf, non_mod, map_table,
								x_pos);
				if (x_pos < 0)
				{
					mprint("In dvbsub_parse_pixel_data_block(): dvbsub_read_4bit_string() returned error.\n");
					parseerror = 1;
					goto exitfunc;
				}
				break;
			case 0x12:
				if (region->depth < 8)
				{
					mprint("In dvbsub_parse_pixel_data_block(): 8-bit pixel string in %d-bit region.\n", region->depth);
					return -1;
				}

				x_pos = dvbsub_read_8bit_string(pbuf + (y_pos * region->width),
								region->width, &buf, buf_end - buf, non_mod, NULL, x_pos);
				if (x_pos < 0)
				{
					mprint("In dvbsub_parse_pixel_data_block(): dvbsub_read_8bit_string() returned error.\n");
					parseerror = 1;
					goto exitfunc;
				}
				break;

			case 0x20:
				map2to4[0] = (*buf) >> 4;
				map2to4[1] = (*buf++) & 0xf;
				map2to4[2] = (*buf) >> 4;
				map2to4[3] = (*buf++) & 0xf;
				break;
			case 0x21:
				for (i = 0; i < 4; i++)
					map2to8[i] = *buf++;
				break;
			case 0x22:
				for (i = 0; i < 16; i++)
					map4to8[i] = *buf++;
				break;

			case 0xf0:
				x_pos = display->x_pos;
				y_pos += 2;
				break;
			default:
				mprint("In dvbsub_parse_pixel_data_block(): Unknown/unsupported pixel block 0x%x\n", *(buf - 1));
				/* no break */
		}
	}
exitfunc:
	return parseerror ? -1 : 0;
}

static int dvbsub_parse_object_segment(void *dvb_ctx, const uint8_t *buf,
				       int buf_size)
{
	DVBSubContext *ctx = (DVBSubContext *)dvb_ctx;

	const uint8_t *buf_end = buf + buf_size;
	int object_id;
	DVBSubObject *object;
	DVBSubObjectDisplay *display;
	int top_field_len, bottom_field_len;

	int coding_method, non_modifying_color;

	object_id = RB16(buf);
	buf += 2;

	object = get_object(ctx, object_id);

	if (!object)
		return 0; // Unsure if we should return error

	coding_method = ((*buf) >> 2) & 3;
	non_modifying_color = ((*buf++) >> 1) & 1;

	if (coding_method == 0)
	{
		top_field_len = RB16(buf);
		buf += 2;
		bottom_field_len = RB16(buf);
		buf += 2;

		if (buf + top_field_len + bottom_field_len > buf_end)
		{
			mprint("dvbsub_parse_object_segment(): Field data size too large\n");
			return -1;
		}

		for (display = object->display_list; display;
		     display = display->object_list_next)
		{
			const uint8_t *block = buf;
			int bfl = bottom_field_len;

			if (dvbsub_parse_pixel_data_block(dvb_ctx, display, block,
							  top_field_len, 0, non_modifying_color))
			{
				mprint("dvbsub_parse_object_segment(): Something went wrong. Giving up on block (1).\n");
				// Something went wrong, get out and hope we can
				// recover
				return -1;
			}

			if (bottom_field_len > 0)
				block = buf + top_field_len;
			else
				bfl = top_field_len;

			if (dvbsub_parse_pixel_data_block(dvb_ctx, display, block, bfl, 1,
							  non_modifying_color))
			{
				// Problems. Hope for the best.
				mprint("dvbsub_parse_object_segment(): Something went wrong. Giving up on block (2).\n");
				return -1;
			}
		}
	}
	else if (coding_method == 1)
	{
		mprint("FIXME support for sring coding standard\n");
	}
	else
	{
		mprint("Unknown object coding %d\n", coding_method);
	}
	return 0;
}

static int dvbsub_parse_clut_segment(void *dvb_ctx, const uint8_t *buf,
				     int buf_size)
{
	DVBSubContext *ctx = (DVBSubContext *)dvb_ctx;

	const uint8_t *buf_end = buf + buf_size;
	int clut_id;
	int version;
	DVBSubCLUT *clut;
	int entry_id, depth, full_range;
	int y, cr, cb, alpha;
	int r, g, b, r_add, g_add, b_add;

	clut_id = *buf++;
	version = ((*buf) >> 4) & 15;
	buf += 1;

	clut = get_clut(ctx, clut_id);

	if (!clut)
	{
		clut = (DVBSubCLUT *)malloc(sizeof(DVBSubCLUT));

		memcpy(clut, &default_clut, sizeof(DVBSubCLUT));

		clut->id = clut_id;
		clut->version = -1;

		clut->next = ctx->clut_list;
		ctx->clut_list = clut;
	}

	if (clut->version != version)
	{

		clut->version = version;

		while (buf + 4 < buf_end)
		{
			entry_id = *buf++;

			depth = (*buf) & 0xe0;

			if (depth == 0)
			{
				mprint("dvbsub_parse_clut_segment(): Invalid clut depth 0x%x.\n", *buf);
				return -1;
			}

			full_range = (*buf++) & 1;

			if (full_range)
			{
				y = *buf++;
				cr = *buf++;
				cb = *buf++;
				alpha = *buf++;
			}
			else
			{
				y = buf[0] & 0xfc;
				cr = (((buf[0] & 3) << 2) | ((buf[1] >> 6) & 3)) << 4;
				cb = (buf[1] << 2) & 0xf0;
				alpha = (buf[1] << 6) & 0xc0;

				buf += 2;
			}

			if (y == 0)
				alpha = 0xff;

			YUV_TO_RGB1_CCIR(cb, cr);
			YUV_TO_RGB2_CCIR(r, g, b, y);

			if (!!(depth & 0x80) + !!(depth & 0x40) + !!(depth & 0x20) > 1)
			{
				mprint("dvbsub_parse_clut_segment(): More than one bit level marked: %x\n", depth);
			}

			if (depth & 0x80)
			{
				clut->clut4[entry_id] = RGBA(r, g, b, 255 - alpha);
				clut->ilut4[entry_id] = y;
			}
			else if (depth & 0x40)
			{
				clut->clut16[entry_id] = RGBA(r, g, b, 255 - alpha);
				clut->ilut16[entry_id] = y;
			}
			else if (depth & 0x20)
			{
				clut->clut256[entry_id] = RGBA(r, g, b, 255 - alpha);
				clut->ilut256[entry_id] = y;
			}
		}
	}
	return 0;
}

static void dvbsub_parse_region_segment(void *dvb_ctx, const uint8_t *buf,
					int buf_size)
{
	DVBSubContext *ctx = (DVBSubContext *)dvb_ctx;

	const uint8_t *buf_end = buf + buf_size;
	int region_id, object_id;
	int version;
	DVBSubRegion *region;
	DVBSubObject *object;
	DVBSubObjectDisplay *display;
	int fill;

	if (buf_size < 10)
	{
		mprint(" dvbsub_parse_region_segment(): [buf_size < 10, leaving region] ");
		return;
	}

	region_id = *buf++;
	version = ((*buf) >> 4) & 15;

	region = get_region(ctx, region_id);

	if (!region)
	{
		dbg_print(CCX_DMT_DVB, " [new region allocated] ");
		region = (struct DVBSubRegion *)malloc(sizeof(struct DVBSubRegion));
		memset(region, 0, sizeof(struct DVBSubRegion));

		region->id = region_id;
		region->version = version;

		region->next = ctx->region_list;
		ctx->region_list = region;
	}
	else if (version == region->version)
	{
		dbg_print(CCX_DMT_DVB, " [already had this region and version] ");
		return;
	}
	fill = ((*buf++) >> 3) & 1;

	region->width = RB16(buf);
	buf += 2;
	region->height = RB16(buf);
	buf += 2;

	dbg_print(CCX_DMT_DVB, ", REGION %d WIDTH: %d, ", region_id, region->width);
	dbg_print(CCX_DMT_DVB, "REGION %d HEIGHT: %d", region_id, region->height);

	if (region->width * region->height != region->buf_size)
	{
		freep(&region->pbuf);
		region->buf_size = region->width * region->height;
		region->pbuf = (uint8_t *)malloc(region->buf_size);
		fill = 1;
		region->dirty = 0;
	}

	region->depth = 1 << (((*buf++) >> 2) & 7);
	if (region->depth < 2 || region->depth > 8)
	{
		mprint("dvbsub_parse_region_segment(): region depth %d is invalid\n", region->depth);
		region->depth = 4;
	}
	region->clut = *buf++;

	if (region->depth == 8)
	{
		region->bgcolor = *buf++;
		buf += 1;
	}
	else
	{
		buf += 1;
		if (region->depth == 4)
			region->bgcolor = (((*buf++) >> 4) & 15);
		else
			region->bgcolor = (((*buf++) >> 2) & 3);
	}

	if (fill)
		memset(region->pbuf, region->bgcolor, region->buf_size);

	delete_region_display_list(ctx, region);

	while (buf + 5 < buf_end)
	{
		object_id = RB16(buf);
		buf += 2;

		object = get_object(ctx, object_id);

		if (!object)
		{
			object = (struct DVBSubObject *)malloc(sizeof(struct DVBSubObject));
			memset(object, 0, sizeof(struct DVBSubObject));

			object->id = object_id;
			object->next = ctx->object_list;
			ctx->object_list = object;
		}

		object->type = (*buf) >> 6;

		display = (struct DVBSubObjectDisplay *)malloc(
		    sizeof(struct DVBSubObjectDisplay));
		memset(display, 0, sizeof(struct DVBSubObjectDisplay));

		display->object_id = object_id;
		display->region_id = region_id;

		display->x_pos = RB16(buf) & 0xfff;
		buf += 2;
		display->y_pos = RB16(buf) & 0xfff;
		buf += 2;

		if ((object->type == 1 || object->type == 2) && buf + 1 < buf_end)
		{
			display->fgcolor = *buf++;
			display->bgcolor = *buf++;
		}

		display->region_list_next = region->display_list;
		region->display_list = display;

		display->object_list_next = object->display_list;
		object->display_list = display;
	}
	assert(buf <= buf_end);
}
/*
 * xxx loose last frame
 */
static void dvbsub_parse_page_segment(void *dvb_ctx, const uint8_t *buf,
				      int buf_size)
{
	DVBSubContext *ctx = (DVBSubContext *)dvb_ctx;
	DVBSubRegionDisplay *display;
	DVBSubRegionDisplay *tmp_display_list, **tmp_ptr;

	const uint8_t *buf_end = buf + buf_size;
	int region_id;
	int page_state;
	int timeout;
	int version;

	if (buf_size < 2)
		return;

	timeout = *buf++;
	version = ((*buf) >> 4) & 15;
	page_state = ((*buf++) >> 2) & 3;

	//if version same mean we are already updated
	if (ctx->version == version)
	{
		return;
	}
	/* Convert time from second to ms */
	ctx->time_out = timeout * 1000;
	ctx->version = version;

	if (page_state == 1 || page_state == 2)
	{
		dbg_print(CCX_DMT_DVB, ", PAGE STATE %d", page_state);
		delete_regions(ctx);
		delete_objects(ctx);
		delete_cluts(ctx);
	}

	tmp_display_list = ctx->display_list;
	ctx->display_list = NULL;

	while (buf + 5 < buf_end)
	{
		region_id = *buf++;
		buf += 1;

		dbg_print(CCX_DMT_DVB, ", REGION %d ADDED", region_id);

		display = tmp_display_list;
		tmp_ptr = &tmp_display_list;

		while (display && display->region_id != region_id)
		{
			tmp_ptr = &display->next;
			display = display->next;
		}

		if (!display)
		{
			display = (struct DVBSubRegionDisplay *)malloc(
			    sizeof(struct DVBSubRegionDisplay));
			memset(display, 0, sizeof(struct DVBSubRegionDisplay));
		}

		display->region_id = region_id;

		display->x_pos = RB16(buf);
		buf += 2;
		display->y_pos = RB16(buf);
		buf += 2;

		*tmp_ptr = display->next;

		display->next = ctx->display_list;
		ctx->display_list = display;
	}

	while (tmp_display_list)
	{
		display = tmp_display_list;

		tmp_display_list = display->next;

		free(display);
	}
	assert(buf <= buf_end);
}

static void dvbsub_parse_display_definition_segment(void *dvb_ctx,
						    const uint8_t *buf, int buf_size)
{
	DVBSubContext *ctx = (DVBSubContext *)dvb_ctx;
	DVBSubDisplayDefinition *display_def = ctx->display_definition;
	int dds_version, info_byte;

	if (buf_size < 5)
		return;

	info_byte = bytestream_get_byte(&buf);
	dds_version = info_byte >> 4;
	if (display_def && display_def->version == dds_version)
		return; // already have this display definition version

	if (!display_def)
	{
		display_def = (struct DVBSubDisplayDefinition *)malloc(
		    sizeof(*display_def));
		memset(display_def, 0, sizeof(*display_def));
		ctx->display_definition = display_def;
	}
	if (!display_def)
		return;

	display_def->version = dds_version;
	display_def->x = 0;
	display_def->y = 0;
	display_def->width = bytestream_get_be16(&buf) + 1;
	display_def->height = bytestream_get_be16(&buf) + 1;

	if (buf_size < 13)
		return;

	if (info_byte & 1 << 3)
	{ // display_window_flag
		display_def->x = bytestream_get_be16(&buf);
		display_def->width = bytestream_get_be16(&buf) - display_def->x + 1;
		display_def->y = bytestream_get_be16(&buf);
		display_def->height = bytestream_get_be16(&buf) - display_def->y + 1;
	}
}

/**
 * Write Subtitle in cc_subtitle structure in CC_BITMAP format
 * when OCR subsystem is present then it also write recognised text in
 * cc_bitmap ocr_text variable.
 */
static int write_dvb_sub(struct lib_cc_decode *dec_ctx, struct cc_subtitle *sub)
{
	DVBSubContext *ctx;
	DVBSubRegion *region;
	DVBSubRegionDisplay *display;
	DVBSubCLUT *clut;
	DVBSubDisplayDefinition *display_def;
	struct cc_bitmap *rect = NULL;
	uint32_t *clut_table;
	int offset_x = 0, offset_y = 0;
	int x_pos = -1, y_pos = -1, width = 0, height = 0;

	ctx = (DVBSubContext *)dec_ctx->private_data;

	display_def = ctx->display_definition;
	sub->type = CC_BITMAP;
	sub->lang_index = ctx->lang_index;

	if (display_def)
	{
		offset_x = display_def->x;
		offset_y = display_def->y;
	}

	for (display = ctx->display_list; display; display = display->next)
	{
		region = get_region(ctx, display->region_id);
		if (region && region->dirty)
			sub->nb_data++;
	}
	if (sub->nb_data <= 0)
	{
		return 0;
	}

	rect = malloc(sizeof(struct cc_bitmap));
	if (!rect)
		return -1;
	rect->data0 = NULL;
	rect->data1 = NULL;

	sub->flags |= SUB_EOD_MARKER;
	sub->got_output = 1;
	sub->data = rect;
	sub->datatype = CC_DATATYPE_DVB;

	// TODO: if different regions have different cluts, only the last one will be saved.
	// Don't know if it will affect anything.

	// The first loop, to determine the size of the whole subtitle (made up of different display/regions)

	for (display = ctx->display_list; display; display = display->next)
	{
		region = get_region(ctx, display->region_id);

		if (!region)
			continue;

		if (!region->dirty)
			continue;

		if (x_pos == -1)
		{
			x_pos = display->x_pos;
			y_pos = display->y_pos;
			width = region->width;
			height = region->height;
		}
		else
		{
			if (x_pos > display->x_pos)
			{
				width += (x_pos - display->x_pos);
				x_pos = display->x_pos;
			}

			if (display->y_pos < y_pos)
			{
				height += (y_pos - display->y_pos);
				y_pos = display->y_pos;
			}

			if (display->x_pos + region->width > x_pos + width)
			{
				width = display->x_pos + region->width - x_pos;
			}

			if (display->y_pos + region->height > y_pos + height)
			{
				height = display->y_pos + region->height - y_pos;
			}
		}
		rect->nb_colors = (1 << region->depth);

		// Process CLUT
		clut = get_clut(ctx, region->clut);

		if (!clut)
			clut = &default_clut;

		switch (region->depth)
		{
			case 2:
				clut_table = clut->clut4;
				break;
			case 8:
				clut_table = clut->clut256;
				break;
			case 4:
			default:
				clut_table = clut->clut16;
				break;
		}

		rect->data1 = malloc(1024);
		memset(rect->data1, 0, 1024);
		memcpy(rect->data1, clut_table, (1 << region->depth) * sizeof(uint32_t));
		assert(((1 << region->depth) * sizeof(uint32_t)) <= 1024);
	}

	rect->x = x_pos + offset_x;
	rect->y = y_pos + offset_y;
	rect->w = width;
	rect->h = height;
	rect->linesize0 = width;

	// The second loop, to generate the merged image

	dbg_print(CCX_DMT_DVB, "\nCreating a data[0] of %d bytes (%d x %d)\n", width * height, width, height);
	rect->data0 = (uint8_t *)malloc(width * height);
	if (!rect->data0)
	{
		mprint("write_dvb_sub: failed to alloc memory, need %d * %d = %d bytes\n", width, height, width * height);
		return -1;
	}
	memset(rect->data0, 0x0, width * height);

	for (display = ctx->display_list; display; display = display->next)
	{
		region = get_region(ctx, display->region_id);
		if (!region)
			continue;

		int x_off = display->x_pos - x_pos;
		int y_off = display->y_pos - y_pos;
		for (int y = 0; y < region->height; y++)
		{
			for (int x = 0; x < region->width; x++)
			{
				int offset = ((y + y_off) * width) + x_off + x;
				if (offset >= (width * height) || offset < 0)
				{
					mprint("write_dvb_sub(): Offset %d (out of bounds!) ignored.\n",
					       offset);
					mprint("  Formula: offset=((y + y_off) * width) + x_off + x\n");
					mprint("  y=%d, y_off=%d, width=%d, x_off=%d, x=%d\n",
					       y, y_off, width, x_off, x);
				}
				else
				{
					uint8_t c = (uint8_t)region->pbuf[y * region->width + x];
					rect->data0[offset] = c;
				}
			}
		}
	}

	sub->nb_data = 1; // Set nb_data to 1 since we have merged the images into one image.

	// Perform OCR
#ifdef ENABLE_OCR
	char *ocr_str = NULL;
	if (ctx->ocr_ctx)
	{
		int ret = ocr_rect(ctx->ocr_ctx, rect, &ocr_str, region->bgcolor, dec_ctx->ocr_quantmode);
		if (ret >= 0)
			rect->ocr_text = ocr_str;
		else
			rect->ocr_text = NULL;
		dbg_print(CCX_DMT_DVB, "\nOCR Result: %s\n", rect->ocr_text ? rect->ocr_text : "NULL");
	}
	else
	{
		rect->ocr_text = NULL;
	}
#endif
	return 0;
}

void dvbsub_handle_display_segment(struct encoder_ctx *enc_ctx,
<<<<<<< HEAD
	struct lib_cc_decode *dec_ctx,
	struct cc_subtitle *sub) {
	DVBSubContext *ctx = (DVBSubContext *)dec_ctx->private_data;
=======
				   struct lib_cc_decode *dec_ctx,
				   struct cc_subtitle *sub)
{
>>>>>>> 1aed90e4
	if (!enc_ctx)
		return;
	if (enc_ctx->write_previous) //this condition is used for the first subtitle - write_previous will be 0 first so we don't encode a non-existing previous sub
	{
		enc_ctx->prev->last_string = NULL;									    // Reset last recognized sub text
		sub->prev->end_time = (dec_ctx->timing->current_pts - dec_ctx->timing->min_pts) / (MPEG_CLOCK_FREQ / 1000); //we set the end time of the previous sub the current pts
<<<<<<< HEAD
		if (sub->prev->time_out < sub->prev->end_time - sub->prev->start_time)
		{
			 sub->prev->end_time = sub->prev->start_time + sub->prev->time_out;
		}
		encode_sub(enc_ctx->prev, sub->prev); //we encode it
=======
		encode_sub(enc_ctx->prev, sub->prev);									    //we encode it
>>>>>>> 1aed90e4

		enc_ctx->last_string = enc_ctx->prev->last_string; // Update last recognized string (used in Matroska)
		enc_ctx->prev->last_string = NULL;

		enc_ctx->srt_counter = enc_ctx->prev->srt_counter; //for dvb subs we need to update the current srt counter because we always encode the previous subtitle (and the counter is increased for the previous context)
		enc_ctx->prev_start = enc_ctx->prev->prev_start;
		sub->prev->got_output = 0;
		if (enc_ctx->write_format == CCX_OF_WEBVTT)
		{ // we already wrote header, but since we encoded last sub, we must prevent multiple headers in future
			enc_ctx->wrote_webvtt_header = 1;
		}
	}
	/* copy previous encoder context*/
	free_encoder_context(enc_ctx->prev);
	enc_ctx->prev = NULL;
	enc_ctx->prev = copy_encoder_context(enc_ctx);

	/* copy previous decoder context */
	free_decoder_context(dec_ctx->prev);
	dec_ctx->prev = NULL;
	dec_ctx->prev = copy_decoder_context(dec_ctx);

	freep(&dec_ctx->prev->private_data);
	dec_ctx->prev->private_data = malloc(sizeof(struct DVBSubContext));
	memcpy(dec_ctx->prev->private_data, dec_ctx->private_data, sizeof(struct DVBSubContext));
	/* copy previous subtitle */
	free_subtitle(sub->prev);
	sub->time_out = ctx->time_out;
	sub->prev = NULL;
	sub->prev = copy_subtitle(sub);
	sub->prev->start_time = (dec_ctx->timing->current_pts - dec_ctx->timing->min_pts) / (MPEG_CLOCK_FREQ / 1000); //we set the start time of the previous sub the current pts

	write_dvb_sub(dec_ctx->prev, sub->prev); //we write the current dvb sub to update decoder context
	enc_ctx->write_previous = 1;		 //we update our boolean value so next time the program reaches this block of code, it encodes the previous sub
#ifdef ENABLE_OCR
	if (sub->prev)
	{
		struct cc_bitmap *content_prev = sub->prev->data;
		dbg_print(CCX_DMT_DVB, "\nPrevious subtitle %x (%s)\nStart time: %lld; End time: %lld",
			  sub->prev, content_prev ? (content_prev->ocr_text ? content_prev->ocr_text : "NULL OCR") : "NULL DATA",
			  sub->prev->start_time, sub->prev->end_time);
	}
	struct cc_bitmap *content = sub->data;
	dbg_print(CCX_DMT_DVB, "\nCurrent subtitle %x (%s)\nStart time: %lld; End time: %lld\n",
		  sub, content ? (content->ocr_text ? content->ocr_text : "NULL OCR") : "NULL DATA",
		  sub->start_time, sub->end_time);

#endif
}

/**
 * @param dvb_ctx    PreInitialized DVB context using DVB
 * @param buf        buffer containing segment data, first sync byte need to 0x0f.
 *                   does not include data_identifier and subtitle_stream_id.
 * @param buf_size   size of buf buffer
 * @param sub        output subtitle data
 *
 * @return           -1 on error
 */
int dvbsub_decode(struct encoder_ctx *enc_ctx, struct lib_cc_decode *dec_ctx, const unsigned char *buf, int buf_size, struct cc_subtitle *sub)
{
	DVBSubContext *ctx = (DVBSubContext *)dec_ctx->private_data;
	const uint8_t *p, *p_end;
	int segment_type;
	int page_id;
	int segment_length;
	int ret = 0;
	int got_segment = 0;

	if (buf_size <= 6 || *buf != 0x0f)
	{
		mprint("dvbsub_decode: incomplete, broken or empty packet (size = %d, first byte=%02X)\n",
		       buf_size, *buf);
		return -1;
	}

	p = buf;
	p_end = buf + buf_size;

	dec_ctx->timing->current_tref = 0;
	set_fts(dec_ctx->timing);

	while (p_end - p >= 6 && *p == 0x0f)
	{
		p += 1;
		segment_type = *p++;
		page_id = RB16(p);
		p += 2;
		segment_length = RB16(p);
		p += 2;

		if (p_end - p < segment_length)
		{
			mprint("dvbsub_decode: incomplete, broken or empty packet, remaining bytes=%d, segment_length=%d\n",
			       p_end - p, segment_length);
			return -1;
		}

		if (page_id == ctx->composition_id || page_id == ctx->ancillary_id || ctx->composition_id == -1 || ctx->ancillary_id == -1)
		{
			//debug traces
			dbg_print(CCX_DMT_DVB, "DVBSUB - PTS: %" PRId64 ", ", dec_ctx->timing->current_pts);
			dbg_print(CCX_DMT_DVB, "FTS: %d, ", dec_ctx->timing->fts_now);
			dbg_print(CCX_DMT_DVB, "SEGMENT TYPE: %2X, ", segment_type);

			switch (segment_type)
			{
				case DVBSUB_PAGE_SEGMENT:
					dbg_print(CCX_DMT_DVB, "(DVBSUB_PAGE_SEGMENT), SEGMENT LENGTH: %d", segment_length);
					dvbsub_parse_page_segment(ctx, p, segment_length);
					got_segment |= 1;
					break;
				case DVBSUB_REGION_SEGMENT:
					dbg_print(CCX_DMT_DVB, "(DVBSUB_REGION_SEGMENT), SEGMENT LENGTH: %d", segment_length);
					dvbsub_parse_region_segment(ctx, p, segment_length);
					got_segment |= 2;
					break;
				case DVBSUB_CLUT_SEGMENT:
					dbg_print(CCX_DMT_DVB, "(DVBSUB_CLUT_SEGMENT), SEGMENT LENGTH: %d", segment_length);
					ret = dvbsub_parse_clut_segment(ctx, p, segment_length);
					if (ret < 0)
						goto end;
					got_segment |= 4;
					break;
				case DVBSUB_OBJECT_SEGMENT:
					dbg_print(CCX_DMT_DVB, "(DVBSUB_OBJECT_SEGMENT), SEGMENT LENGTH: %d", segment_length);
					ret = dvbsub_parse_object_segment(ctx, p, segment_length);
					if (ret < 0)
						goto end;
					got_segment |= 8;
					break;
				case DVBSUB_DISPLAYDEFINITION_SEGMENT:
					dbg_print(CCX_DMT_DVB, "(DVBSUB_DISPLAYDEFINITION_SEGMENT), SEGMENT LENGTH: %d", segment_length);
					dvbsub_parse_display_definition_segment(ctx, p,
										segment_length);
					break;
				case DVBSUB_DISPLAY_SEGMENT: //when we get a display segment, we save the current page
					dbg_print(CCX_DMT_DVB, "(DVBSUB_DISPLAY_SEGMENT), SEGMENT LENGTH: %d", segment_length);
					dvbsub_handle_display_segment(enc_ctx, dec_ctx, sub);
					got_segment |= 16;
					break;
				default:
					dbg_print(CCX_DMT_DVB, "Subtitling segment type 0x%x, page id %d, length %d\n",
						  segment_type, page_id, segment_length);
					break;
			}
		}
		dbg_print(CCX_DMT_DVB, "\n");
		p += segment_length;
	}
	// Some streams do not send a display segment but if we have all the other
	// segments then we need no further data.
	if (got_segment == 15)
	{
		dvbsub_handle_display_segment(enc_ctx, dec_ctx, sub);
		got_segment |= 16;
	}
end:
	if (ret >= 0)
		ret = p - buf;

	return ret;
}
/**
 * @func parse_dvb_description
 *
 * data pointer to this function should be after description length and description tag is parsed
 *
 * @param cfg preallocated dvb_config structure where parsed description will be stored,Not to be NULL
 *
 * @return return -1 if invalid data found other wise 0 if everything goes well
 * errno is set is to EINVAL if invalid data is found
 */
int parse_dvb_description(struct dvb_config *cfg, unsigned char *data,
			  unsigned int len)
{
	/* 8 bytes per DVB subtitle substream d2:
	 * ISO_639_language_code (3 bytes),
	 * subtitling_type (1 byte),
	 * composition_page_id (2 bytes),
	 * ancillary_page_id (2 bytes)
	 */

	cfg->n_language = len / 8;

	if (len > 0 && len % 8 != 0)
	{
		errno = EINVAL;
		return -1;
	}

	if (cfg->n_language > 1)
	{
		mprint("DVB subtitles with multiple languages");
	}

	if (cfg->n_language > MAX_LANGUAGE_PER_DESC)
	{
		mprint("not supported more then %d language", MAX_LANGUAGE_PER_DESC);
	}

	unsigned char *data_ptr = data;
	for (int i = 0; i < cfg->n_language; i++, data_ptr += i * 8)
	{
		/* setting language to undefined if not found in language lkup table */
		char lang_name[4];
		dbg_print(CCX_DMT_DVB, "DVBSUB - LANGUAGE \"");

		for (int char_index = 0; char_index < 3; char_index++)
		{
			lang_name[char_index] = cctolower(data_ptr[char_index]);
			dbg_print(CCX_DMT_DVB, "%c", lang_name[char_index]);
		}
		dbg_print(CCX_DMT_DVB, "\" FOUND\n");

		int j = 0;
		for (j = 0, cfg->lang_index[i] = 0; language[j] != NULL; j++)
		{
			if (!strncmp(lang_name, language[j], 3))
				cfg->lang_index[i] = j;
		}

		cfg->sub_type[i] = data_ptr[3];
		cfg->composition_id[i] = RB16(data_ptr + 4);
		cfg->ancillary_id[i] = RB16(data_ptr + 6);
	}

	/*
		Abhinav95: The way this function is called right now, only cfg->lang_index[0]
		gets populated. E.g. for 3 stream languages, it will be called 3 times, and
		set the language index in only the first element each time. This works with the
		current state of the DVB code.
	*/
	if (ccx_options.dvblang)
	{
		if (strcmp(ccx_options.dvblang, language[cfg->lang_index[0]]) && strncmp(ccx_options.dvblang, data, 3))
		{
			mprint("Ignoring stream language '%s' not equal to dvblang '%s'\n",
			       data, ccx_options.dvblang);
			return -1;
		}
	}

	return 0;
}<|MERGE_RESOLUTION|>--- conflicted
+++ resolved
@@ -1676,30 +1676,21 @@
 }
 
 void dvbsub_handle_display_segment(struct encoder_ctx *enc_ctx,
-<<<<<<< HEAD
-	struct lib_cc_decode *dec_ctx,
-	struct cc_subtitle *sub) {
-	DVBSubContext *ctx = (DVBSubContext *)dec_ctx->private_data;
-=======
 				   struct lib_cc_decode *dec_ctx,
 				   struct cc_subtitle *sub)
 {
->>>>>>> 1aed90e4
+  DVBSubContext *ctx = (DVBSubContext *)dec_ctx->private_data;
 	if (!enc_ctx)
 		return;
 	if (enc_ctx->write_previous) //this condition is used for the first subtitle - write_previous will be 0 first so we don't encode a non-existing previous sub
 	{
 		enc_ctx->prev->last_string = NULL;									    // Reset last recognized sub text
 		sub->prev->end_time = (dec_ctx->timing->current_pts - dec_ctx->timing->min_pts) / (MPEG_CLOCK_FREQ / 1000); //we set the end time of the previous sub the current pts
-<<<<<<< HEAD
 		if (sub->prev->time_out < sub->prev->end_time - sub->prev->start_time)
 		{
 			 sub->prev->end_time = sub->prev->start_time + sub->prev->time_out;
 		}
-		encode_sub(enc_ctx->prev, sub->prev); //we encode it
-=======
 		encode_sub(enc_ctx->prev, sub->prev);									    //we encode it
->>>>>>> 1aed90e4
 
 		enc_ctx->last_string = enc_ctx->prev->last_string; // Update last recognized string (used in Matroska)
 		enc_ctx->prev->last_string = NULL;

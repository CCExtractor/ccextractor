#include "lib_ccx.h"
#include "ccx_common_option.h"
#include "dvb_subtitle_decoder.h"
#include "ccx_decoders_isdb.h"
#include "utility.h"
#include "activity.h"

static unsigned pmt_warning_shown = 0; // Only display warning once
void process_ccx_mpeg_descriptor(unsigned char *data, unsigned length);

unsigned get_printable_stream_type(enum ccx_stream_type stream_type)
{
	enum ccx_stream_type tmp_stream_type = stream_type;

	switch (stream_type)
	{
		case CCX_STREAM_TYPE_VIDEO_MPEG2:
		case CCX_STREAM_TYPE_VIDEO_H264:
		case CCX_STREAM_TYPE_PRIVATE_MPEG2:
		case CCX_STREAM_TYPE_PRIVATE_TABLE_MPEG2:
		case CCX_STREAM_TYPE_MHEG_PACKETS:
		case CCX_STREAM_TYPE_MPEG2_ANNEX_A_DSM_CC:
		case CCX_STREAM_TYPE_ISO_IEC_13818_6_TYPE_A:
		case CCX_STREAM_TYPE_ISO_IEC_13818_6_TYPE_B:
		case CCX_STREAM_TYPE_ISO_IEC_13818_6_TYPE_C:
		case CCX_STREAM_TYPE_ISO_IEC_13818_6_TYPE_D:
		case CCX_STREAM_TYPE_ITU_T_H222_1:
		case CCX_STREAM_TYPE_VIDEO_MPEG1:
		case CCX_STREAM_TYPE_AUDIO_MPEG1:
		case CCX_STREAM_TYPE_AUDIO_MPEG2:
		case CCX_STREAM_TYPE_AUDIO_AAC:
		case CCX_STREAM_TYPE_VIDEO_MPEG4:
		case CCX_STREAM_TYPE_AUDIO_AC3:
		case CCX_STREAM_TYPE_AUDIO_DTS:
		case CCX_STREAM_TYPE_AUDIO_HDMV_DTS:
			break;

		case CCX_STREAM_TYPE_VIDEO_HEVC:
			break;

		default:
			if (stream_type >= 0x80 && stream_type <= 0xFF)
				tmp_stream_type = CCX_STREAM_TYPE_PRIVATE_USER_MPEG2;
			else
				tmp_stream_type = CCX_STREAM_TYPE_UNKNOWNSTREAM;
			break;
	}

	return tmp_stream_type;
}

void clear_PMT_array(struct ccx_demuxer *ctx)
{
	if (ctx->flag_ts_forced_pn == CCX_FALSE)
	{
		ctx->nb_program = 0;
	}
}

int need_program(struct ccx_demuxer *ctx)
{
	if (ctx->nb_program == 0)
		return CCX_TRUE;

	if (ctx->nb_program == 1 && ctx->ts_autoprogram == CCX_TRUE)
		return CCX_FALSE;

	return CCX_FALSE;
}
int update_pinfo(struct ccx_demuxer *ctx, int pid, int program_number)
{
	if (!ctx)
		return -1;

	if (ctx->nb_program >= MAX_PROGRAM)
		return -1;

	ctx->pinfo[ctx->nb_program].pid = pid;
	ctx->pinfo[ctx->nb_program].program_number = program_number;
	ctx->pinfo[ctx->nb_program].analysed_PMT_once = CCX_FALSE;
	ctx->pinfo[ctx->nb_program].name[0] = '\0';
	ctx->pinfo[ctx->nb_program].pcr_pid = -1;
	ctx->pinfo[ctx->nb_program].has_all_min_pts = 0;
	for (int i = 0; i < COUNT; i++)
	{
		ctx->pinfo[ctx->nb_program].got_important_streams_min_pts[i] = UINT64_MAX;
	}
	ctx->nb_program++;

	return CCX_OK;
}

/* Process Program Map Table - The PMT contains a list of streams in a program.
   Input: pos => Index in the PAT array
   Returns: Changes in the selected PID=1, No changes=0, if changes then if the
   buffer had anything it should be flushed.
   PMT specs: ISO13818-1 / table 2-28
   */

int parse_PMT(struct ccx_demuxer *ctx, unsigned char *buf, int len, struct program_info *pinfo)
{
	int must_flush = 0;
	int ret = 0;
	unsigned char desc_len = 0;
	unsigned char *sbuf = buf;
	unsigned int olen = len;
	uint32_t crc;

	uint8_t table_id;
	uint16_t section_length;
	uint16_t program_number;
	uint8_t version_number;
	uint8_t current_next_indicator;
	uint8_t section_number;
	uint8_t last_section_number;

	uint16_t pi_length;

	// Minimum PMT size: table_id(1) + section_length(2) + program_number(2) +
	// version/current(1) + section_number(1) + last_section_number(1) +
	// PCR_PID(2) + program_info_length(2) + CRC(4) = 16 bytes
	if (len < 16)
	{
		dbg_print(CCX_DMT_PMT, "PMT packet too short (%d bytes), ignoring\n", len);
		return 0;
	}

	crc = (*(int32_t *)(sbuf + olen - 4));
	table_id = buf[0];

	/* TO-DO: We're currently parsing the PMT making assumptions that there's only one section with table_id=2,
	but that doesn't have to be the case. There's a sample (friends_tbs.ts) that shows a previous section with
	table_id = 0xc0. I can't find any place that says that 0xc0 (Program Information Table) must come before
	table_id = 2, so we should process sections in any order.
	Check https://github.com/CCExtractor/ccextractor/issues/385 for more info
	*/
	if (table_id == 0xC0)
	{
		/*
		 * Acc to System Information for Satellite Distribution
		 * of Digital Television for Cable and MMDS (ANSI/SCTE 57 2003 )
		 * PROGRAM INFORMATION Table found in PMT
		 */
		dbg_print(CCX_DMT_PMT, "PMT: PROGRAM INFORMATION Table need implementation");
		// For now, just parse its length and remove it from the buffer
		unsigned c0length = (buf[1] << 8 | buf[2]) & 0xFFF; // 12 bytes
		dbg_print(CCX_DMT_PMT, "Program information table length: %u", c0length);
		memmove(buf, buf + c0length + 3, len - c0length - 3); // First 3 bytes are for the table_id and the length, don't count
		table_id = buf[0];
		// return 0;
	}
	else if (table_id == 0xC1)
	{
		// SCTE 57 2003
		dbg_print(CCX_DMT_PMT, "PMT: PROGRAM NAME Table need implementation");
		unsigned c0length = (buf[1] << 8 | buf[2]) & 0xFFF; // 12 bytes
		dbg_print(CCX_DMT_PMT, "Program name message length: %u", c0length);
		memmove(buf, buf + c0length + 3, len - c0length - 3); // First 3 bytes are for the table_id and the length, don't count
		table_id = buf[0];
		// return 0;
	}
	else if (table_id != 0x2)
	{
		mprint("Please Report: Unknown table id in PMT expected 0x02 found 0x%X\n", table_id);
		return 0;
	}

	section_length = (((buf[1] & 0x0F) << 8) | buf[2]);
	if (section_length > (len - 3))
	{
		return 0; // We don't have the full section yet. We will parse again when we have it.
	}

	program_number = ((buf[3] << 8) | buf[4]);
	version_number = (buf[5] & 0x3E) >> 1;

	current_next_indicator = buf[5] & 0x01;
	// This table is not active, no need to evaluate
	if (!current_next_indicator && pinfo->version != 0xFF) // 0xFF means we don't have one yet
		return 0;

	// Bounds check: saved_section is 1021 bytes
	if (len > 1021)
	{
		dbg_print(CCX_DMT_PMT, "PMT section too large (%d bytes), truncating to 1021\n", len);
		len = 1021;
	}
	memcpy(pinfo->saved_section, buf, len);

	if (pinfo->analysed_PMT_once == CCX_TRUE && pinfo->version == version_number)
	{
		if (pinfo->version == version_number)
		{
			/* Same Version number and there was valid or similar CRC last time */
			if (pinfo->valid_crc == CCX_TRUE || pinfo->crc == crc)
				return 0;
		}
		else if ((pinfo->version + 1) % 32 != version_number)
			mprint("TS PMT:Glitch in version number increment");
	}
	pinfo->version = version_number;

	section_number = buf[6];
	last_section_number = buf[7];
	if (last_section_number > 0)
	{
		mprint("Long PMTs are not supported - skipped.\n");
		return 0;
	}

	pinfo->pcr_pid = (((buf[8] & 0x1F) << 8) | buf[9]);
	pi_length = (((buf[10] & 0x0F) << 8) | buf[11]);

	if (12 + pi_length > len)
	{
		// If we would support long PMTs, this would be wrong.
		mprint("program_info_length cannot be longer than the payload_length - skipped\n");
		return 0;
	}
	buf += 12 + pi_length;
	len -= (12 + pi_length);

	unsigned stream_data = section_length - 9 - pi_length - 4; // prev. bytes and CRC

	dbg_print(CCX_DMT_PMT, "Read PMT packet  (id: %u) program number: %u\n",
		  table_id, program_number);
	dbg_print(CCX_DMT_PMT, "  section length: %u  number: %u  last: %u\n",
		  section_length, section_number, last_section_number);
	dbg_print(CCX_DMT_PMT, "  version_number: %u  current_next_indicator: %u\n",
		  version_number, current_next_indicator);
	dbg_print(CCX_DMT_PMT, "  PCR_PID: %u  data length: %u  payload_length: %u\n",
		  pinfo->pcr_pid, stream_data, len);

	if (!pmt_warning_shown && stream_data + 4 > len)
	{
		dbg_print(CCX_DMT_GENERIC_NOTICES, "\rWarning: Probably parsing incomplete PMT, expected data longer than available payload.\n");
		pmt_warning_shown = 1;
	}
	// Make a note of the program number for all PIDs, so we can report it later
	for (unsigned i = 0; i < stream_data && (i + 4) < len; i += 5)
	{
		enum ccx_stream_type stream_type = buf[i];
		unsigned elementary_PID = (((buf[i + 1] & 0x1F) << 8) | buf[i + 2]);
		unsigned ES_info_length = (((buf[i + 3] & 0x0F) << 8) | buf[i + 4]);
		if (ctx->PIDs_programs[elementary_PID] == NULL)
		{
			ctx->PIDs_programs[elementary_PID] = (struct PMT_entry *)malloc(sizeof(struct PMT_entry));
			if (ctx->PIDs_programs[elementary_PID] == NULL)
				fatal(EXIT_NOT_ENOUGH_MEMORY, "Not enough memory to process PMT.");
		}
		ctx->PIDs_programs[elementary_PID]->elementary_PID = elementary_PID;
		ctx->PIDs_programs[elementary_PID]->stream_type = stream_type;
		ctx->PIDs_programs[elementary_PID]->program_number = program_number;
		ctx->PIDs_programs[elementary_PID]->printable_stream_type = get_printable_stream_type(stream_type);
		dbg_print(CCX_DMT_VERBOSE, "%6u | %3X (%3u) | %s\n", elementary_PID, stream_type, stream_type,
			  desc[ctx->PIDs_programs[elementary_PID]->printable_stream_type]);
		// Validate ES_info_length against buffer bounds to prevent heap overflow
		if (i + 5 + ES_info_length <= len)
			process_ccx_mpeg_descriptor(buf + i + 5, ES_info_length);
		i += ES_info_length;
	}
	dbg_print(CCX_DMT_VERBOSE, "---\n");

	dbg_print(CCX_DMT_PMT, "\nProgram map section (PMT)\n");

	for (unsigned i = 0; i < stream_data && (i + 4) < len; i += 5)
	{
		enum ccx_stream_type stream_type = buf[i];
		unsigned elementary_PID = (((buf[i + 1] & 0x1F) << 8) | buf[i + 2]);
		unsigned ES_info_length = (((buf[i + 3] & 0x0F) << 8) | buf[i + 4]);

		if (!ccx_options.print_file_reports ||
		    stream_type != CCX_STREAM_TYPE_PRIVATE_MPEG2 ||
		    !ES_info_length)
		{
			i += ES_info_length;
			continue;
		}

		// Validate ES_info_length against buffer bounds to prevent heap overflow
		if (i + 5 + ES_info_length > len)
		{
			dbg_print(CCX_DMT_GENERIC_NOTICES, "Warning: ES_info_length exceeds buffer, skipping.\n");
			continue;
		}

		unsigned char *es_info = buf + i + 5;
		unsigned char *es_info_end = buf + i + 5 + ES_info_length;
		for (desc_len = 0; es_info_end > es_info; es_info += desc_len)
		{
			// Need at least 2 bytes for descriptor_tag and desc_len
			if (es_info + 2 > es_info_end)
				break;

			enum ccx_mpeg_descriptor descriptor_tag = (enum ccx_mpeg_descriptor)(*es_info++);
			desc_len = (*es_info++);

			// Validate desc_len doesn't exceed remaining buffer
			if (es_info + desc_len > es_info_end)
				break;

			if (descriptor_tag == CCX_MPEG_DSC_DVB_SUBTITLE)
			{
				int k = 0;
				for (int j = 0; j < SUB_STREAMS_CNT; j++)
				{
					if (ctx->freport.dvb_sub_pid[j] == 0)
						k = j;
					if (ctx->freport.dvb_sub_pid[j] == elementary_PID)
					{
						k = j;
						break;
					}
				}
				ctx->freport.dvb_sub_pid[k] = elementary_PID;
			}
			if (IS_VALID_TELETEXT_DESC(descriptor_tag))
			{
				int k = 0;
				for (int j = 0; j < SUB_STREAMS_CNT; j++)
				{
					if (ctx->freport.tlt_sub_pid[j] == 0)
						k = j;
					if (ctx->freport.tlt_sub_pid[j] == elementary_PID)
					{
						k = j;
						break;
					}
				}
				ctx->freport.tlt_sub_pid[k] = elementary_PID;
			}
		}
		i += ES_info_length;
	}

	for (unsigned i = 0; i < stream_data && (i + 4) < len; i += 5)
	{
		enum ccx_stream_type stream_type = buf[i];
		unsigned elementary_PID = (((buf[i + 1] & 0x1F) << 8) | buf[i + 2]);
		unsigned ES_info_length = (((buf[i + 3] & 0x0F) << 8) | buf[i + 4]);

		if (stream_type == CCX_STREAM_TYPE_PRIVATE_MPEG2 &&
		    ES_info_length)
		{
			// Validate ES_info_length against buffer bounds to prevent heap overflow
			if (i + 5 + ES_info_length > len)
			{
				dbg_print(CCX_DMT_GENERIC_NOTICES, "Warning: ES_info_length exceeds buffer, skipping.\n");
				continue;
			}

			unsigned char *es_info = buf + i + 5;
			unsigned char *es_info_end = buf + i + 5 + ES_info_length;
			for (desc_len = 0; es_info_end > es_info; es_info += desc_len)
			{
				void *ptr;
				// Need at least 2 bytes for descriptor_tag and desc_len
				if (es_info + 2 > es_info_end)
					break;

				enum ccx_mpeg_descriptor descriptor_tag = (enum ccx_mpeg_descriptor)(*es_info++);
				desc_len = (*es_info++);

				// Validate desc_len doesn't exceed remaining buffer
				if (es_info + desc_len > es_info_end)
					break;

				if (CCX_MPEG_DESC_DATA_COMP == descriptor_tag)
				{
					int16_t component_id = 0;
					if (!IS_FEASIBLE(ctx->codec, ctx->nocodec, CCX_CODEC_ISDB_CC))
						continue;
					if (desc_len < 2)
						break;

					component_id = RB16(es_info);
					if (component_id != 0x08)
						break;
					mprint("*****ISDB subtitles detected\n");
					ptr = init_isdb_decoder();
					if (ptr == NULL)
						break;
					update_capinfo(ctx, elementary_PID, stream_type, CCX_CODEC_ISDB_CC, program_number, ptr);
				}
				if (CCX_MPEG_DSC_DVB_SUBTITLE == descriptor_tag)
				{
					struct dvb_config cnf;
					char detected_lang[4] = "und";

					if (desc_len >= 3)
				{
					// ISO 639-2 compliant: accept only [a-zA-Z]{3}, convert to lowercase
					int is_valid_lang = 1;
					for (int li = 0; li < 3; li++)
					{
						char c = (char)es_info[li];
						if (c >= 'A' && c <= 'Z')
							detected_lang[li] = c + 32;  // to lowercase
						else if (c >= 'a' && c <= 'z')
							detected_lang[li] = c;
						else
						{
							is_valid_lang = 0;
							break;
						}
					}
					detected_lang[3] = '\0';

					if (!is_valid_lang)
					{
						strcpy(detected_lang, "und");
						dbg_print(CCX_DMT_PMT, "Warning: Invalid language code, using 'und'\n");
					}
				}

					// If split mode enabled, track for pipeline creation
					if (ccx_options.split_dvb_subs && ctx->potential_stream_count < MAX_POTENTIAL_STREAMS)
					{
						int found = 0;
						for (int k = 0; k < ctx->potential_stream_count; k++)
						{
							if (ctx->potential_streams[k].pid == (int)elementary_PID)
							{
								found = 1;
								break;
							}
						}

						if (!found)
						{
							int p_idx = ctx->potential_stream_count;
							ctx->potential_streams[p_idx].pid = (int)elementary_PID;
							ctx->potential_streams[p_idx].stream_type = CCX_STREAM_TYPE_DVB_SUB;
							ctx->potential_streams[p_idx].mpeg_type = stream_type;
							memcpy(ctx->potential_streams[p_idx].lang, detected_lang, 4);
							// Issue 2: Race Condition fix - populate metadata BEFORE incrementing count
							// We can't fully populate yet (composition_id is parsed below), so we defer increment
							// OR we just use the index p_idx and increment later.
						}
					}

#ifndef ENABLE_OCR
					if (ccx_options.write_format != CCX_OF_SPUPNG)
					{
						mprint("DVB subtitles detected, OCR subsystem not present. Use --out=spupng for graphic output\n");
						continue;
					}
#endif
					if (!IS_FEASIBLE(ctx->codec, ctx->nocodec, CCX_CODEC_DVB) &&
					    !(ccx_options.split_dvb_subs && ctx->codec != CCX_CODEC_DVB))
						continue;

					memset((void *)&cnf, 0, sizeof(struct dvb_config));
					ret = parse_dvb_description(&cnf, es_info, desc_len);
					if (ret < 0)
						break;
<<<<<<< HEAD

					// Update metadata with specific IDs
					if (ccx_options.split_dvb_subs)
					{
						int k_idx = -1;
						int found = 0;
						// Find if we already added it (or find the spot we are about to add)
						for (int k = 0; k < ctx->potential_stream_count; k++)
						{
							if (ctx->potential_streams[k].pid == (int)elementary_PID)
							{
								k_idx = k;
								found = 1;
								break;
							}
						}

						if (!found && ctx->potential_stream_count < MAX_POTENTIAL_STREAMS)
						{
							// It's the new one we are building
							k_idx = ctx->potential_stream_count;
							ctx->potential_streams[k_idx].pid = (int)elementary_PID;
							ctx->potential_streams[k_idx].stream_type = CCX_STREAM_TYPE_DVB_SUB;
							ctx->potential_streams[k_idx].mpeg_type = stream_type;
							memcpy(ctx->potential_streams[k_idx].lang, detected_lang, 4);
						}

						if (k_idx != -1)
						{
							ctx->potential_streams[k_idx].composition_id = cnf.composition_id[0];
							ctx->potential_streams[k_idx].ancillary_id = cnf.ancillary_id[0];
							dbg_print(CCX_DMT_GENERIC_NOTICES, "Discovered DVB stream PID 0x%X lang=%s composition_id=%d ancillary_id=%d\n",
								  elementary_PID, detected_lang, cnf.composition_id[0], cnf.ancillary_id[0]);

							// Only increment if it was a new one
							if (!found && ctx->potential_stream_count < MAX_POTENTIAL_STREAMS)
							{
								ctx->potential_stream_count++;
							}
						}
					}
					ptr = dvbsub_init_decoder(&cnf, NULL); // Use NULL for ocr_ctx to use default behavior
					if (!pinfo->initialized_ocr)
						pinfo->initialized_ocr = 1;
=======
					ptr = dvbsub_init_decoder(&cnf);
>>>>>>> 64ce4ac8
					if (ptr == NULL)
						break;
					update_capinfo(ctx, elementary_PID, stream_type, CCX_CODEC_DVB, program_number, ptr);

					// Populate cap_info.lang with discovered language for fallback lookup
					struct cap_info *cinfo = get_cinfo(ctx, elementary_PID);
					if (cinfo && detected_lang[0] && detected_lang[0] != 'u')  // Skip "und"
					{
						memset(cinfo->lang, 0, sizeof(cinfo->lang)); strncpy(cinfo->lang, detected_lang, sizeof(cinfo->lang) - 1);
					}
					max_dif = 30;
				}
			}
		}
		else if (stream_type == CCX_STREAM_TYPE_PRIVATE_USER_MPEG2 && ES_info_length)
		{
			// if this any generally used video stream tyoe get clashed with ATSC/SCTE standard
			// then this code can go in some atsc flag
			unsigned char *es_info = buf + i + 5;
			for (desc_len = 0; (buf + i + 5 + ES_info_length) > es_info; es_info += desc_len)
			{
				enum ccx_mpeg_descriptor descriptor_tag = (enum ccx_mpeg_descriptor)(*es_info++);
				int nb_service;
				int is_608;
				int ser_i;
				desc_len = (*es_info++);
				if (CCX_MPEG_DSC_CAPTION_SERVICE == descriptor_tag)
				{
					nb_service = es_info[0] & 0x1f;
					for (ser_i = 0; ser_i < nb_service; ser_i++)
					{
						dbg_print(CCX_DMT_PMT, "CC SERVICE %d: language (%c%c%c)", nb_service,
							  es_info[1], es_info[2], es_info[3]);
						is_608 = es_info[4] >> 7;
						dbg_print(CCX_DMT_PMT, "%s", is_608 ? " CEA-608" : " CEA-708");
						dbg_print(CCX_DMT_PMT, "%s", is_608 ? " CEA-608" : " CEA-708");
					}
				}
				update_capinfo(ctx, elementary_PID, stream_type, CCX_CODEC_ATSC_CC, program_number, NULL);
			}
		}

		if (IS_FEASIBLE(ctx->codec, ctx->nocodec, CCX_CODEC_TELETEXT) && ES_info_length && stream_type == CCX_STREAM_TYPE_PRIVATE_MPEG2) // MPEG-2 Packetized Elementary Stream packets containing private data
		{
			unsigned char *es_info = buf + i + 5;
			for (desc_len = 0; (buf + i + 5 + ES_info_length) - es_info; es_info += desc_len)
			{
				enum ccx_mpeg_descriptor descriptor_tag = (enum ccx_mpeg_descriptor)(*es_info++);
				desc_len = (*es_info++);
				if (!IS_VALID_TELETEXT_DESC(descriptor_tag))
					continue;
				update_capinfo(ctx, elementary_PID, stream_type, CCX_CODEC_TELETEXT, program_number, NULL);
				mprint("VBI/teletext stream ID %u (0x%x) for SID %u (0x%x)\n",
				       elementary_PID, elementary_PID, program_number, program_number);
			}
		}

		if (!IS_FEASIBLE(ctx->codec, ctx->nocodec, CCX_CODEC_TELETEXT) &&
		    stream_type == CCX_STREAM_TYPE_PRIVATE_MPEG2) // MPEG-2 Packetized Elementary Stream packets containing private data
		{
			unsigned descriptor_tag = buf[i + 5];
			if (descriptor_tag == 0x45)
			{
				update_capinfo(ctx, elementary_PID, stream_type, CCX_CODEC_ATSC_CC, program_number, NULL);
				// mprint ("VBI stream ID %u (0x%x) for SID %u (0x%x) - teletext is disabled, will be processed as closed captions.\n",
				//		elementary_PID, elementary_PID, program_number, program_number);
			}
		}

		// Support H.264, MPEG-2 and HEVC video streams
		if (stream_type == CCX_STREAM_TYPE_VIDEO_H264 || stream_type == CCX_STREAM_TYPE_VIDEO_MPEG2 || stream_type == CCX_STREAM_TYPE_VIDEO_HEVC)
		{
			if (stream_type == CCX_STREAM_TYPE_VIDEO_HEVC)
				mprint("Detected HEVC video stream (0x24) - enabling ATSC CC parsing.\n");
			update_capinfo(ctx, elementary_PID, stream_type, CCX_CODEC_ATSC_CC, program_number, NULL);
		}

		if (need_cap_info_for_pid(ctx, elementary_PID) == CCX_TRUE)
		{
			// We found the user selected CAPPID in PMT. We make a note of its type and don't
			// touch anything else
			if (stream_type >= 0x80 && stream_type <= 0xFF)
			{
				mprint("I can't tell the stream type of the manually selected PID.\n");
				mprint("Please pass -streamtype to select manually.\n");
				fatal(EXIT_FAILURE, "-streamtype has to be manually selected.");
			}
			update_capinfo(ctx, elementary_PID, stream_type, CCX_CODEC_NONE, program_number, NULL);
			continue;
		}

		// For the print command below
		unsigned tmp_stream_type = get_printable_stream_type(stream_type);
		dbg_print(CCX_DMT_VERBOSE, "  %s stream [0x%02x]  -  PID: %u\n",
			  desc[tmp_stream_type],
			  stream_type, elementary_PID);
		i += ES_info_length;
	}

	pinfo->analysed_PMT_once = CCX_TRUE;

	ret = verify_crc32(sbuf, olen);
	if (ret == CCX_FALSE)
		pinfo->valid_crc = CCX_FALSE;
	else
		pinfo->valid_crc = CCX_TRUE;

	pinfo->crc = (*(int32_t *)(sbuf + olen - 4));

	return must_flush;
}

void ts_buffer_psi_packet(struct ccx_demuxer *ctx)
{
	unsigned char *payload_start = tspacket + 4;
	unsigned payload_length = 188 - 4;
	//	unsigned transport_error_indicator = (tspacket[1]&0x80)>>7;
	unsigned payload_start_indicator = (tspacket[1] & 0x40) >> 6;
	// 	unsigned transport_priority = (tspacket[1]&0x20)>>5;
	unsigned pid = (((tspacket[1] & 0x1F) << 8) | tspacket[2]) & 0x1FFF;
	// 	unsigned transport_scrambling_control = (tspacket[3]&0xC0)>>6;
	unsigned adaptation_field_control = (tspacket[3] & 0x30) >> 4;
	unsigned ccounter = tspacket[3] & 0xF;
	unsigned adaptation_field_length = 0;

	if (adaptation_field_control & 2)
	{
		adaptation_field_length = tspacket[4];
		payload_start = payload_start + adaptation_field_length + 1;
		payload_length = tspacket + 188 - payload_start;
	}

	if (ctx->PID_buffers[pid] == NULL)
	{ // First packet for this pid. Create a buffer
		ctx->PID_buffers[pid] = malloc(sizeof(struct PSI_buffer));
		if (ctx->PID_buffers[pid] == NULL)
		{
			dbg_print(CCX_DMT_GENERIC_NOTICES, "\rWarning: Out of memory allocating PSI buffer for PID %u.\n", pid);
			return;
		}
		ctx->PID_buffers[pid]->buffer = NULL;
		ctx->PID_buffers[pid]->buffer_length = 0;
		ctx->PID_buffers[pid]->ccounter = 0;
		ctx->PID_buffers[pid]->prev_ccounter = 0xff;
	}

	// skip the packet if the adaptation field length or payload length are out of bounds or broken
	if (adaptation_field_length > 184 || payload_length > 184)
	{
		payload_length = 0;
		dbg_print(CCX_DMT_GENERIC_NOTICES, "\rWarning: Bad packet, adaptation field too long, skipping.\n");
	}

	if (payload_start_indicator)
	{
		if (ctx->PID_buffers[pid]->ccounter > 0)
		{
			ctx->PID_buffers[pid]->ccounter = 0;
		}
		ctx->PID_buffers[pid]->prev_ccounter = ccounter;

		if (ctx->PID_buffers[pid]->buffer != NULL)
			free(ctx->PID_buffers[pid]->buffer);
		else
		{
			// must be first packet for PID
		}
		ctx->PID_buffers[pid]->buffer = (uint8_t *)malloc(payload_length);
		if (ctx->PID_buffers[pid]->buffer == NULL)
		{
			dbg_print(CCX_DMT_GENERIC_NOTICES, "\rWarning: Out of memory allocating buffer for PID %u.\n", pid);
			ctx->PID_buffers[pid]->buffer_length = 0;
			return;
		}
		memcpy(ctx->PID_buffers[pid]->buffer, payload_start, payload_length);
		ctx->PID_buffers[pid]->buffer_length = payload_length;
		ctx->PID_buffers[pid]->ccounter++;
	}
	else if (ccounter == ctx->PID_buffers[pid]->prev_ccounter + 1 || (ctx->PID_buffers[pid]->prev_ccounter == 0x0f && ccounter == 0))
	{
		ctx->PID_buffers[pid]->prev_ccounter = ccounter;
		void *tmp = realloc(ctx->PID_buffers[pid]->buffer, ctx->PID_buffers[pid]->buffer_length + payload_length);
		if (tmp == NULL)
		{
			dbg_print(CCX_DMT_GENERIC_NOTICES, "\rWarning: Out of memory reallocating buffer for PID %u.\n", pid);
			return;
		}
		ctx->PID_buffers[pid]->buffer = (uint8_t *)tmp;
		memcpy(ctx->PID_buffers[pid]->buffer + ctx->PID_buffers[pid]->buffer_length, payload_start, payload_length);
		ctx->PID_buffers[pid]->ccounter++;
		ctx->PID_buffers[pid]->buffer_length += payload_length;
	}
	else if (ctx->PID_buffers[pid]->prev_ccounter <= 0x0f)
	{
		dbg_print(CCX_DMT_GENERIC_NOTICES, "\rWarning: Out of order packets detected for PID: %u.\n\
       ctx->PID_buffers[pid]->prev_ccounter:%" PRIu32 " ctx->ctx->PID_buffers[pid]->ccounter:%" PRIu32 "\n",
			  pid, ctx->PID_buffers[pid]->prev_ccounter, ctx->PID_buffers[pid]->ccounter);
	}
}

/* Program Allocation Table. It contains a list of all programs and the
   PIDs of their Program Map Table.
   Returns: gotpes */

int parse_PAT(struct ccx_demuxer *ctx)
{
	int gotpes = 0;
	int is_multiprogram = 0;
	unsigned char pointer_field = 0;
	unsigned char *payload_start = NULL;
	unsigned int payload_length = 0;
	unsigned int section_number = 0;
	unsigned int last_section_number = 0;

	pointer_field = *(ctx->PID_buffers[0]->buffer);

	payload_start = ctx->PID_buffers[0]->buffer + pointer_field + 1;
	payload_length = ctx->PID_buffers[0]->buffer_length - (pointer_field + 1);

	section_number = payload_start[6];
	last_section_number = payload_start[7];

	unsigned section_length = (((payload_start[1] & 0x0F) << 8) | payload_start[2]);
	payload_length = ctx->PID_buffers[0]->buffer_length - 8;
	unsigned programm_data = section_length - 5 - 4; // prev. bytes and CRC

	if (programm_data + 4 > payload_length)
	{
		return 0; // We don't have the full section yet. We will parse again when we have it.
	}

	if (section_number > last_section_number) // Impossible: Defective PAT
	{
		dbg_print(CCX_DMT_PAT, "Skipped defective PAT packet, section_number=%u but last_section_number=%u\n",
			  section_number, last_section_number);
		return gotpes;
	}
	if (last_section_number > 0)
	{
		dbg_print(CCX_DMT_PAT, "Long PAT packet (%u / %u), skipping.\n",
			  section_number, last_section_number);
		return gotpes;
		/* fatal(CCX_COMMON_EXIT_BUG_BUG,
		   "Sorry, long PATs not yet supported!\n"); */
	}

	if (ctx->last_pat_payload != NULL && payload_length == ctx->last_pat_length &&
	    !memcmp(payload_start, ctx->last_pat_payload, payload_length))
	{
		// dbg_print(CCX_DMT_PAT, "PAT hasn't changed, skipping.\n");
		return CCX_OK;
	}

	if (ctx->last_pat_payload != NULL)
	{
		mprint("Notice: PAT changed, clearing all variables.\n");
		dinit_cap(ctx);
		clear_PMT_array(ctx);
		memset(ctx->PIDs_seen, 0, sizeof(int) * 65536); // Forget all we saw
		if (!tlt_config.user_page)			// If the user didn't select a page...
			tlt_config.page = 0;			// ..forget whatever we detected.

		gotpes = 1;
	}

	if (ctx->last_pat_length < payload_length + 8)
	{
		ctx->last_pat_payload = (unsigned char *)realloc(ctx->last_pat_payload, payload_length + 8); // Extra 8 in case memcpy copies dwords, etc
		if (ctx->last_pat_payload == NULL)
		{
			fatal(EXIT_NOT_ENOUGH_MEMORY, "Not enough memory to process PAT.\n");
			return -1;
		}
	}
	memcpy(ctx->last_pat_payload, payload_start, payload_length);
	ctx->last_pat_length = payload_length;

	unsigned table_id = payload_start[0];
	unsigned transport_stream_id = ((payload_start[3] << 8) | payload_start[4]);
	unsigned version_number = (payload_start[5] & 0x3E) >> 1;

	// Means current OR next (so you can build a long PAT before it
	// actually is to be in use).
	unsigned current_next_indicator = payload_start[5] & 0x01;

	if (!current_next_indicator)
		// This table is not active, no need to evaluate
		return 0;

	payload_start += 8;

	dbg_print(CCX_DMT_PAT, "Read PAT packet (id: %u) ts-id: 0x%04x\n",
		  table_id, transport_stream_id);
	dbg_print(CCX_DMT_PAT, "  section length: %u  number: %u  last: %u\n",
		  section_length, section_number, last_section_number);
	dbg_print(CCX_DMT_PAT, "  version_number: %u  current_next_indicator: %u\n",
		  version_number, current_next_indicator);

	dbg_print(CCX_DMT_PAT, "\nProgram association section (PAT)\n");

	ctx->freport.program_cnt = 0;
	for (unsigned i = 0; i < programm_data; i += 4)
	{
		unsigned program_number = ((payload_start[i] << 8) | payload_start[i + 1]);
		if (!program_number)
			continue;
		ctx->freport.program_cnt++;
	}

	is_multiprogram = (ctx->freport.program_cnt > 1);

	for (unsigned int i = 0; i < programm_data; i += 4)
	{
		unsigned program_number = ((payload_start[i] << 8) | payload_start[i + 1]);
		unsigned prog_map_pid = ((payload_start[i + 2] << 8) | payload_start[i + 3]) & 0x1FFF;
		int j = 0;

		dbg_print(CCX_DMT_PAT, "  Program number: %u  -> PMTPID: %u\n",
			  program_number, prog_map_pid);

		if (!program_number)
			continue;

		/**
		 * loop never break at j == ctx->nb_program when program_number
		 * is already there in pinfo array and if we have program number
		 * already in our array we don't need to update our array
		 * so we break if program_number already exist and make j != ctx->nb_program
		 *
		 * Loop without break means j would be equal to ctx->nb_program
		 */
		for (j = 0; j < ctx->nb_program; j++)
		{
			if (ctx->pinfo[j].program_number == program_number)
			{
				if (ctx->flag_ts_forced_pn == CCX_TRUE && ctx->pinfo[j].pid == CCX_UNKNOWN)
				{
					ctx->pinfo[j].pid = prog_map_pid;
					ctx->pinfo[j].analysed_PMT_once = CCX_FALSE;
				}
				break;
			}
		}
		if (j == ctx->nb_program && ctx->flag_ts_forced_pn == CCX_FALSE)
			update_pinfo(ctx, prog_map_pid, program_number);
	} // for

	if (is_multiprogram && !ctx->flag_ts_forced_pn)
	{
		mprint("\nThis TS file has more than one program. These are the program numbers found: \n");
		for (unsigned j = 0; j < programm_data; j += 4)
		{
			unsigned pn = ((payload_start[j] << 8) | payload_start[j + 1]);
			if (pn)
				mprint("%u\n", pn);
			activity_program_number(pn);
		}
	}

	return gotpes;
}

void process_ccx_mpeg_descriptor(unsigned char *data, unsigned length)
{
	const char *txt_teletext_type[] = {"Reserved", "Initial page", "Subtitle page", "Additional information page", "Programme schedule page",
					   "Subtitle page for hearing impaired people"};
	int i, l;
	if (!data || !length)
		return;
	switch (data[0])
	{
		case CCX_MPEG_DSC_ISO639_LANGUAGE:
			if (length < 2)
				return;
			l = data[1];
			if (l + 2 < length)
				return;
			for (i = 0; i < l; i += 4)
			{
				char c1 = data[i + 2], c2 = data[i + 3], c3 = data[i + 4];
				dbg_print(CCX_DMT_PMT, "             ISO639: %c%c%c\n", c1 >= 0x20 ? c1 : ' ',
					  c2 >= 0x20 ? c2 : ' ',
					  c3 >= 0x20 ? c3 : ' ');
			}
			break;
		case CCX_MPEG_DSC_VBI_DATA_DESCRIPTOR:
			dbg_print(CCX_DMT_PMT, "DVB VBI data descriptor (not implemented)\n");
			break;
		case CCX_MPEG_DSC_VBI_TELETEXT_DESCRIPTOR:
			dbg_print(CCX_DMT_PMT, "DVB VBI teletext descriptor\n");
			break;
		case CCX_MPEG_DSC_TELETEXT_DESCRIPTOR:
			dbg_print(CCX_DMT_PMT, "             DVB teletext descriptor\n");
			if (length < 2)
				return;
			l = data[1];
			if (l + 2 < length)
				return;
			for (i = 0; i < l; i += 5)
			{
				char c1 = data[i + 2], c2 = data[i + 3], c3 = data[i + 4];
				unsigned teletext_type = (data[i + 5] & 0xF8) >> 3; // 5 MSB
				// unsigned magazine_number=data[i+5]&0x7; // 3 LSB
				unsigned teletext_page_number = data[i + 6];
				dbg_print(CCX_DMT_PMT, "                        ISO639: %c%c%c\n", c1 >= 0x20 ? c1 : ' ',
					  c2 >= 0x20 ? c2 : ' ',
					  c3 >= 0x20 ? c3 : ' ');
				dbg_print(CCX_DMT_PMT, "                 Teletext type: %s (%02X)\n", (teletext_type < 6 ? txt_teletext_type[teletext_type] : "Reserved for future use"),
					  teletext_type);
				dbg_print(CCX_DMT_PMT, "                  Initial page: %02X\n", teletext_page_number);
			}
			break;
		case CCX_MPEG_DSC_DVB_SUBTITLE:
			dbg_print(CCX_DMT_PMT, "             DVB Subtitle descriptor\n");
			break;

		default:
			if (data[0] == CCX_MPEG_DSC_REGISTRATION) // Registration descriptor, could be useful eventually
				break;
			if (data[0] == CCX_MPEG_DSC_DATA_STREAM_ALIGNMENT) // Data stream alignment descriptor
				break;
			if (data[0] >= 0x13 && data[0] <= 0x3F) // Reserved
				break;
			if (data[0] >= 0x40 && data[0] <= 0xFF) // User private
				break;
			// mprint ("Still unsupported MPEG descriptor type=%d (%02X)\n",data[0],data[0]);
			break;
	}
}

void decode_service_descriptors(struct ccx_demuxer *ctx, uint8_t *buf, uint32_t length, uint32_t service_id)
{
	unsigned descriptor_tag;
	unsigned descriptor_length;
	uint32_t x;
	uint32_t offset = 0;

	while (offset + 5 < length)
	{
		descriptor_tag = buf[offset];
		descriptor_length = buf[offset + 1];
		offset += 2;
		if (descriptor_tag == 0x48)
		{ // service descriptor
			// uint8_t service_type = buf[offset];
			uint8_t service_provider_name_length = buf[offset + 1];
			offset += 2;
			if (offset + service_provider_name_length > length)
			{
				dbg_print(CCX_DMT_GENERIC_NOTICES, "\rWarning: Invalid SDT service_provider_name_length detected.\n");
				return;
			}
			offset += service_provider_name_length; // Service provider name. Not sure what this is useful for.
			uint8_t service_name_length = buf[offset];
			offset++;
			if (offset + service_name_length > length)
			{
				dbg_print(CCX_DMT_GENERIC_NOTICES, "\rWarning: Invalid SDT service_name_length detected.\n");
				return;
			}
			for (x = 0; x < ctx->nb_program; x++)
			{
				// Not sure if programs can have multiple names (in different encodings?) Need more samples.
				// For now just assume the last one in the loop is as good as any if there are multiple.
				if (ctx->pinfo[x].program_number == service_id && service_name_length < 199)
				{
					char *s = EPG_DVB_decode_string(&buf[offset], service_name_length); // String encoding is the same as for EPG
					if (strlen(s) < MAX_PROGRAM_NAME_LEN - 1)
					{
						memcpy(ctx->pinfo[x].name, s, service_name_length);
						ctx->pinfo[x].name[service_name_length] = '\0';
					}
					free(s);
				}
			}
			offset += service_name_length;
		}
		else
		{
			// Some other tag
			offset += descriptor_length;
		}
	}
}

void decode_SDT_services_loop(struct ccx_demuxer *ctx, uint8_t *buf, uint32_t length)
{
	// unsigned descriptor_tag = buf[0];
	// unsigned descriptor_length = buf[1];
	// uint32_t x;
	uint32_t offset = 0;

	while (offset + 5 < length)
	{
		uint16_t serive_id = ((buf[offset + 0]) << 8) | buf[offset + 1];
		uint32_t descriptors_loop_length = (((buf[offset + 3] & 0x0F) << 8) | buf[offset + 4]);
		offset += 5;
		if (offset + descriptors_loop_length > length)
		{
			dbg_print(CCX_DMT_GENERIC_NOTICES, "\rWarning: Invalid SDT descriptors_loop_length detected.\n");
			return;
		}
		decode_service_descriptors(ctx, &buf[offset], descriptors_loop_length, serive_id);
		offset += descriptors_loop_length;
	}
}

void parse_SDT(struct ccx_demuxer *ctx)
{
	unsigned char pointer_field = 0;
	unsigned char *payload_start = NULL;
	unsigned int payload_length = 0;
	// unsigned int section_number = 0;
	// unsigned int last_section_number = 0;

	pointer_field = *(ctx->PID_buffers[0x11]->buffer);
	payload_start = ctx->PID_buffers[0x11]->buffer + pointer_field + 1;
	payload_length = ctx->PID_buffers[0x11]->buffer_length - (pointer_field + 1);

	// section_number = payload_start[6];
	// last_section_number = payload_start[7];

	unsigned table_id = payload_start[0];
	unsigned section_length = (((payload_start[1] & 0x0F) << 8) | payload_start[2]);
	// unsigned transport_stream_id = ((payload_start[3] << 8)
	//		| payload_start[4]);
	// unsigned version_number = (payload_start[5] & 0x3E) >> 1;

	if (section_length > payload_length - 4)
	{
		return;
	}
	unsigned current_next_indicator = payload_start[5] & 0x01;

	// uint16_t original_network_id = ((payload_start[8]) << 8) | payload_start[9];

	if (!current_next_indicator)
		// This table is not active, no need to evaluate
		return;
	if (table_id != 0x42)
		// This table isn't for the active TS
		return;

	decode_SDT_services_loop(ctx, &payload_start[11], section_length - 4 - 8);
}<|MERGE_RESOLUTION|>--- conflicted
+++ resolved
@@ -388,30 +388,30 @@
 					char detected_lang[4] = "und";
 
 					if (desc_len >= 3)
-				{
-					// ISO 639-2 compliant: accept only [a-zA-Z]{3}, convert to lowercase
-					int is_valid_lang = 1;
-					for (int li = 0; li < 3; li++)
 					{
-						char c = (char)es_info[li];
-						if (c >= 'A' && c <= 'Z')
-							detected_lang[li] = c + 32;  // to lowercase
-						else if (c >= 'a' && c <= 'z')
-							detected_lang[li] = c;
-						else
+						// ISO 639-2 compliant: accept only [a-zA-Z]{3}, convert to lowercase
+						int is_valid_lang = 1;
+						for (int li = 0; li < 3; li++)
 						{
-							is_valid_lang = 0;
-							break;
+							char c = (char)es_info[li];
+							if (c >= 'A' && c <= 'Z')
+								detected_lang[li] = c + 32; // to lowercase
+							else if (c >= 'a' && c <= 'z')
+								detected_lang[li] = c;
+							else
+							{
+								is_valid_lang = 0;
+								break;
+							}
+						}
+						detected_lang[3] = '\0';
+
+						if (!is_valid_lang)
+						{
+							strcpy(detected_lang, "und");
+							dbg_print(CCX_DMT_PMT, "Warning: Invalid language code, using 'und'\n");
 						}
 					}
-					detected_lang[3] = '\0';
-
-					if (!is_valid_lang)
-					{
-						strcpy(detected_lang, "und");
-						dbg_print(CCX_DMT_PMT, "Warning: Invalid language code, using 'und'\n");
-					}
-				}
 
 					// If split mode enabled, track for pipeline creation
 					if (ccx_options.split_dvb_subs && ctx->potential_stream_count < MAX_POTENTIAL_STREAMS)
@@ -454,7 +454,6 @@
 					ret = parse_dvb_description(&cnf, es_info, desc_len);
 					if (ret < 0)
 						break;
-<<<<<<< HEAD
 
 					// Update metadata with specific IDs
 					if (ccx_options.split_dvb_subs)
@@ -496,21 +495,17 @@
 							}
 						}
 					}
-					ptr = dvbsub_init_decoder(&cnf, NULL); // Use NULL for ocr_ctx to use default behavior
-					if (!pinfo->initialized_ocr)
-						pinfo->initialized_ocr = 1;
-=======
 					ptr = dvbsub_init_decoder(&cnf);
->>>>>>> 64ce4ac8
 					if (ptr == NULL)
 						break;
 					update_capinfo(ctx, elementary_PID, stream_type, CCX_CODEC_DVB, program_number, ptr);
 
 					// Populate cap_info.lang with discovered language for fallback lookup
 					struct cap_info *cinfo = get_cinfo(ctx, elementary_PID);
-					if (cinfo && detected_lang[0] && detected_lang[0] != 'u')  // Skip "und"
+					if (cinfo && detected_lang[0] && detected_lang[0] != 'u') // Skip "und"
 					{
-						memset(cinfo->lang, 0, sizeof(cinfo->lang)); strncpy(cinfo->lang, detected_lang, sizeof(cinfo->lang) - 1);
+						memset(cinfo->lang, 0, sizeof(cinfo->lang));
+						strncpy(cinfo->lang, detected_lang, sizeof(cinfo->lang) - 1);
 					}
 					max_dif = 30;
 				}

#include "png.h"
#include "protobuf-c.h"
#include "zlib.h"
#include "gpac/version.h"
#include "lib_ccx.h"
#include "ccx_common_option.h"
#include "utility.h"
#include "activity.h"
#include "ccx_encoders_helpers.h"
#include "ccx_common_common.h"
#include "ccx_decoders_708.h"
#include "compile_info.h"
#include "../lib_hash/sha2.h"
#include <string.h>
#include <stdio.h>
#include "utf8proc/utf8proc.h"

#ifdef ENABLE_OCR
#include <tesseract/capi.h>
#include <leptonica/allheaders.h>
#endif

#ifdef ENABLE_HARDSUBX
#include "hardsubx.h"
#endif

#ifdef _WIN32
#define DEFAULT_FONT_PATH "C:\\Windows\\Fonts\\calibri.ttf"
#define DEFAULT_FONT_PATH_ITALICS "C:\\Windows\\Fonts\\calibrii.ttf"
#elif __APPLE__ // MacOS
#define DEFAULT_FONT_PATH "/System/Library/Fonts/Helvetica.ttc"
#define DEFAULT_FONT_PATH_ITALICS "/System/Library/Fonts/Helvetica-Oblique.ttf"
#else // Assume Linux
#define DEFAULT_FONT_PATH "/usr/share/fonts/truetype/noto/NotoSans-Regular.ttf"
#define DEFAULT_FONT_PATH_ITALICS "/usr/share/fonts/truetype/noto/NotoSans-Italic.ttf"
#endif

static int inputfile_capacity = 0;

int process_cap_file (char *filename)
{
	int ret = 0;
	FILE *fi = fopen(filename, "rt");
	if (fi == NULL)
	{
		mprint("\rUnable to open capitalization file: %s\n", filename);
		return -1;
	}
	char line[35]; // For screen width (32)+CRLF+0
	int num = 0;
	while (fgets(line,35,fi))
	{
		num++;
		if (line[0] == '#') // Comment
			continue;
		char *c = line+strlen(line)-1;
		while (c >= line && (*c == 0xd || *c == 0xa))
		{
			*c = 0;
			c--;
		}
		if (strlen(line)>32)
		{
			mprint("Word in line %d too long, max = 32 characters.\n",num);
			ret = -1;
			goto end;
		}
		if (strlen(line)>0)
		{
			if (add_word (line))
			{
				ret = -1;
				goto end;
			}
		}
	}
end:
	fclose(fi);
	return ret;
}
int isanumber (char *s)
{
	while (*s)
	{
		if (!isdigit(*s))
			return 0;
		s++;
	}
	return 1;
}

int parsedelay (struct ccx_s_options *opt, char *par)
{
	int sign = 0;
	char *c = par;
	while (*c)
	{
		if (*c == '-' || *c == '+')
		{
			if (c != par) // Sign only at the beginning
				return 1;
			if (*c == '-')
				sign = 1;
		}
		else
		{
			if (!isdigit(*c))
				return 1;
			opt->subs_delay = opt->subs_delay*10 + (*c-'0');
		}
		c++;
	}
	if (sign)
		opt->subs_delay = -opt->subs_delay;
	return 0;
}

int append_file_to_queue (struct ccx_s_options *opt,char *filename)
{
	if (filename[0] == '\0') //skip files with empty file name (ex : ./ccextractor "")
		return 0;
	char *c = (char *)malloc(strlen(filename)+1);
	if (c == NULL)
		return -1;
	strcpy(c,filename);
	if (inputfile_capacity <= opt->num_input_files)
	{
		inputfile_capacity += 10;
		opt->inputfile = (char **)realloc(opt->inputfile, sizeof(char *) * inputfile_capacity);
		if (opt->inputfile == NULL)
		{
			free(c);
			return -1;
		}
	}
	opt->inputfile[opt->num_input_files] = c;
	opt->num_input_files++;
	return 0;
}

int add_file_sequence (struct ccx_s_options *opt, char *filename)
{
	int m,n;
	n = strlen(filename)-1;
	// Look for the last digit in filename
	while (n >= 0 && !isdigit(filename[n]))
		n--;
	if (n == -1) // None. No expansion needed
		return append_file_to_queue(opt, filename);
	m = n;
	while (m >= 0 && isdigit(filename[m]))
		m--;
	m++;
	// Here: Significant digits go from filename[m] to filename[n]
	char *num = (char *)malloc(n-m+2);
	if (!num)
		return -1;
	strncpy(num,filename+m, n-m+1);
	num[n-m+1] = 0;
	int i = atoi(num);
	char *temp = (char *)malloc(n-m+3); // For overflows
	if (!temp)
	{
		free(num);
		return -1;
	}
	// printf ("Expanding %d to %d, initial value=%d\n",m,n,i);
	for (;;)
	{
		FILE *f = fopen(filename, "r");
		if (f == NULL) // Doesn't exist or we can't read it. We're done
			break;
		fclose(f);
		if (append_file_to_queue(opt, filename)) // Memory panic
		{
			free(num);
			free(temp);
			return -1;
		}
		i++;
		sprintf(temp, "%d",i);
		if (strlen(temp) > strlen(num)) // From 999 to 1000, etc.
			break;
		strncpy(filename+m+(strlen(num)-strlen(temp)),temp,strlen(temp));
		memset(filename+m,'0',strlen(num)-strlen(temp));
	}
	free(num);
	free(temp);
	return 0;
}

void set_output_format (struct ccx_s_options *opt, const char *format)
{
	opt->write_format_rewritten = 1;

	while (*format == '-')
		format++;

	if (opt->send_to_srv && strcmp(format, "bin") != 0)
	{
		mprint("Output format is changed to bin\n");
		format = "bin";
	}

	if (strcmp(format, "srt") == 0)
		opt->write_format = CCX_OF_SRT;
	else if (strcmp(format, "ass") == 0 || strcmp(format, "ssa") == 0) {
		opt->write_format = CCX_OF_SSA;
		if (strcmp(format, "ass") == 0)
			opt->use_ass_instead_of_ssa = 1;
	}
	else if (strcmp(format, "webvtt") == 0 || strcmp(format, "webvtt-full") == 0) {
		opt->write_format = CCX_OF_WEBVTT;
		if (strcmp(format, "webvtt-full") == 0)
			opt->use_webvtt_styling = 1;
	}
	else if (strcmp(format, "sami") == 0 || strcmp(format, "smi") == 0)
		opt->write_format = CCX_OF_SAMI;
	else if (strcmp(format, "transcript") == 0 || strcmp(format, "txt") == 0)
	{
		opt->write_format = CCX_OF_TRANSCRIPT;
		opt->settings_dtvcc.no_rollup = 1;
	}
	else if (strcmp(format, "timedtranscript") == 0 || strcmp(format, "ttxt") == 0)
	{
		opt->write_format = CCX_OF_TRANSCRIPT;
		if (opt->date_format == ODF_NONE)
			opt->date_format = ODF_HHMMSSMS;
		// Sets the right things so that timestamps and the mode are printed.
		if (!opt->transcript_settings.isFinal){
			opt->transcript_settings.showStartTime = 1;
			opt->transcript_settings.showEndTime = 1;
			opt->transcript_settings.showCC = 0;
			opt->transcript_settings.showMode = 1;
		}
	}
	else if (strcmp(format, "report") == 0)
	{
		opt->write_format            = CCX_OF_NULL;
		opt->messages_target         = 0;
		opt->print_file_reports      = 1;
		opt->demux_cfg.ts_allprogram = CCX_TRUE;
	}
	else if (strcmp(format, "raw") == 0)
		opt->write_format = CCX_OF_RAW;
	else if (strcmp(format, "smptett") == 0)
		opt->write_format = CCX_OF_SMPTETT ;
	else if (strcmp(format, "bin") == 0)
		opt->write_format = CCX_OF_RCWT;
	else if (strcmp(format, "null") == 0)
		opt->write_format = CCX_OF_NULL;
	else if (strcmp(format, "dvdraw") == 0)
		opt->write_format = CCX_OF_DVDRAW;
	else if (strcmp(format, "spupng") == 0)
		opt->write_format = CCX_OF_SPUPNG;
	else if (strcmp(format, "simplexml") == 0)
		opt->write_format = CCX_OF_SIMPLE_XML;
	else if (strcmp(format, "g608") == 0)
		opt->write_format = CCX_OF_G608;
#ifdef WITH_LIBCURL
	else if (strcmp(format, "curl") == 0)
		opt->write_format = CCX_OF_CURL;
#endif
    else if (strcmp(format, "mcc") == 0)
        opt->write_format = CCX_OF_MCC;
	else
		fatal(EXIT_MALFORMED_PARAMETER, "Unknown output file format: %s\n", format);
}

void set_input_format (struct ccx_s_options *opt, const char *format)
{
	if (opt->input_source == CCX_DS_TCP && strcmp(format, "bin") != 0)
	{
		mprint("Input format is changed to bin\n");
		format = "bin";
	}

	while (*format == '-')
		format++;
	if (strcmp(format, "es") == 0) // Does this actually do anything?
		opt->demux_cfg.auto_stream = CCX_SM_ELEMENTARY_OR_NOT_FOUND;
	else if (strcmp(format, "ts") == 0)
	{
		opt->demux_cfg.auto_stream = CCX_SM_TRANSPORT;
		opt->demux_cfg.m2ts = 0;
	}
	else if (strcmp(format, "m2ts") == 0)
	{
		opt->demux_cfg.auto_stream = CCX_SM_TRANSPORT;
		opt->demux_cfg.m2ts = 1;
	}
	else if (strcmp(format, "ps") == 0 || strcmp(format, "nots") == 0)
		opt->demux_cfg.auto_stream = CCX_SM_PROGRAM;
	else if (strcmp(format, "asf") == 0 || strcmp(format, "dvr-ms") == 0)
		opt->demux_cfg.auto_stream = CCX_SM_ASF;
	else if (strcmp(format, "wtv") == 0)
		opt->demux_cfg.auto_stream = CCX_SM_WTV;
	else if (strcmp(format, "raw") == 0)
		opt->demux_cfg.auto_stream = CCX_SM_MCPOODLESRAW;
	else if (strcmp(format, "bin") == 0)
		opt->demux_cfg.auto_stream = CCX_SM_RCWT;
	else if (strcmp(format, "mp4") == 0)
		opt->demux_cfg.auto_stream = CCX_SM_MP4;
	else if (strcmp(format, "mkv") == 0)
		opt->demux_cfg.auto_stream = CCX_SM_MKV;
	else if (strcmp(format, "mxf") == 0)
		opt->demux_cfg.auto_stream = CCX_SM_MXF;
#ifdef WTV_DEBUG
	else if (strcmp(format, "hex") == 0)
		opt->demux_cfg.auto_stream = CCX_SM_HEX_DUMP;
#endif
	else
		fatal(EXIT_MALFORMED_PARAMETER, "Unknown input file format: %s\n", format);
}

void print_usage (void)
{
	mprint("Originally based on McPoodle's tools. Check his page for lots of information\n");
	mprint("on closed captions technical details.\n");
	mprint("(http://www.theneitherworld.com/mcpoodle/SCC_TOOLS/DOCS/SCC_TOOLS.HTML)\n\n");
	mprint("This tool home page:\n");
	mprint("http://www.ccextractor.org\n");
	mprint("  Extracts closed captions and teletext subtitles from video streams.\n");
	mprint("    (DVB, .TS, ReplayTV 4000 and 5000, dvr-ms, bttv, Tivo, Dish Network,\n");
	mprint("     .mp4, HDHomeRun are known to work).\n\n");
	mprint("  Syntax:\n");
	mprint("  ccextractor [options] inputfile1 [inputfile2...] [-o outputfilename]\n");
	mprint("\n");
	mprint("To see This Help Message: -h or --help\n\n");
	mprint("File name related options:\n");
	mprint("            inputfile: file(s) to process\n");
	mprint("    -o outputfilename: Use -o parameters to define output filename if you don't\n");
	mprint("                       like the default ones (same as infile plus _1 or _2 when\n");
	mprint("                       needed and file extension, e.g. .srt).\n");
	mprint("         -cf filename: Write 'clean' data to a file. Cleans means the ES\n");
	mprint("                       without TS or PES headers.\n");
	mprint("              -stdout: Write output to stdout (console) instead of file. If\n");
	mprint("                       stdout is used, then -o can't be used. Also\n");
	mprint("                       -stdout will redirect all messages to stderr (error).\n");
	mprint("           -pesheader: Dump the PES Header to stdout (console). This is\n");
	mprint("                       used for debugging purposes to see the contents\n");
	mprint("                       of each PES packet header.\n");
	mprint("         -debugdvbsub: Write the DVB subtitle debug traces to console.\n");
	mprint("      -ignoreptsjumps: Ignore PTS jumps (default).\n");
	mprint("         -fixptsjumps: fix pts jumps. Use this parameter if you\n");
	mprint("                       experience timeline resets/jumps in the output.\n");
	mprint("               -stdin: Reads input from stdin (console) instead of file.\n");
	mprint("You can pass as many input files as you need. They will be processed in order.\n");
	mprint("If a file name is suffixed by +, ccextractor will try to follow a numerical\n");
	mprint("sequence. For example, DVD001.VOB+ means DVD001.VOB, DVD002.VOB and so on\n");
	mprint("until there are no more files.\n");
	mprint("Output will be one single file (either raw or srt). Use this if you made your\n");
	mprint("recording in several cuts (to skip commercials for example) but you want one\n");
	mprint("subtitle file with contiguous timing.\n\n");
	mprint("Output file segmentation:\n");
	mprint("    -outinterval x output in interval of x seconds\n");
	mprint("   --segmentonkeyonly -key: When segmenting files, do it only after a I frame\n");
	mprint("                            trying to behave like FFmpeg\n\n");
	mprint("Network support:\n");
	mprint("            -udp port: Read the input via UDP (listening in the specified port)\n");
	mprint("                       instead of reading a file.\n\n");
	mprint("            -udp [host:]port: Read the input via UDP (listening in the specified\n");
	mprint("                              port) instead of reading a file. Host can be a\n");
	mprint("                              hostname or IPv4 address. If host is not specified\n");
	mprint("                              then listens on the local host.\n\n");
	mprint("            -udp [src@host:]port: Read the input via UDP (listening in the specified\n");
	mprint("                              port) instead of reading a file. Host and src can be a\n");
	mprint("                              hostname or IPv4 address. If host is not specified\n");
	mprint("                              then listens on the local host.\n\n");
	mprint("            -sendto host[:port]: Sends data in BIN format to the server\n");
	mprint("                                 according to the CCExtractor's protocol over\n");
	mprint("                                 TCP. For IPv6 use [address]:port\n");
	mprint("            -tcp port: Reads the input data in BIN format according to\n");
	mprint("                        CCExtractor's protocol, listening specified port on the\n");
	mprint("                        local host\n");
	mprint("            -tcppassword password: Sets server password for new connections to\n");
	mprint("                                   tcp server\n");
	mprint("            -tcpdesc description: Sends to the server short description about\n");
	mprint("                                  captions e.g. channel name or file name\n");
	mprint("Options that affect what will be processed:\n");
	mprint("          -1, -2, -12: Output Field 1 data, Field 2 data, or both\n");
	mprint("                       (DEFAULT is -1)\n");
	mprint("Use --append to prevent overwriting of existing files. The output will be\n");
	mprint("      appended instead.\n");
	mprint("                 -cc2: When in srt/sami mode, process captions in channel 2\n");
	mprint("                       instead of channel 1.\n");
	mprint("-svc --service N1[cs1],N2[cs2]...:\n");
	mprint("                       Enable CEA-708 (DTVCC) captions processing for the listed\n");
	mprint("                       services. The parameter is a comma delimited list\n");
	mprint("                       of services numbers, such as \"1,2\" to process the\n");
	mprint("                       primary and secondary language services.\n");
	mprint("                       Pass \"all\" to process all services found.\n");
	mprint("\n");
	mprint("                       If captions in a service are stored in 16-bit encoding,\n");
	mprint("                       you can specify what charset or encoding was used. Pass\n");
	mprint("                       its name after service number (e.g. \"1[EUC-KR],3\" or\n");
	mprint("                       \"all[EUC-KR]\") and it will encode specified charset to\n");
	mprint("                       UTF-8 using iconv. See iconv documentation to check if\n");
	mprint("                       required encoding/charset is supported.\n");
	mprint("\n");
	mprint("In general, if you want English subtitles you don't need to use these options\n");
	mprint("as they are broadcast in field 1, channel 1. If you want the second language\n");
	mprint("(usually Spanish) you may need to try -2, or -cc2, or both.\n\n");
	mprint("Input formats:\n");
	mprint("       With the exception of McPoodle's raw format, which is just the closed\n");
	mprint("       caption data with no other info, CCExtractor can usually detect the\n");
	mprint("       input format correctly. To force a specific format:\n\n");
	mprint("                  -in=format\n\n");
	mprint("       where format is one of these:\n");
	mprint("                       ts   -> For Transport Streams.\n");
	mprint("                       ps   -> For Program Streams.\n");
	mprint("                       es   -> For Elementary Streams.\n");
	mprint("                       asf  -> ASF container (such as DVR-MS).\n");
	mprint("                       wtv  -> Windows Television (WTV)\n");
	mprint("                       bin  -> CCExtractor's own binary format.\n");
	mprint("                       raw  -> For McPoodle's raw files.\n");
	mprint("                       mp4  -> MP4/MOV/M4V and similar.\n");
	mprint("                       m2ts -> BDAV MPEG-2 Transport Stream\n"); 
	mprint("                       mkv  -> Matroska container and WebM.\n");
	mprint("                       mxf  -> Material Exchange Format (MXF).\n");
#ifdef WTV_DEBUG
	mprint("                       hex  -> Hexadecimal dump as generated by wtvccdump.\n");
#endif
	mprint("       -ts, -ps, -es, -mp4, -wtv, -mkv and -asf/--dvr-ms can be used as shorts.\n\n");
	mprint("Output formats:\n\n");
	mprint("                 -out=format\n\n");
	mprint("       where format is one of these:\n");
	mprint("                      srt     -> SubRip (default, so not actually needed).\n");
	mprint("                      ass/ssa -> SubStation Alpha.\n");
	mprint("                      webvtt  -> WebVTT format\n");
	mprint("                      webvtt-full -> WebVTT format with styling\n");
	mprint("                      sami    -> MS Synchronized Accesible Media Interface.\n");
	mprint("                      bin     -> CC data in CCExtractor's own binary format.\n");
	mprint("                      raw     -> CC data in McPoodle's Broadcast format.\n");
	mprint("                      dvdraw  -> CC data in McPoodle's DVD format.\n");
    mprint("                      mcc     -> CC data compressed using MacCaption Format.\n");
	mprint("                      txt     -> Transcript (no time codes, no roll-up\n");
	mprint("                                 captions, just the plain transcription.\n");
	mprint("                      ttxt    -> Timed Transcript (transcription with time\n");
	mprint("                                 info)\n");
	mprint("                      g608    -> Grid 608 format.\n");
#ifdef WITH_LIBCURL
	mprint("                      curl    -> POST plain transcription frame-by-frame to a\n");
	mprint("                                 URL specified by -curlposturl. Don't produce\n");
	mprint("                                 any file output.\n");
#endif
	mprint("                      smptett -> SMPTE Timed Text (W3C TTML) format.\n");
	mprint("                      spupng  -> Set of .xml and .png files for use with\n");
	mprint("                                 dvdauthor's spumux.\n");
	mprint("                                 See \"Notes on spupng output format\"\n");
	mprint("                      null    -> Don't produce any file output\n");
	mprint("                      report  -> Prints to stdout information about captions\n");
	mprint("                                 in specified input. Don't produce any file\n");
	mprint("                                 output\n\n");
	mprint("       -srt, -dvdraw, -sami, -webvtt, -txt, -ttxt and -null can be used as shorts.\n\n");

	mprint("Options that affect how input files will be processed.\n");

	mprint("        -gt --goptime: Use GOP for timing instead of PTS. This only applies\n");
	mprint("                       to Program or Transport Streams with MPEG2 data and\n");
	mprint("                       overrides the default PTS timing.\n");
	mprint("                       GOP timing is always used for Elementary Streams.\n");
	mprint("    -nogt --nogoptime: Never use GOP timing (use PTS), even if ccextractor\n");
	mprint("                       detects GOP timing is the reasonable choice.\n");
	mprint("     -fp --fixpadding: Fix padding - some cards (or providers, or whatever)\n");
	mprint("                       seem to send 0000 as CC padding instead of 8080. If you\n");
	mprint("                       get bad timing, this might solve it.\n");
	mprint("               -90090: Use 90090 (instead of 90000) as MPEG clock frequency.\n");
	mprint("                       (reported to be needed at least by Panasonic DMR-ES15\n");
	mprint("                       DVD Recorder)\n");
	mprint("    -ve --videoedited: By default, ccextractor will process input files in\n");
	mprint("                       sequence as if they were all one large file (i.e.\n");
	mprint("                       split by a generic, non video-aware tool. If you\n");
	mprint("                       are processing video hat was split with a editing\n");
	mprint("                       tool, use -ve so ccextractor doesn't try to rebuild\n");
	mprint("                       the original timing.\n");
	mprint("   -s --stream [secs]: Consider the file as a continuous stream that is\n");
	mprint("                       growing as ccextractor processes it, so don't try\n");
	mprint("                       to figure out its size and don't terminate processing\n");
	mprint("                       when reaching the current end (i.e. wait for more\n");
	mprint("                       data to arrive). If the optional parameter secs is\n");
	mprint("                       present, it means the number of seconds without any\n");
	mprint("                       new data after which ccextractor should exit. Use\n");
	mprint("                       this parameter if you want to process a live stream\n");
	mprint("                       but not kill ccextractor externally.\n");
	mprint("                       Note: If -s is used then only one input file is\n");
	mprint("                       allowed.\n");
	mprint("  -poc  --usepicorder: Use the pic_order_cnt_lsb in AVC/H.264 data streams\n");
	mprint("                       to order the CC information.  The default way is to\n");
	mprint("                       use the PTS information.  Use this switch only when\n");
	mprint("                       needed.\n");
	mprint("                -myth: Force MythTV code branch.\n");
	mprint("              -nomyth: Disable MythTV code branch.\n");
	mprint("                       The MythTV branch is needed for analog captures where\n");
	mprint("                       the closed caption data is stored in the VBI, such as\n");
	mprint("                       those with bttv cards (Hauppage 250 for example). This\n");
	mprint("                       is detected automatically so you don't need to worry\n");
	mprint("                       about this unless autodetection doesn't work for you.\n");
	mprint("       -wtvconvertfix: This switch works around a bug in Windows 7's built in\n");
	mprint("                       software to convert *.wtv to *.dvr-ms. For analog NTSC\n");
	mprint("                       recordings the CC information is marked as digital\n");
	mprint("                       captions. Use this switch only when needed.\n");
	mprint("            -wtvmpeg2: Read the captions from the MPEG2 video stream rather\n");
	mprint("                       than the captions stream in WTV files\n");
	mprint(" -pn --program-number: In TS mode, specifically select a program to process.\n");
	mprint("                       Not needed if the TS only has one. If this parameter\n");
	mprint("                       is not specified and CCExtractor detects more than one\n");
	mprint("                       program in the input, it will list the programs found\n");
	mprint("                       and terminate without doing anything, unless\n");
	mprint("                       -autoprogram (see below) is used.\n");
	mprint("         -autoprogram: If there's more than one program in the stream, just use\n");
	mprint("                       the first one we find that contains a suitable stream.\n");
	mprint("        -multiprogram: Uses multiple programs from the same input stream.\n");
	mprint("             -datapid: Don't try to find out the stream for caption/teletext\n");
	mprint("                       data, just use this one instead.\n");
	mprint("      -datastreamtype: Instead of selecting the stream by its PID, select it\n");
	mprint("                       by its type (pick the stream that has this type in\n");
	mprint("                       the PMT)\n");
	mprint("          -streamtype: Assume the data is of this type, don't autodetect. This\n");
	mprint("                       parameter may be needed if -datapid or -datastreamtype\n");
	mprint("                       is used and CCExtractor cannot determine how to process\n");
	mprint("                       the stream. The value will usually be 2 (MPEG video) or\n");
	mprint("                       6 (MPEG private data).\n");
	mprint("    -haup --hauppauge: If the video was recorder using a Hauppauge card, it\n");
	mprint("                       might need special processing. This parameter will\n");
	mprint("                       force the special treatment.\n");
	mprint("         -mp4vidtrack: In MP4 files the closed caption data can be embedded in\n");
	mprint("                       the video track or in a dedicated CC track. If a\n");
	mprint("                       dedicated track is detected it will be processed instead\n");
	mprint("                       of the video track. If you need to force the video track\n");
	mprint("                       to be processed instead use this option.\n");
	mprint("       -noautotimeref: Some streams come with broadcast date information. When\n");
	mprint("                       such data is available, CCExtractor will set its time\n");
	mprint("                       reference to the received data. Use this parameter if\n");
	mprint("                       you prefer your own reference. Note: Current this only\n");
	mprint("                       affects Teletext in timed transcript with -datets.\n");
	mprint("           --noscte20: Ignore SCTE-20 data if present.\n");
	mprint("  --webvtt-create-css: Create a separate file for CSS instead of inline.\n");
	mprint("              -deblev: Enable debug so the calculated distance for each two\n");
	mprint("                       strings is displayed. The output includes both strings,\n");
	mprint("                       the calculated distance, the maximum allowed distance,\n");
	mprint("                       and whether the strings are ultimately considered  \n");
	mprint("                       equivalent or not, i.e. the calculated distance is \n");
	mprint("                       less or equal than the max allowed..\n");
	mprint("-anvid --analyzevideo  Analyze the video stream even if it's not used for\n");
	mprint("                       subtitles. This allows to provide video information.\n");
	mprint("Levenshtein distance:\n\n");
	mprint("  When processing teletext files CCExtractor tries to correct typos by\n");
	mprint("  comparing consecutive lines. If line N+1 is almost identical to line N except\n");
	mprint("  for minor changes (plus next characters) then it assumes that line N that a\n");
	mprint("  typo that was corrected in N+1. This is currently implemented in teletext\n");
	mprint("  because it's where samples files that could benefit from this were available.\n");
	mprint("  You can adjust, or disable, the algorithm settings with the following\n");
	mprint("  parameters.\n\n");
	mprint("           -nolevdist: Don't attempt to correct typos with Levenshtein distance.\n");
	mprint(" -levdistmincnt value: Minimum distance we always allow regardless\n");
	mprint("                       of the length of the strings.Default 2. \n");
	mprint("                       This means that if the calculated distance \n");
   	mprint("                       is 0,1 or 2, we consider the strings to be equivalent.\n");
	mprint(" -levdistmaxpct value: Maximum distance we allow, as a percentage of\n");
	mprint("                       the shortest string length. Default 10%.\n");
	mprint("                       For example, consider a comparison of one string of \n");
	mprint("	                    30 characters and one of 60 characters. We want to \n");
	mprint("                       determine whether the first 30 characters of the longer\n");
	mprint("                       string are more or less the same as the shortest string,\n");
	mprint("	                    i.e. whether the longest string  is the shortest one\n");
	mprint("                       plus new characters and maybe some corrections. Since\n");
	mprint("                       the shortest string is 30 characters and  the default\n");
	mprint("                       percentage is 10%, we would allow a distance of up \n");
	mprint("                       to 3 between the first 30 characters.\n");
	mprint("\n");
	mprint("Options that affect what kind of output will be produced:\n");
	mprint("            -chapters: (Experimental) Produces a chapter file from MP4 files.\n");
	mprint("                       Note that this must only be used with MP4 files,\n");
	mprint("                       for other files it will simply generate subtitles file.\n");
	mprint("                 -bom: Append a BOM (Byte Order Mark) to output files.\n");
	mprint("                       Note that most text processing tools in linux will not\n");
	mprint("                       like BOM.\n");
	mprint("                       This is the default in Windows builds.\n");
	mprint("                       -nobom: Do not append a BOM (Byte Order Mark) to output\n");
	mprint("                       files. Note that this may break files when using\n");
	mprint("                       Windows. This is the default in non-Windows builds.\n");
	mprint("             -unicode: Encode subtitles in Unicode instead of Latin-1.\n");
	mprint("                -utf8: Encode subtitles in UTF-8 (no longer needed.\n");
	mprint("                       because UTF-8 is now the default).\n");
	mprint("              -latin1: Encode subtitles in Latin-1\n");
	mprint("  -nofc --nofontcolor: For .srt/.sami/.vtt, don't add font color tags.\n");
	mprint("  --nohtmlescape: For .srt/.sami/.vtt, don't covert html unsafe character\n");
	mprint("-nots --notypesetting: For .srt/.sami/.vtt, don't add typesetting tags.\n");
	mprint("                -trim: Trim lines.\n");
	mprint("   -dc --defaultcolor: Select a different default color (instead of\n");
	mprint("                       white). This causes all output in .srt/.smi/.vtt\n");
	mprint("                       files to have a font tag, which makes the files\n");
	mprint("                       larger. Add the color you want in RGB, such as\n");
	mprint("                       -dc #FF0000 for red.\n");
	mprint("    -sc --sentencecap: Sentence capitalization. Use if you hate\n");
	mprint("                       ALL CAPS in subtitles.\n");
	mprint("-sbs --splitbysentence: Split output text so each frame contains a complete\n");
	mprint("                       sentence. Timings are adjusted based on number of\n");
	mprint("                       characters\n.");
	mprint("  --capfile -caf file: Add the contents of 'file' to the list of words\n");
	mprint("                       that must be capitalized. For example, if file\n");
	mprint("                       is a plain text file that contains\n\n");
	mprint("                       Tony\n");
	mprint("                       Alan\n\n");
	mprint("                       Whenever those words are found they will be written\n");
	mprint("                       exactly as they appear in the file.\n");
	mprint("                       Use one line per word. Lines starting with # are\n");
	mprint("                       considered comments and discarded.\n\n");
	mprint("          -unixts REF: For timed transcripts that have an absolute date\n");
	mprint("                       instead of a timestamp relative to the file start), use\n");
	mprint("                       this time reference (UNIX timestamp). 0 => Use current\n");
	mprint("                       system time.\n");
	mprint("                       ccextractor will automatically switch to transport\n");
	mprint("                       stream UTC timestamps when available.\n");
	mprint("              -datets: In transcripts, write time as YYYYMMDDHHMMss,ms.\n");
	mprint("               -sects: In transcripts, write time as ss,ms\n");
	mprint("                -UCLA: Transcripts are generated with a specific format\n");
	mprint("                       that is convenient for a specific project, feel\n");
	mprint("                       free to play with it but be aware that this format\n");
	mprint("                       is really live - don't rely on its output format\n");
	mprint("                       not changing between versions.\n");
    mprint("            -latrusmap Map Latin symbols to Cyrillic ones in special cases\n");
    mprint("                       of Russian Teletext files (issue #1086)\n");
    mprint("                 -xds: In timed transcripts, all XDS information will be saved\n");
	mprint("                       to the output file.\n");
	mprint("                  -lf: Use LF (UNIX) instead of CRLF (DOS, Windows) as line\n");
	mprint("                       terminator.\n");
    mprint("                  -df: For MCC Files, force dropframe frame count.\n");
	mprint("            -autodash: Based on position on screen, attempt to determine\n");
	mprint("                       the different speakers and a dash (-) when each\n");
	mprint("                       of them talks (.srt/.vtt only, -trim required).\n");
	mprint("          -xmltv mode: produce an XMLTV file containing the EPG data from\n");
	mprint("                       the source TS file. Mode: 1 = full output\n");
	mprint("                       2 = live output. 3 = both\n");
	mprint(" -xmltvliveinterval x: interval of x seconds between writing live mode xmltv output.\n");
	mprint("-xmltvoutputinterval x: interval of x seconds between writing full file xmltv output.\n");
	mprint("    -xmltvonlycurrent: Only print current events for xmltv output.\n");
	mprint("                 -sem: Create a .sem file for each output file that is open\n");
	mprint("                       and delete it on file close.\n");
	mprint("             -dvblang: For DVB subtitles, select which language's caption\n");
	mprint("                       stream will be processed. e.g. 'eng' for English.\n");
	mprint("                       If there are multiple languages, only this specified\n");
	mprint("                       language stream will be processed (default).\n");
	mprint("             -ocrlang: Manually select the name of the Tesseract .traineddata\n");
	mprint("                       file. Helpful if you want to OCR a caption stream of\n");
	mprint("                       one language with the data of another language.\n");
	mprint("                       e.g. '-dvblang chs -ocrlang chi_tra' will decode the\n");
	mprint("                       Chinese (Simplified) caption stream but perform OCR\n");
	mprint("                       using the Chinese (Traditional) trained data\n");
	mprint("                       This option is also helpful when the traineddata file\n");
	mprint("                       has non standard names that don't follow ISO specs\n");
	mprint("          -quant mode: How to quantize the bitmap before passing it to tesseract\n");
	mprint("                       for OCR'ing.\n");
	mprint("                       0: Don't quantize at all.\n");
	mprint("                       1: Use CCExtractor's internal function (default).\n");
	mprint("                       2: Reduce distinct color count in image for faster results.\n");
	mprint("                 -oem: Select the OEM mode for Tesseract, could be 0, 1 or 2.\n");
	mprint("                       0: OEM_TESSERACT_ONLY - default value, the fastest mode.\n");
	mprint("                       1: OEM_LSTM_ONLY - use LSTM algorithm for recognition.\n");
	mprint("                       2: OEM_TESSERACT_LSTM_COMBINED - both algorithms.\n");
	mprint("             -mkvlang: For MKV subtitles, select which language's caption\n");
	mprint("                       stream will be processed. e.g. 'eng' for English.\n");
	mprint("                       Language codes can be either the 3 letters bibliographic\n");
	mprint("                       ISO-639-2 form (like \"fre\" for french) or a language\n");
	mprint("                       code followed by a dash and a country code for specialities\n");
	mprint("                       in languages (like \"fre-ca\" for Canadian French).\n");
	mprint("          -nospupngocr When processing DVB don't use the OCR to write the text as\n");
	mprint("                       comments in the XML file.\n");
	mprint ("                -font: Specify the full path of the font that is to be used when\n");
	mprint ("                       generating SPUPNG files. If not specified, you need to\n");
	mprint ("                       have the default font installed (Helvetica for macOS, Calibri\n");
	mprint ("                       for Windows, and Noto for other operating systems at their\n)");
	mprint ("                       default location\n)");
	mprint("                -italics: Specify the full path of the italics font that is to be used when\n");
	mprint("                       generating SPUPNG files. If not specified, you need to\n");
	mprint("                       have the default font installed (Helvetica Oblique for macOS, Calibri Italic\n");
	mprint("                       for Windows, and NotoSans Italic for other operating systems at their\n)");
	mprint("                       default location\n)");
	mprint("\n");
	mprint("Options that affect how ccextractor reads and writes (buffering):\n");

	mprint("    -bi --bufferinput: Forces input buffering.\n");
	mprint(" -nobi -nobufferinput: Disables input buffering.\n");
	mprint(" -bs --buffersize val: Specify a size for reading, in bytes (suffix with K or\n");
	mprint("                       or M for kilobytes and megabytes). Default is 16M.\n");
	mprint("                 -koc: keep-output-close. If used then CCExtractor will close\n");
	mprint("                       the output file after writing each subtitle frame and\n");
	mprint("                       attempt to create it again when needed.\n");
	mprint("     -ff --forceflush: Flush the file buffer whenever content is written.\n");
	mprint("\n");

	mprint("Options that affect the built-in 608 closed caption decoder:\n");

	mprint("                 -dru: Direct Roll-Up. When in roll-up mode, write character by\n");
	mprint("                       character instead of line by line. Note that this\n");
	mprint("                       produces (much) larger files.\n");
	mprint("     -noru --norollup: If you hate the repeated lines caused by the roll-up\n");
	mprint("                       emulation, you can have ccextractor write only one\n");
	mprint("                       line at a time, getting rid of these repeated lines.\n");
	mprint("     -ru1 / ru2 / ru3: roll-up captions can consist of 2, 3 or 4 visible\n");
	mprint("                       lines at any time (the number of lines is part of\n");
	mprint("                       the transmission). If having 3 or 4 lines annoys\n");
	mprint("                       you you can use -ru to force the decoder to always\n");
	mprint("                       use 1, 2 or 3 lines. Note that 1 line is not\n");
	mprint("                       a real mode rollup mode, so CCExtractor does what\n");
	mprint("                       it can.\n");
	mprint("                       In -ru1 the start timestamp is actually the timestamp\n");
	mprint("                       of the first character received which is possibly more\n");
	mprint("                       accurate.\n");
	mprint("\n");

	mprint("Options that affect timing:\n");

	mprint("            -delay ms: For srt/sami/webvtt, add this number of milliseconds to\n");
	mprint("                       all times. For example, -delay 400 makes subtitles\n");
	mprint("                       appear 400ms late. You can also use negative numbers\n");
	mprint("                       to make subs appear early.\n");
	mprint("Notes on times: -startat and -endat times are used first, then -delay.\n");
	mprint("So if you use -srt -startat 3:00 -endat 5:00 -delay 120000, ccextractor will\n");
	mprint("generate a .srt file, with only data from 3:00 to 5:00 in the input file(s)\n");
	mprint("and then add that (huge) delay, which would make the final file start at\n");
	mprint("5:00 and end at 7:00.\n\n");

	mprint("Options that affect what segment of the input file(s) to process:\n");

	mprint("        -startat time: Only write caption information that starts after the\n");
	mprint("                       given time.\n");
	mprint("                       Time can be seconds, MM:SS or HH:MM:SS.\n");
	mprint("                       For example, -startat 3:00 means 'start writing from\n");
	mprint("                       minute 3.\n");
	mprint("          -endat time: Stop processing after the given time (same format as\n");
	mprint("                       -startat).\n");
	mprint("                       The -startat and -endat options are honored in all\n");
	mprint("                       output formats.  In all formats with timing information\n");
	mprint("                       the times are unchanged.\n");
	mprint("-scr --screenfuls num: Write 'num' screenfuls and terminate processing.\n\n");

	mprint("Options that affect which codec is to be used have to be searched in input\n");

	mprint("  If codec type is not selected then first elementary stream suitable for \n"
			"  subtitle is selected, please consider -teletext -noteletext override this\n"
			"  option.\n"
			"      -codec dvbsub    select the dvb subtitle from all elementary stream,\n"
			"                        if stream of dvb subtitle type is not found then \n"
			"                        nothing is selected and no subtitle is generated\n"
			"      -nocodec dvbsub   ignore dvb subtitle and follow default behaviour\n"
			"      -codec teletext   select the teletext subtitle from elementary stream\n"
			"      -nocodec teletext ignore teletext subtitle\n"
			"  NOTE: option given in form -foo=bar ,-foo = bar and --foo=bar are invalid\n"
			"        valid option are only in form -foo bar\n"
			"        nocodec and codec parameter must not be same if found to be same \n"
			"        then parameter of nocodec is ignored, this flag should be passed \n"
			"        once, more then one are not supported yet and last parameter would \n"
			"        taken in consideration\n");

	mprint("Adding start and end credits:\n");

	mprint("  CCExtractor can _try_ to add a custom message (for credits for example) at\n");
	mprint("  the start and end of the file, looking for a window where there are no\n");
	mprint("  captions. If there is no such window, then no text will be added.\n");
	mprint("  The start window must be between the times given and must have enough time\n");
	mprint("  to display the message for at least the specified time.\n");
	mprint("        --startcreditstext txt: Write this text as start credits. If there are\n");
	mprint("                                several lines, separate them with the\n");
	mprint("                                characters \\n, for example Line1\\nLine 2.\n");
	mprint("  --startcreditsnotbefore time: Don't display the start credits before this\n");
	mprint("                                time (S, or MM:SS). Default: %s\n", DEF_VAL_STARTCREDITSNOTBEFORE);
	mprint("   --startcreditsnotafter time: Don't display the start credits after this\n");
	mprint("                                time (S, or MM:SS). Default: %s\n", DEF_VAL_STARTCREDITSNOTAFTER);
	mprint(" --startcreditsforatleast time: Start credits need to be displayed for at least\n");
	mprint("                                this time (S, or MM:SS). Default: %s\n", DEF_VAL_STARTCREDITSFORATLEAST);
	mprint("  --startcreditsforatmost time: Start credits should be displayed for at most\n");
	mprint("                                this time (S, or MM:SS). Default: %s\n", DEF_VAL_STARTCREDITSFORATMOST);
	mprint("          --endcreditstext txt: Write this text as end credits. If there are\n");
	mprint("                                several lines, separate them with the\n");
	mprint("                                characters \\n, for example Line1\\nLine 2.\n");
	mprint("   --endcreditsforatleast time: End credits need to be displayed for at least\n");
	mprint("                                this time (S, or MM:SS). Default: %s\n", DEF_VAL_ENDCREDITSFORATLEAST);
	mprint("    --endcreditsforatmost time: End credits should be displayed for at most\n");
	mprint("                                this time (S, or MM:SS). Default: %s\n", DEF_VAL_ENDCREDITSFORATMOST);
	mprint("\n");

	mprint("Options that affect debug data:\n");

	mprint("               -debug: Show lots of debugging output.\n");
	mprint("                 -608: Print debug traces from the EIA-608 decoder.\n");
	mprint("                       If you need to submit a bug report, please send\n");
	mprint("                       the output from this option.\n");
	mprint("                 -708: Print debug information from the (currently\n");
	mprint("                       in development) EIA-708 (DTV) decoder.\n");
	mprint("              -goppts: Enable lots of time stamp output.\n");
	mprint("            -xdsdebug: Enable XDS debug data (lots of it).\n");
	mprint("               -vides: Print debug info about the analysed elementary\n");
	mprint("                       video stream.\n");
	mprint("               -cbraw: Print debug trace with the raw 608/708 data with\n");
	mprint("                       time stamps.\n");
	mprint("              -nosync: Disable the syncing code.  Only useful for debugging\n");
	mprint("                       purposes.\n");
	mprint("             -fullbin: Disable the removal of trailing padding blocks\n");
	mprint("                       when exporting to bin format.  Only useful for\n");
	mprint("                       for debugging purposes.\n");
	mprint("          -parsedebug: Print debug info about the parsed container\n");
	mprint("                       file. (Only for TS/ASF files at the moment.)\n");
	mprint("            -parsePAT: Print Program Association Table dump.\n");
	mprint("            -parsePMT: Print Program Map Table dump.\n");
	mprint("              -dumpdef: Hex-dump defective TS packets.\n");
	mprint(" -investigate_packets: If no CC packets are detected based on the PMT, try\n");
	mprint("                       to find data in all packets by scanning.\n");
#ifdef ENABLE_SHARING
	mprint("       -sharing-debug: Print extracted CC sharing service messages\n");
#endif //ENABLE_SHARING
	mprint("\n");


	mprint("Teletext related options:\n");

	mprint("          -tpage page: Use this page for subtitles (if this parameter\n");
	mprint("                       is not used, try to autodetect). In Spain the\n");
	mprint("                       page is always 888, may vary in other countries.\n");
	mprint("            -tverbose: Enable verbose mode in the teletext decoder.\n\n");
	mprint("            -teletext: Force teletext mode even if teletext is not detected.\n");
	mprint("                       If used, you should also pass -datapid to specify\n");
	mprint("                       the stream ID you want to process.\n");
	mprint("          -noteletext: Disable teletext processing. This might be needed\n");
	mprint("                       for video streams that have both teletext packets\n");
	mprint("                       and CEA-608/708 packets (if teletext is processed\n");
	mprint("                       then CEA-608/708 processing is disabled).\n");
	mprint("\n");

	mprint("Transcript customizing options:\n");

	mprint("    -customtxt format: Use the passed format to customize the (Timed) Transcript\n");
	mprint("                       output. The format must be like this: 1100100 (7 digits).\n");
	mprint("                       These indicate whether the next things should be\n");
	mprint("                       displayed or not in the (timed) transcript. They\n");
	mprint("                       represent (in order): \n");
	mprint("                           - Display start time\n");
	mprint("                           - Display end time\n");
	mprint("                           - Display caption mode\n");
	mprint("                           - Display caption channel\n");
	mprint("                           - Use a relative timestamp ( relative to the sample)\n");
	mprint("                           - Display XDS info\n");
	mprint("                           - Use colors\n");
	mprint("                       Examples:\n");
	mprint("                       0000101 is the default setting for transcripts\n");
	mprint("                       1110101 is the default for timed transcripts\n");
	mprint("                       1111001 is the default setting for -ucla\n");
	mprint("                       Make sure you use this parameter after others that might\n");
	mprint("                       affect these settings (-out, -ucla, -xds, -txt, \n");
	mprint("                       -ttxt ...)\n");

	mprint("\n");

	mprint("Communication with other programs and console output:\n");

	mprint("   --gui_mode_reports: Report progress and interesting events to stderr\n");
	mprint("                       in a easy to parse format. This is intended to be\n");
	mprint("                       used by other programs. See docs directory for.\n");
	mprint("                       details.\n");
	mprint("    --no_progress_bar: Suppress the output of the progress bar\n");
	mprint("               -quiet: Don't write any message.\n");
	mprint("\n");
#ifdef ENABLE_SHARING
	mprint("Sharing extracted captions via TCP:\n");
	mprint("      -enable-sharing: Enables real-time sharing of extracted captions\n");
	mprint("         -sharing-url: Set url for sharing service in nanomsg format. Default: \"tcp://*:3269\"\n");
	mprint("\n");

	mprint("CCTranslate application integration:\n");
	mprint("           -translate: Enable Translation tool and set target languages\n");
	mprint("                       in csv format (e.g. -translate ru,fr,it\n");
	mprint("      -translate-auth: Set Translation Service authorization data to make translation possible\n");
	mprint("                       In case of Google Translate API - API Key\n");
#endif //ENABLE_SHARING

	mprint("Notes on the CEA-708 decoder: While it is starting to be useful, it's\n");
	mprint("a work in progress. A number of things don't work yet in the decoder\n");
	mprint("itself, and many of the auxiliary tools (case conversion to name one)\n");
	mprint("won't do anything yet. Feel free to submit samples that cause problems\n");
	mprint("and feature requests.\n");
	mprint("\n");
	mprint("Notes on spupng output format:\n");
	mprint("One .xml file is created per output field. A set of .png files are created in\n");
	mprint("a directory with the same base name as the corresponding .xml file(s), but with\n");
	mprint("a .d extension. Each .png file will contain an image representing one caption\n");
	mprint("and named subNNNN.png, starting with sub0000.png.\n");
	mprint("For example, the command:\n");
	mprint("    ccextractor -out=spupng input.mpg\n");
	mprint("will create the files:\n");
	mprint("    input.xml\n");
	mprint("    input.d/sub0000.png\n");
	mprint("    input.d/sub0001.png\n");
	mprint("    ...\n");
	mprint("The command:\n");
	mprint("    ccextractor -out=spupng -o /tmp/output -12 input.mpg\n");
	mprint("will create the files:\n");
	mprint("    /tmp/output_1.xml\n");
	mprint("    /tmp/output_1.d/sub0000.png\n");
	mprint("    /tmp/output_1.d/sub0001.png\n");
	mprint("    ...\n");
	mprint("    /tmp/output_2.xml\n");
	mprint("    /tmp/output_2.d/sub0000.png\n");
	mprint("    /tmp/output_2.d/sub0001.png\n");
	mprint("    ...\n");
	mprint("\n");
	mprint("Burned-in subtitle extraction:\n");
	mprint("         -hardsubx : Enable the burned-in subtitle extraction subsystem.\n");
	mprint("\n");
	mprint("         NOTE: The following options will work only if -hardsubx is \n");
	mprint("                specified before them:-\n");
	mprint("\n");
	mprint("       -tickertext : Search for burned-in ticker text at the bottom of\n");
	mprint("                     the screen.\n");
	mprint("\n");
	mprint("         -ocr_mode : Set the OCR mode to either frame-wise, word-wise\n");
	mprint("                     or letter wise.\n");
	mprint("                     e.g. -ocr_mode frame (default), -ocr_mode word, \n");
	mprint("                     -ocr_mode letter\n");
	mprint("\n");
	mprint("         -subcolor : Specify the color of the subtitles\n");
	mprint("                     Possible values are in the set \n");
	mprint("                     {white,yellow,green,cyan,blue,magenta,red}.\n");
	mprint("                     Alternatively, a custom hue value between 1 and 360 \n");
	mprint("                     may also be specified.\n");
	mprint("                     e.g. -subcolor white or -subcolor 270 (for violet).\n");
	mprint("                     Refer to an HSV color chart for values.\n");
	mprint("\n");
	mprint(" -min_sub_duration : Specify the minimum duration that a subtitle line \n");
	mprint("                     must exist on the screen.\n");
	mprint("                     The value is specified in seconds.\n");
	mprint("                     A lower value gives better results, but takes more \n");
	mprint("                     processing time.\n");
	mprint("                     The recommended value is 0.5 (default).\n");
	mprint("                     e.g. -min_sub_duration 1.0 (for a duration of 1 second)\n");
	mprint("\n");
	mprint("   -detect_italics : Specify whether italics are to be detected from the \n");
	mprint("                     OCR text.\n");
	mprint("                     Italic detection automatically enforces the OCR mode \n");
	mprint("                     to be word-wise");
	mprint("\n");
	mprint("      -conf_thresh : Specify the classifier confidence threshold between\n");
	mprint("                      1 and 100.\n");
	mprint("                     Try and use a threshold which works for you if you get \n");
	mprint("                     a lot of garbage text.\n");
	mprint("                     e.g. -conf_thresh 50\n");
	mprint("\n");
	mprint(" -whiteness_thresh : For white subtitles only, specify the luminance \n");
	mprint("                     threshold between 1 and 100\n");
	mprint("                     This threshold is content dependent, and adjusting\n");
	mprint("                     values may give you better results\n");
	mprint("                     Recommended values are in the range 80 to 100.\n");
	mprint("                     The default value is 95\n");
	mprint("\n");
	mprint("            An example command for burned-in subtitle extraction is as follows:\n");
	mprint("               ccextractor video.mp4 -hardsubx -subcolor white -detect_italics \n");
	mprint("                   -whiteness_thresh 90 -conf_thresh 60\n");
	mprint("\n");
	mprint("\n         --version : Display current CCExtractor version and detailed information.\n");
}

unsigned char sha256_buf[16384];

char *calculateSHA256(char *location) {
	int	size_read, bytes_read, fh = 0;
	SHA256_CTX	ctx256;

	SHA256_Init(&ctx256);

	#ifdef _WIN32
		fh = OPEN(location, O_RDONLY | O_BINARY);
	#else
		fh = OPEN(location, O_RDONLY);
	#endif

	if (fh < 0) {
		return "Could not open file";
	}
	size_read = 0;
	while ((bytes_read = read(fh, sha256_buf, 16384)) > 0) {
		size_read += bytes_read;
		SHA256_Update(&ctx256, (unsigned char*)sha256_buf, bytes_read);
	}
	close(fh);
	SHA256_End(&ctx256, sha256_buf);
	return sha256_buf;
}

void version(char *location) {
	char *leptversion;
	char *hash = calculateSHA256(location);
	mprint("CCExtractor detailed version info\n");
	mprint("	Version: %s\n", VERSION);
	mprint("	Git commit: %s\n", GIT_COMMIT);
	mprint("	Compilation date: %s\n", COMPILE_DATE);
	mprint("	File SHA256: %s\n", hash);

	mprint("Libraries used by CCExtractor\n");
#ifdef ENABLE_OCR
	mprint("	Tesseract Version: %s\n", (const char*)TessVersion());
	leptversion = getLeptonicaVersion();
	mprint("	Leptonica Version: %s\n", leptversion);
	lept_free(leptversion);
#endif
	mprint("	libGPAC Version: %s\n", GPAC_VERSION);
	mprint("	zlib: %s\n", ZLIB_VERSION);
	mprint("	utf8proc Version: %s\n", (const char*) utf8proc_version());
	mprint("	protobuf-c Version: %s\n", (const char*) protobuf_c_version());
	mprint("	libpng Version: %s\n", PNG_LIBPNG_VER_STRING);
	mprint("	FreeType \n");
	mprint("	libhash\n");
	mprint("	nuklear\n");
	mprint("	libzvbi\n");

}

void parse_708_services (struct ccx_s_options *opts, char *s)
{
	const char *all = "all";
	size_t all_len = strlen(all);
	int diff = strncmp(s, all, all_len);
	if (diff == 0) 
	{
		size_t s_len = strlen(s);
		char *charset = NULL;
		if (s_len > all_len + 2) // '[' and ']'
			charset = strndup(s + all_len + 1, s_len - all_len - 2);

		opts->settings_dtvcc.enabled = 1;
		opts->enc_cfg.dtvcc_extract = 1;
		opts->enc_cfg.all_services_charset = charset;

		opts->enc_cfg.services_charsets = (char **)calloc(sizeof(char *), CCX_DTVCC_MAX_SERVICES);
		if (!opts->enc_cfg.services_charsets)
			ccx_common_logging.fatal_ftn(EXIT_NOT_ENOUGH_MEMORY, "parse_708_services");
		memset(opts->enc_cfg.services_charsets, 0, CCX_DTVCC_MAX_SERVICES * sizeof(char *));

		for (int i = 0; i < CCX_DTVCC_MAX_SERVICES; i++)
		{
			opts->settings_dtvcc.services_enabled[i] = 1;
			opts->enc_cfg.services_enabled[i] = 1;
		}

		opts->settings_dtvcc.active_services_count = CCX_DTVCC_MAX_SERVICES;
		return;
	}

	char *c, *e, *l;
	if (s == NULL)
		return;
	l = s + strlen(s);
	for (c = s; c < l && *c; )
	{
		int svc = -1;
		while (*c && !isdigit(*c))
			c++;
		if (!*c) // We're done
			break;
		e = c;
		while (isdigit(*e))
			e++;
		int charset_start_found = (*e == '[');
		*e = 0;
		svc = atoi(c);
		if (svc < 1 || svc > CCX_DTVCC_MAX_SERVICES)
			fatal(EXIT_MALFORMED_PARAMETER,
				   "[CEA-708] Malformed parameter: Invalid service number (%d), valid range is 1-%d.\n", svc, CCX_DTVCC_MAX_SERVICES);
		opts->settings_dtvcc.services_enabled[svc - 1] = 1;
		opts->enc_cfg.services_enabled[svc - 1] = 1;
		opts->settings_dtvcc.enabled = 1;
		opts->enc_cfg.dtvcc_extract = 1;
		opts->settings_dtvcc.active_services_count++;

		if (!opts->enc_cfg.services_charsets)
		{
			opts->enc_cfg.services_charsets = (char **)calloc(sizeof(char *), CCX_DTVCC_MAX_SERVICES);
			if (!opts->enc_cfg.services_charsets)
				ccx_common_logging.fatal_ftn(EXIT_NOT_ENOUGH_MEMORY, "parse_708_services\n");
			memset(opts->enc_cfg.services_charsets, 0, CCX_DTVCC_MAX_SERVICES * sizeof(char *));
		}

		e = e + 1;
		c = e;

		if (!charset_start_found)
			continue;

		while (*e && *e != ']' && *e != ',')
			e++;
		if (*e == ']')
		{
			char *charset = strndup(c, e - c);
			if (strlen(charset))
				opts->enc_cfg.services_charsets[svc - 1] = charset;
			c = e + 1;
		}
		else if (!*e)
		{
			fatal(EXIT_MALFORMED_PARAMETER, "[CEA-708] Malformed parameter: missing closing ] in CEA-708 services list\n");
		}
	}
	if (opts->settings_dtvcc.active_services_count <= 0)
		fatal(EXIT_MALFORMED_PARAMETER, "[CEA-708] Malformed parameter: no services\n");
}

long atol_size (char *s)
{
	long val = atoi(s);
	if (toupper(s[strlen(s)-1]) == 'M')
		val *= 1024*1024;
	else if (toupper(s[strlen(s)-1]) == 'K')
		val *= 1024;
	return val;
}

int atoi_hex (char *s)
{
	if (strlen(s) > 2 && s[0] == '0' && (s[1] == 'x' || s[1] == 'X'))
	{
		// Hexadecimal
		return strtol(s+2, NULL, 16);
	}
	else
	{
		return atoi(s);
	}
}

void mkvlang_params_check(char *lang){
	int initial = 0, present = 0;
	for (int char_index = 0; char_index < strlen(lang); char_index++){
			lang[char_index] = cctolower(lang[char_index]);
			if (lang[char_index] == ','){
					present = char_index;
					if ((present-initial < 6) && (present-initial != 3))
							fatal(EXIT_MALFORMED_PARAMETER, "language codes should be xxx,xxx,xxx,....\n");

					else if ((present-initial > 3) && (present-initial != 6))
						fatal(EXIT_MALFORMED_PARAMETER, "language codes should be xxx-xx,xxx-xx,xxx-xx,....\n");

					if ((present-initial > 3) && (present-initial == 6))
					{
						size_t length = present-initial;
						char *block =calloc(length+1, sizeof(char));
						strncpy(block, lang+initial, length);
						char *hiphen_pointer = strstr(block, "-");
						if (!hiphen_pointer)
							fatal(EXIT_MALFORMED_PARAMETER, "language code is not of the form xxx-xx\n");
						free(block);
					}
					initial = present+1;
				}
			}

	//Steps to check for the last lang of multiple mkvlangs provided by the user.
	present = strlen(lang)-1;

	for (int char_index = strlen(lang)-1; char_index >= 0; char_index--)
		if (lang[char_index] == ','){
			initial = char_index+1;
			break;
		}

	if ((present-initial < 5) && (present-initial != 2))
		fatal(EXIT_MALFORMED_PARAMETER, "last language code should be xxx.\n");

	else if ((present-initial > 2) && (present-initial != 5))
		fatal(EXIT_MALFORMED_PARAMETER, "last language code should be xxx-xx.\n");

	if ((present-initial>2)&&(present-initial == 5))
	{
		size_t length = present-initial;
		char *block = calloc(length+1, sizeof(char));
		strncpy(block, lang+initial, length);
		char *hiphen_pointer = strstr(block, "-");
		if (!hiphen_pointer)
			fatal(EXIT_MALFORMED_PARAMETER, "last language code is not of the form xxx-xx\n");
		free(block);
	}
}


int parse_parameters (struct ccx_s_options *opt, int argc, char *argv[])
{
	for (int i = 1; i < argc; i++)
	{
		if (strcmp(argv[i], "--help") == 0 || strcmp(argv[i], "-h") == 0)
		{
			print_usage();
			return EXIT_WITH_HELP;
		}
		if (strcmp(argv[i], "--version") == 0)
		{
			version(argv[0]);
			return EXIT_WITH_HELP;
		}
		if (strcmp(argv[i], "-") == 0 || strcmp(argv[i], "-stdin") == 0)
		{
#ifdef WIN32
			setmode(fileno(stdin), O_BINARY);
#endif
			opt->input_source = CCX_DS_STDIN;
			if (!opt->live_stream) opt->live_stream = -1;
			continue;
		}
		if (argv[i][0] != '-')
		{
			int rc;
			if (argv[i][strlen(argv[i])-1] != '+')
			{
				rc = append_file_to_queue(opt, argv[i]);
			}
			else
			{
				argv[i][strlen(argv[i])-1] = 0;
				rc = add_file_sequence(opt, argv[i]);
			}
			if (rc)
			{
				fatal(EXIT_NOT_ENOUGH_MEMORY, "Fatal: Not enough memory to parse parameters.\n");
			}
			continue;
		}

#ifdef ENABLE_HARDSUBX
		// Parse -hardsubx and related parameters
		if (strcmp(argv[i], "-hardsubx") == 0)
		{
			opt->hardsubx = 1;
			continue;
		}
		if (opt->hardsubx == 1)
		{
			if (strcmp(argv[i], "-ocr_mode") == 0)
			{
				if (i < argc - 1)
				{
					i++;

					if (strcmp(argv[i], "simple") == 0 || strcmp(argv[i], "frame") == 0)
					{
						opt->hardsubx_ocr_mode = HARDSUBX_OCRMODE_FRAME;
					}
					else if (strcmp(argv[i], "word") == 0)
					{
						opt->hardsubx_ocr_mode = HARDSUBX_OCRMODE_WORD;
					}
					else if (strcmp(argv[i], "letter") == 0 || strcmp(argv[i], "symbol") == 0)
					{
						opt->hardsubx_ocr_mode = HARDSUBX_OCRMODE_LETTER;
					}
					else
					{
						fatal(EXIT_MALFORMED_PARAMETER, "-ocr_mode has an invalid value.\nValid values are {frame,word,letter}\n");
					}

					continue;
				}
				else
				{
					fatal(EXIT_MALFORMED_PARAMETER, "-ocr_mode has no argument.\nValid values are {frame,word,letter}\n");
				}
			}
			if (strcmp(argv[i], "-subcolor") == 0 || strcmp(argv[i], "-sub_color") == 0)
			{
				if (i < argc - 1)
				{
					i++;

					if (strcmp(argv[i], "white") == 0)
					{
						opt->hardsubx_subcolor = HARDSUBX_COLOR_WHITE;
						opt->hardsubx_hue = 0.0;
					}
					else if (strcmp(argv[i], "yellow") == 0)
					{
						opt->hardsubx_subcolor = HARDSUBX_COLOR_YELLOW;
						opt->hardsubx_hue = 60.0;
					}
					else if (strcmp(argv[i], "green") == 0)
					{
						opt->hardsubx_subcolor = HARDSUBX_COLOR_GREEN;
						opt->hardsubx_hue = 120.0;
					}
					else if (strcmp(argv[i], "cyan") == 0)
					{
						opt->hardsubx_subcolor = HARDSUBX_COLOR_CYAN;
						opt->hardsubx_hue = 180.0;
					}
					else if (strcmp(argv[i], "blue") == 0)
					{
						opt->hardsubx_subcolor = HARDSUBX_COLOR_BLUE;
						opt->hardsubx_hue = 240.0;
					}
					else if (strcmp(argv[i], "magenta") == 0)
					{
						opt->hardsubx_subcolor = HARDSUBX_COLOR_MAGENTA;
						opt->hardsubx_hue = 300.0;
					}
					else if (strcmp(argv[i], "red") == 0)
					{
						opt->hardsubx_subcolor = HARDSUBX_COLOR_RED;
						opt->hardsubx_hue = 0.0;
					}
					else
					{
						// Take a custom hue from the user
						opt->hardsubx_subcolor = HARDSUBX_COLOR_CUSTOM;
						char *str = (char*)malloc(sizeof(argv[i]));
						sprintf(str, "%s", argv[i]); // Done this way to avoid error with getting (i+1)th env variable
						opt->hardsubx_hue = atof(str);
						if (opt->hardsubx_hue <= 0.0 || opt->hardsubx_hue > 360.0)
						{
							fatal(EXIT_MALFORMED_PARAMETER, "-subcolor has either 0 or an invalid hue value supplied.\nIf you want to detect red subtitles, pass '-subcolor red' or a slightly higher hue value (e.g. 0.1)\n");
						}
					}

					continue;
				}
				else
				{
					fatal(EXIT_MALFORMED_PARAMETER, "-subcolor has no argument.\nValid values are {white,yellow,green,cyan,blue,magenta,red} or a custom hue value between 0 and 360\n");
				}
			}
			if (strcmp(argv[i], "-min_sub_duration") == 0)
			{
				if (i < argc - 1)
				{
					i++;

					char *str = (char*)malloc(sizeof(argv[i]));
					sprintf(str, "%s", argv[i]); // Done this way to avoid error with getting (i+1)th env variable
					opt->hardsubx_min_sub_duration = atof(str);
					if (opt->hardsubx_min_sub_duration == 0.0)
					{
						fatal(EXIT_MALFORMED_PARAMETER, "-min_sub_duration has either 0 or an invalid value supplied\n");
					}

					continue;
				}
				else
				{
					fatal(EXIT_MALFORMED_PARAMETER, "-min_sub_duration has no argument.\n");
				}
			}
			if (strcmp(argv[i], "-detect_italics") == 0)
			{
				opt->hardsubx_detect_italics = 1;
				continue;
			}
			if (strcmp(argv[i], "-conf_thresh") == 0)
			{
				if (i < argc - 1)
				{
					i++;

					char *str = (char*)malloc(sizeof(argv[i]));
					sprintf(str, "%s", argv[i]); // Done this way to avoid error with getting (i+1)th env variable
					opt->hardsubx_conf_thresh = atof(str);
					if (opt->hardsubx_conf_thresh <= 0.0 || opt->hardsubx_conf_thresh > 100.0)
					{
						fatal(EXIT_MALFORMED_PARAMETER, "-conf_thresh has either 0 or an invalid value supplied\nValid values are in (0.0,100.0)\n");
					}

					continue;
				}
				else
				{
					fatal(EXIT_MALFORMED_PARAMETER, "-conf_thresh has no argument.\n");
				}
			}
			if (strcmp(argv[i], "-whiteness_thresh") == 0 || strcmp(argv[i], "-lum_thresh") == 0)
			{
				if (i < argc - 1)
				{
					i++;

					char *str = (char*)malloc(sizeof(argv[i]));
					sprintf(str, "%s", argv[i]); // Done this way to avoid error with getting (i+1)th env variable
					opt->hardsubx_lum_thresh = atof(str);
					if (opt->hardsubx_lum_thresh <= 0.0 || opt->hardsubx_conf_thresh > 100.0)
					{
						fatal(EXIT_MALFORMED_PARAMETER, "-whiteness_thresh has either 0 or an invalid value supplied\nValid values are in (0.0,100.0)\n");
					}
					
					continue;
				}
				else
				{
					fatal(EXIT_MALFORMED_PARAMETER, "-whiteness_thresh has no argument.\n");
				}
			}
		}
#endif // ENABLE_HARDSUBX

		if (strcmp(argv[i], "-chapters") == 0)
		{
			opt->extract_chapters = 1;
			continue;
		}
		if (strcmp(argv[i], "-bi") == 0 || strcmp(argv[i], "--bufferinput") == 0)
		{
			opt->buffer_input = 1;
			continue;
		}
		if (strcmp(argv[i], "-nobi") == 0 || strcmp(argv[i], "--nobufferinput") == 0)
		{
			opt->buffer_input = 0;
			continue;
		}
		if (strcmp(argv[i], "-koc") == 0)
		{
			opt->keep_output_closed = 1;
			continue;
		}
		if (strcmp(argv[i], "-ff") == 0 || strcmp(argv[i], "--forceflush") == 0)
		{
			opt->force_flush = 1;
			continue;
		}
		if (strcmp(argv[i], "--append") == 0)
		{
			opt->append_mode = 1;
			continue;
		}
		if (strcmp(argv[i], "-bs") == 0 || strcmp(argv[i], "--buffersize") == 0)
		{
			if (i < argc - 1)
			{
				i++;

				FILEBUFFERSIZE = atol_size(argv[i]);
				if (FILEBUFFERSIZE < 8)
				{
					FILEBUFFERSIZE = 8; // Otherwise crashes are guaranteed at least in MythTV
				}

				continue;
			}
			else
			{
				fatal(EXIT_MALFORMED_PARAMETER, "--buffersize has no argument.\n");
			}
		}
		if (strcmp(argv[i], "-dru") == 0)
		{
			opt->settings_608.direct_rollup = 1;
			continue;
		}
		if (strcmp(argv[i], "-nofc") == 0 || strcmp(argv[i], "--nofontcolor") == 0)
		{
			opt->nofontcolor = 1;
			continue;
		}
		if (strcmp(argv[i], "--nohtmlescape") == 0)
		{
			opt->nohtmlescape = 1;
			continue;
		}
		if (strcmp(argv[i], "-bom") == 0)
		{
			opt->enc_cfg.no_bom = 0;
			continue;
		}
		if (strcmp(argv[i], "-nobom") == 0)
		{
			opt->enc_cfg.no_bom = 1;
			continue;
		}
		if (strcmp(argv[i], "-sem") == 0)
		{
			opt->enc_cfg.with_semaphore = 1;
			continue;
		}
		if (strcmp(argv[i], "-nots") == 0 || strcmp(argv[i], "--notypesetting") == 0)
		{
			opt->notypesetting = 1;
			continue;
		}

		/* Input file formats */
		if (strcmp(argv[i], "-es")   == 0 ||
			strcmp(argv[i], "-ts")   == 0 ||
			strcmp(argv[i], "-ps")   == 0 ||
			strcmp(argv[i], "-nots") == 0 ||
			strcmp(argv[i], "-asf")  == 0 ||
			strcmp(argv[i], "-wtv")  == 0 ||
			strcmp(argv[i], "-mp4")  == 0 ||
			strcmp(argv[i], "-mkv")  == 0 ||
			strcmp(argv[i], "--dvr-ms") == 0)
		{
			set_input_format(opt, argv[i]);
			continue;
		}
		if (strncmp(argv[i], "-in=", 4) == 0)
		{
			set_input_format(opt, argv[i]+4);
			continue;
		}

		/*user specified subtitle to be selected */
		if (strcmp(argv[i], "-codec") == 0)
		{
			if (i < argc - 1)
			{
				i++;

				if (strcmp(argv[i], "teletext") == 0)
				{
					opt->demux_cfg.codec = CCX_CODEC_TELETEXT;
				}
				else if (strcmp(argv[i], "dvbsub") == 0)
				{
					opt->demux_cfg.codec = CCX_CODEC_DVB;
				}
				else
				{
					fatal(EXIT_MALFORMED_PARAMETER, "Invalid option for codec.\n");
				}

				continue;
			}
			else
			{
				fatal(EXIT_MALFORMED_PARAMETER, "-codec has no argument.\n");
			}
		}

		/*user specified subtitle to be selected */
		if (strcmp(argv[i], "-nocodec") == 0)
		{
			if (i < argc - 1)
			{
				i++;

				if (strcmp(argv[i], "teletext") == 0)
				{
					opt->demux_cfg.nocodec = CCX_CODEC_TELETEXT;
				}
				else if (strcmp(argv[i], "dvbsub") == 0)
				{
					opt->demux_cfg.nocodec = CCX_CODEC_DVB;
				}
				else
				{
					fatal(EXIT_MALFORMED_PARAMETER, "Invalid option for nocodec.\n");
				}

				continue;
			}
			else
			{
				fatal(EXIT_MALFORMED_PARAMETER, "-nocodec has no argument.\n");
			}
		}

		if (strcmp(argv[i], "-dvblang") == 0)
		{
			if (i < argc - 1)
			{
				i++;

				opt->dvblang = (char *)malloc(sizeof(argv[i]));
				sprintf(opt->dvblang, "%s",argv[i]);
				for (int char_index = 0; char_index < strlen(opt->dvblang); char_index++)
				{
					opt->dvblang[char_index] = cctolower(opt->dvblang[char_index]);
				}

				continue;
			}
			else
			{
				fatal(EXIT_MALFORMED_PARAMETER, "-dvblang has no argument.\n");
			}
		}

		if (strcmp(argv[i], "-ocrlang") == 0)
		{
			if (i < argc - 1)
			{
				i++;

				opt->ocrlang = (char *)malloc(sizeof(argv[i]));
				sprintf(opt->ocrlang, "%s", argv[i]);
				for (int char_index = 0; char_index < strlen(opt->ocrlang); char_index++)
				{
					opt->ocrlang[char_index] = cctolower(opt->ocrlang[char_index]);
				}

				continue;
			}
			else
			{
				fatal(EXIT_MALFORMED_PARAMETER, "-ocrlang has no argument.\n");
			}
		}
		if (strcmp(argv[i], "-quant") == 0)
		{
			if (i < argc - 1)
			{
				i++;
				opt->ocr_quantmode = atoi(argv[i]);
				continue;
			}
			else
			{
				fatal(EXIT_MALFORMED_PARAMETER, "-quant has no argument.\n");
			}
		}
		if (strcmp(argv[i], "-nospupngocr") == 0)
		{
			opt->enc_cfg.nospupngocr = 1;
			continue;
		}
		if (strcmp(argv[i], "-oem") == 0)
		{
			if (i < argc - 1)
			{
				i++;

				char *str = (char*)malloc(sizeof(argv[i]));
				sprintf(str, "%s", argv[i]);
				opt->ocr_oem = atoi(str);
				if (opt->ocr_oem < 0 || opt->ocr_oem > 2)
				{
					fatal(EXIT_MALFORMED_PARAMETER, "-oem must be 0, 1 or 2\n");
				}

				continue;
			}
			else
			{
				fatal(EXIT_MALFORMED_PARAMETER, "-oem has no argument.\n");
			}
		}
		if (strcmp(argv[i], "-mkvlang") == 0)
		{
			if (i < argc-1)
			{
				i++;

				opt->mkvlang = (char *)malloc(sizeof(argv[i]));
				sprintf(opt->mkvlang, "%s", argv[i]);
				mkvlang_params_check(opt->mkvlang);

				continue;
			}
			else
			{
				fatal(EXIT_MALFORMED_PARAMETER, "-mkvlang has no argument.\n");
			}
		}

		/* Output file formats */
		if (strcmp(argv[i], "-srt")  == 0 ||
			strcmp(argv[i], "-mcc")  == 0 || strcmp(argv[i], "-dvdraw") == 0 ||
			strcmp(argv[i], "-smi")  == 0 || strcmp(argv[i], "-sami") == 0 || 
			strcmp(argv[i], "-txt")  == 0 || strcmp(argv[i], "--transcript") == 0 ||
			strcmp(argv[i], "-ttxt") == 0 || strcmp(argv[i], "--timedtranscript") == 0 ||
			strcmp(argv[i], "-webvtt") == 0 || strcmp(argv[i], "-null") == 0)
		{
			set_output_format(opt, argv[i]);
			continue;
		}
		if (strncmp(argv[i], "-out=", 5) == 0)
		{
			set_output_format(opt, argv[i]+5);
			continue;
		}

		/* Credit stuff */
		if (strcmp(argv[i], "--startcreditstext") == 0)
		{
			if (i < argc - 1)
			{
				i++;
				opt->enc_cfg.start_credits_text = argv[i];
				continue;
			}
			else
			{
				fatal(EXIT_MALFORMED_PARAMETER, "--startcreditstext has no argument.\n");
			}
		}
		if (strcmp(argv[i], "--startcreditsnotbefore") == 0)
		{
			if (i < argc - 1)
			{
				i++;
				if (stringztoms(argv[i], &opt->enc_cfg.startcreditsnotbefore) == -1)
				{
					fatal(EXIT_MALFORMED_PARAMETER, "--startcreditsnotbefore only accepts SS, MM:SS or HH:MM:SS\n");
				}
				continue;
			}
			else
			{
				fatal(EXIT_MALFORMED_PARAMETER, "--startcreditsnotbefore has no argument.\n");
			}
		}
		if (strcmp(argv[i], "--startcreditsnotafter") == 0)
		{
			if (i < argc - 1)
			{
				i++;
				if (stringztoms(argv[i], &opt->enc_cfg.startcreditsnotafter) == -1)
				{
					fatal(EXIT_MALFORMED_PARAMETER, "--startcreditsnotafter only accepts SS, MM:SS or HH:MM:SS\n");
				}
				continue;
			}
			else
			{
				fatal(EXIT_MALFORMED_PARAMETER, "--startcreditsnotafter has no argument.\n");
			}
		}
		if (strcmp(argv[i], "--startcreditsforatleast") == 0)
		{
			if (i < argc - 1)
			{
				i++;
				if (stringztoms(argv[i], &opt->enc_cfg.startcreditsforatleast) == -1)
				{
					fatal(EXIT_MALFORMED_PARAMETER, "--startcreditsforatleast only accepts SS, MM:SS or HH:MM:SS\n");
				}
				continue;
			}
			else
			{
				fatal(EXIT_MALFORMED_PARAMETER, "--startcreditsforatleast has no argument.\n");
			}
		}
		if (strcmp(argv[i], "--startcreditsforatmost") == 0)
		{
			if (i < argc - 1)
			{
				i++;
				if (stringztoms(argv[i], &opt->enc_cfg.startcreditsforatmost) == -1)
				{
					fatal(EXIT_MALFORMED_PARAMETER, "--startcreditsforatmost only accepts SS, MM:SS or HH:MM:SS\n");
				}
				continue;
			}
			else
			{
				fatal(EXIT_MALFORMED_PARAMETER, "--startcreditsforatmost has no argument.\n");
			}
		}
		if  (strcmp(argv[i], "--endcreditstext") == 0 )
		{
			if (i < argc - 1)
			{
				i++;
				opt->enc_cfg.end_credits_text = argv[i];
				continue;
			}
			else
			{
				fatal(EXIT_MALFORMED_PARAMETER, "--endcreditstext has no argument.\n");
			}
		}
		if (strcmp(argv[i], "--endcreditsforatleast") == 0)
		{
			if (i < argc - 1)
			{
				i++;
				if (stringztoms(argv[i], &opt->enc_cfg.endcreditsforatleast) == -1)
				{
					fatal(EXIT_MALFORMED_PARAMETER, "--endcreditsforatleast only accepts SS, MM:SS or HH:MM:SS\n");
				}
				continue;
			}
			else
			{
				fatal(EXIT_MALFORMED_PARAMETER, "--endcreditsforatleast has no argument.\n");
			}
		}
		if (strcmp(argv[i], "--endcreditsforatmost") == 0)
		{
			if (i < argc - 1)
			{
				i++;
				if (stringztoms(argv[i], &opt->enc_cfg.endcreditsforatmost) == -1)
				{
					fatal(EXIT_MALFORMED_PARAMETER, "--startcreditsforatmost only accepts SS, MM:SS or HH:MM:SS\n");
				}
				continue;
			}
			else
			{
				fatal(EXIT_MALFORMED_PARAMETER, "--endcreditsforatmost has no argument.\n");
			}
		}

		/* More stuff */
		if (strcmp(argv[i], "-ve") == 0 || strcmp(argv[i], "--videoedited") == 0)
		{
			opt->binary_concat = 0;
			continue;
		}
		if (strcmp(argv[i], "-12") == 0)
		{
			opt->extract = 12;
			continue;
		}
		if (strcmp(argv[i], "-gt") == 0 || strcmp(argv[i], "--goptime") == 0)
		{
			opt->use_gop_as_pts = 1;
			continue;
		}
		if (strcmp(argv[i], "-nogt") == 0 || strcmp(argv[i], "--nogoptime") == 0)
		{
			opt->use_gop_as_pts = -1; // Don't use even if we would want to
			continue;
		}
		if (strcmp(argv[i], "-fp") == 0 || strcmp(argv[i], "--fixpadding") == 0)
		{
			opt->fix_padding = 1;
			continue;
		}
		if (strcmp(argv[i], "-90090") == 0)
		{
			MPEG_CLOCK_FREQ = 90090;
			continue;
		}
		if (strcmp(argv[i], "--noscte20") == 0)
		{
			opt->noscte20 = 1;
			continue;
		}
		if (strcmp(argv[i], "--webvtt-create-css") == 0)
		{
			opt->webvtt_create_css = 1;
			continue;
		}
		if (strcmp(argv[i], "-noru") == 0 || strcmp(argv[i], "--norollup") == 0)
		{
			opt->no_rollup = 1;
			opt->settings_608.no_rollup = 1;
			opt->settings_dtvcc.no_rollup = 1;
			continue;
		}
		if (strcmp(argv[i], "-ru1") == 0)
		{
			opt->settings_608.force_rollup = 1;
			continue;
		}
		if (strcmp(argv[i], "-ru2") == 0)
		{
			opt->settings_608.force_rollup = 2;
			continue;
		}
		if (strcmp(argv[i], "-ru3") == 0)
		{
			opt->settings_608.force_rollup = 3;
			continue;
		}
		if (strcmp(argv[i], "-trim") == 0)
		{
			opt->enc_cfg.trim_subs = 1;
			continue;
		}
		if (strcmp(argv[i], "-outinterval") == 0)
		{
			if (i < argc - 1)
			{
				i++;
				opt->out_interval = atoi(argv[i]);
				continue;
			}
			else
			{
				fatal(EXIT_MALFORMED_PARAMETER, "-outinterval has no argument.\n");
			}
		}
		if (strcmp(argv[i], "--segmentonkeyonly") == 0 || strcmp(argv[i], "-key") == 0)
		{
			opt->segment_on_key_frames_only = 1;
			opt->analyze_video_stream = 1;
			continue;
		}
		if (strcmp(argv[i], "--gui_mode_reports") == 0)
		{
			opt->gui_mode_reports = 1;
			continue;
		}
		if (strcmp(argv[i], "--no_progress_bar") == 0)
		{
			opt->no_progress_bar = 1;
			continue;
		}
		if (strcmp(argv[i], "--sentencecap") == 0 || strcmp(argv[i], "-sc") == 0)
		{
			opt->enc_cfg.sentence_cap = 1;
			continue;
		}
		if (strcmp(argv[i], "--splitbysentence") == 0 || strcmp(argv[i], "-sbs") == 0)
		{
			opt->enc_cfg.splitbysentence = 1;
			continue;
		}
		if (strcmp(argv[i], "--capfile") == 0 || strcmp(argv[i], "-caf") == 0)
		{
			if (i < argc - 1)
			{
				i++;
				opt->enc_cfg.sentence_cap = 1;
				opt->sentence_cap_file = argv[i];
				continue;
			}
			else
			{
				fatal(EXIT_MALFORMED_PARAMETER, "--capfile has no argument.\n");
			}
		}
		if (strcmp(argv[i], "--program-number") == 0 || strcmp(argv[i], "-pn") == 0)
		{
			if (i < argc - 1 && isanumber(argv[i+1]))
			{
				i++;
				opt->demux_cfg.ts_forced_program = atoi_hex(argv[i]);
				opt->demux_cfg.ts_forced_program_selected = 1;
				continue;
			}
			else
			{
				opt->demux_cfg.ts_forced_program = -1; // Autodetect
				continue;
			}
		}
		if (strcmp(argv[i], "-autoprogram") == 0)
		{
			opt->demux_cfg.ts_autoprogram = 1;
			continue;
		}
		if (strcmp(argv[i], "-multiprogram") == 0)
		{
			opt->multiprogram = 1;
			opt->demux_cfg.ts_allprogram = CCX_TRUE;
			continue;
		}
		if (strcmp(argv[i], "--stream") == 0 || strcmp(argv[i], "-s") == 0)
		{
			if (i < argc - 1 && isanumber(argv[i+1]))
			{
				i++;
				opt->live_stream = atoi_hex(argv[i]);
				continue;
			}
			else
			{
				opt->live_stream = -1; // Live stream without timeout
				continue;
			}
		}
		if (strcmp(argv[i], "--defaultcolor") == 0 || strcmp(argv[i], "-dc") == 0)
		{
			if (i < argc - 1)
			{
				i++;
				if (strlen(argv[i]) != 7 || argv[i][0] != '#')
				{
					fatal(EXIT_MALFORMED_PARAMETER, "--defaultcolor expects a 7 character parameter that starts with #\n");
				}
				strcpy((char *)usercolor_rgb,argv[i]);
				opt->settings_608.default_color = COL_USERDEFINED;
				continue;
			}
			else
			{
				fatal(EXIT_MALFORMED_PARAMETER, "--defaultcolor has no argument.\n");
			}

		}
		if (strcmp(argv[i], "-delay") == 0)
		{
			if (i < argc - 1)
			{
				i++;
				if (parsedelay(opt, argv[i]))
				{
					fatal(EXIT_MALFORMED_PARAMETER, "-delay only accept integers (such as -300 or 300)\n");
				}
				continue;
			}
			else
			{
				fatal(EXIT_MALFORMED_PARAMETER, "-delay has no argument.\n");
			}
		}
		if (strcmp(argv[i], "-scr") == 0 || strcmp(argv[i], "--screenfuls") == 0)
		{
			if (i < argc - 1)
			{
				i++;
				opt->settings_608.screens_to_process = atoi_hex(argv[i]);
				if (opt->settings_608.screens_to_process < 0)
				{
					fatal(EXIT_MALFORMED_PARAMETER, "--screenfuls only accepts non-negative integers.\n");
				}
				continue;
			}
			else
			{
				fatal(EXIT_MALFORMED_PARAMETER, "--screenfuls has no argument.\n");
			}
		}
		if (strcmp(argv[i], "-startat") == 0)
		{
			if (i < argc - 1)
			{
				i++;
				if (stringztoms(argv[i], &opt->extraction_start) == -1)
				{
					fatal(EXIT_MALFORMED_PARAMETER, "-startat only accepts SS, MM:SS or HH:MM:SS\n");
				}
				continue;
			}
			else
			{
				fatal(EXIT_MALFORMED_PARAMETER, "-startat has no argument.\n");
			}
		}
		if (strcmp(argv[i], "-endat") == 0)
		{
			if (i < argc - 1)
			{
				i++;
				if (stringztoms(argv[i], &opt->extraction_end) == -1)
				{
					fatal(EXIT_MALFORMED_PARAMETER, "-endat only accepts SS, MM:SS or HH:MM:SS\n");
				}
				continue;
			}
			else
			{
				fatal(EXIT_MALFORMED_PARAMETER, "-endat has no argument.\n");
			}
		}
		if (strcmp(argv[i], "-1") == 0)
		{
			opt->extract = 1;
			continue;
		}
		if (strcmp(argv[i], "-2") == 0)
		{
			opt->extract = 2;
			continue;
		}
		if (strcmp(argv[i], "-cc2") == 0 || strcmp(argv[i], "-CC2") == 0)
		{
			opt->cc_channel = 2;
			continue;
		}
		if (strcmp(argv[i], "-stdout") == 0)
		{
			if (opt->messages_target == 1) // Only change this if still stdout. -quiet could set it to 0 for example
			{
				opt->messages_target = 2; // stderr
			}
			opt->cc_to_stdout = 1;
			continue;
		}
		if (strcmp(argv[i], "-pesheader") == 0)
		{
			opt->pes_header_to_stdout = 1;
			continue;
		}
		if (strcmp(argv[i], "-debugdvbsub") == 0)
		{
			opt->debug_mask |= CCX_DMT_DVB;
			continue;
		}
		if (strcmp(argv[i], "-ignoreptsjumps") == 0)
		{
			opt->ignore_pts_jumps = 1;
			continue;
		}
		// -ignoreptsjumps counterpart
		if (strcmp(argv[i], "-fixptsjumps") == 0)
		{
			opt->ignore_pts_jumps = 0;
			continue;
		}
		if (strcmp(argv[i], "-quiet") == 0)
		{
			opt->messages_target = 0;
			continue;
		}
		if (strcmp(argv[i], "-debug") == 0)
		{
			opt->debug_mask |= CCX_DMT_VERBOSE;
			continue;
		}
		if (strcmp(argv[i], "-608") == 0)
		{
			opt->debug_mask |= CCX_DMT_DECODER_608;
			continue;
		}
		if (strcmp(argv[i], "-deblev") == 0)
		{
			opt->debug_mask |= CCX_DMT_LEVENSHTEIN;
			continue;
		}
		if (strcmp(argv[i], "-nolevdist") == 0)
		{
			opt->dolevdist = 0;
			continue;
		}
		if (strcmp(argv[i], "-levdistmincnt") == 0)
		{
			if (i < argc - 1)
			{
				i++;
				opt->levdistmincnt = atoi_hex(argv[i]);
				continue;
			}
			else
			{
				fatal(EXIT_MALFORMED_PARAMETER, "-levdistmincnt has no argument.\n");
			}
		}
		if (strcmp(argv[i], "-levdistmaxpct") == 0)
		{
			if (i < argc - 1)
			{
				i++;
				opt->levdistmaxpct = atoi_hex(argv[i]);
				continue;
			}
			else
			{
				fatal(EXIT_MALFORMED_PARAMETER, "-levdistmaxpct has no argument.\n");
			}
		}
		if (strcmp(argv[i], "-708") == 0)
		{
			opt->debug_mask |= CCX_DMT_708;
			continue;
		}
		if (strcmp(argv[i], "-goppts") == 0)
		{
			opt->debug_mask |= CCX_DMT_TIME;
			continue;
		}
		if (strcmp(argv[i], "-vides") == 0)
		{
			opt->debug_mask |= CCX_DMT_VIDES;
			opt->analyze_video_stream = 1;
			continue;
		}
		if (strcmp(argv[i], "-anvid") == 0 || strcmp(argv[i], "--analyzevideo") == 0)
		{
			opt->analyze_video_stream = 1;
			continue;
		}
		if (strcmp(argv[i], "-xds") == 0)
		{
            // XDS can be set regardless of -UCLA (isFinal) usage.
			opt->transcript_settings.xds = 1;
			continue;
		}
		if (strcmp(argv[i], "-xdsdebug") == 0)
		{
			opt->transcript_settings.xds = 1;
			opt->debug_mask |= CCX_DMT_DECODER_XDS;
			continue;
		}
		if (strcmp(argv[i], "-parsedebug") == 0)
		{
			opt->debug_mask |= CCX_DMT_PARSE;
			continue;
		}
		if (strcmp(argv[i], "-parsePAT") == 0 || strcmp(argv[i], "-parsepat") == 0)
		{
			opt->debug_mask |= CCX_DMT_PAT;
			continue;
		}
		if (strcmp(argv[i], "-parsePMT") == 0 || strcmp(argv[i], "-parsepmt") == 0)
		{
			opt->debug_mask |= CCX_DMT_PMT;
			continue;
		}
		if (strcmp(argv[i], "-dumpdef") == 0)
		{
			opt->debug_mask |= CCX_DMT_DUMPDEF;
			continue;
		}
		if (strcmp(argv[i], "-investigate_packets") == 0)
		{
			opt->investigate_packets = 1;
			continue;
		}
		if (strcmp(argv[i], "-cbraw") == 0)
		{
			opt->debug_mask |= CCX_DMT_CBRAW;
			continue;
		}
		if (strcmp(argv[i], "-tverbose") == 0)
		{
			opt->debug_mask |= CCX_DMT_TELETEXT;
			tlt_config.verbose = 1;
			continue;
		}
#ifdef ENABLE_SHARING
		if (strcmp(argv[i], "-sharing-debug") == 0)
		{
			opt->debug_mask |= CCX_DMT_SHARE;
			continue;
		}
#endif //ENABLE_SHARING
		if (strcmp(argv[i], "-fullbin") == 0)
		{
			opt->fullbin = 1;
			continue;
		}
		if (strcmp(argv[i], "-nosync") == 0)
		{
			opt->nosync = 1;
			continue;
		}
		if (strcmp(argv[i], "-haup") == 0 || strcmp(argv[i], "--hauppauge") == 0)
		{
			opt->hauppauge_mode = 1;
			continue;
		}
		if (strcmp(argv[i], "-mp4vidtrack") == 0)
		{
			opt->mp4vidtrack = 1;
			continue;
		}
		if (strstr(argv[i], "-unicode") != NULL)
		{
			opt->enc_cfg.encoding = CCX_ENC_UNICODE;
			continue;
		}
		if (strstr(argv[i], "-utf8") != NULL)
		{
			opt->enc_cfg.encoding = CCX_ENC_UTF_8;
			continue;
		}
		if (strstr(argv[i], "-latin1") != NULL)
		{
			opt->enc_cfg.encoding = CCX_ENC_LATIN_1;
			continue;
		}
		if (strcmp(argv[i], "-poc") == 0 || strcmp(argv[i], "--usepicorder") == 0)
		{
			opt->usepicorder = 1;
			continue;
		}
		if (strstr(argv[i], "-myth") != NULL)
		{
			opt->auto_myth = 1;
			continue;
		}
		if (strstr(argv[i], "-nomyth") != NULL)
		{
			opt->auto_myth = 0;
			continue;
		}
		if (strstr(argv[i], "-wtvconvertfix") != NULL)
		{
			opt->wtvconvertfix = 1;
			continue;
		}
		if (strstr(argv[i], "-wtvmpeg2") != NULL)
		{
			opt->wtvmpeg2 = 1;
			continue;
		}
		if (strcmp(argv[i], "-o") == 0)
		{
			if ( i < argc - 1)
			{
				i++;
				opt->output_filename = argv[i];
				continue;
			}
			else
			{
				fatal(EXIT_MALFORMED_PARAMETER, "-o has no argument.\n");
			}
		}
		if (strcmp(argv[i], "-cf") == 0)
		{
			if (i < argc - 1)
			{
				i++;
				opt->demux_cfg.out_elementarystream_filename = argv[i];
				continue;
			}
			else
			{
				fatal(EXIT_MALFORMED_PARAMETER, "-cf has no argument.\n");
			}
		}
		if (strcmp(argv[i], "-svc") == 0 || strcmp(argv[i], "--service") == 0)
		{
			if (i < argc - 1)
			{ 
				i++;
				parse_708_services(opt, argv[i]);
				continue;
			}
			else
			{
				fatal(EXIT_MALFORMED_PARAMETER, "--service has no argument.\n");
			}
		}
		if (strcmp(argv[i], "-datapid") == 0)
		{
			if (i < argc - 1)
			{
				i++;
				opt->demux_cfg.ts_cappids[opt->demux_cfg.nb_ts_cappid] = atoi_hex(argv[i]);
				opt->demux_cfg.nb_ts_cappid++;
				continue;
			}
			else
			{
				fatal(EXIT_MALFORMED_PARAMETER, "-datapid has no argument.\n");
			}
		}
		if (strcmp(argv[i], "-datastreamtype") == 0)
		{
			if (i < argc - 1)
			{
				i++;
				opt->demux_cfg.ts_datastreamtype = atoi_hex(argv[i]);
				continue;
			}
			else
			{
				fatal(EXIT_MALFORMED_PARAMETER, "-datastreamtype has no argument.\n");
			}
		}
		if (strcmp(argv[i], "-streamtype") == 0)
		{
			if (i < argc - 1)
			{
				i++;
				opt->demux_cfg.ts_forced_streamtype = atoi_hex(argv[i]);
				continue;
			}
			else
			{
				fatal(EXIT_MALFORMED_PARAMETER, "-streamtype has no argument.\n");
			}
		}

		/* Teletext stuff */
		if (strcmp(argv[i], "-tpage") == 0)
		{
			if (i < argc - 1)
			{
				i++;
				tlt_config.page = atoi_hex(argv[i]);
				tlt_config.user_page = tlt_config.page;
				continue;
			}
			else
			{
				fatal(EXIT_MALFORMED_PARAMETER, "-tpage has no argument.\n");
			}
		}

		/* Red Hen/ UCLA Specific stuff */
		if (strcmp(argv[i], "-UCLA") == 0 || strcmp(argv[i], "-ucla") == 0)
		{
			opt->ucla = 1;
			opt->millis_separator = '.';
			opt->enc_cfg.no_bom = 1;
			if (!opt->transcript_settings.isFinal)
			{
				opt->transcript_settings.showStartTime = 1;
				opt->transcript_settings.showEndTime = 1;
				opt->transcript_settings.showCC = 1;
				opt->transcript_settings.showMode = 1;
				opt->transcript_settings.relativeTimestamp = 0;
				opt->transcript_settings.isFinal = 1;
			}
			continue;
		}
        if (strcmp(argv[i], "-latrusmap") == 0)
        {
            tlt_config.latrusmap = 1;
            continue;
        }
		if (strcmp(argv[i], "-tickertext") == 0 || strcmp(argv[i], "-tickertape") == 0)
		{
			opt->tickertext = 1;
			continue;
		}
		if (strcmp(argv[i], "-lf") == 0 || strcmp(argv[i], "-LF") == 0)
		{
			opt->enc_cfg.line_terminator_lf = 1;
			continue;
		}
        if (strcmp(argv[i], "-df") == 0 || strcmp(argv[i], "-DF") == 0)
        {
            opt->enc_cfg.force_dropframe = 1;
            continue;
        }
		if (strcmp(argv[i], "-noautotimeref") == 0)
		{
			opt->noautotimeref = 1;
			continue;
		}
		if (strcmp(argv[i], "-autodash") == 0)
		{
			opt->enc_cfg.autodash = 1;
			continue;
		}
		if (strcmp(argv[i], "-sem") == 0)
		{
			opt->enc_cfg.autodash = 1;
			continue;
		}
		if (strcmp(argv[i], "-xmltv") == 0)
		{
			if (i < argc - 1 && isanumber(argv[i+1]))
			{
				i++;
				opt->xmltv = atoi_hex(argv[i]);
				continue;
			}
			else
			{
				opt->xmltv = 1;
				continue;
			}
		}
		if (strcmp(argv[i], "-xmltvliveinterval") == 0)
		{
			if (i < argc - 1 && isanumber(argv[i+1]))
			{
				i++;
				opt->xmltvliveinterval = atoi_hex(argv[i]);
				continue;
			}
			else
			{
				opt->xmltvliveinterval = 10;
				continue;
			}
		}
		if (strcmp(argv[i], "-xmltvoutputinterval") == 0)
		{
			if (i < argc - 1 && isanumber(argv[i+1]))
			{
				i++;
				opt->xmltvoutputinterval = atoi_hex(argv[i]);
				continue;
			}
			else
			{
				opt->xmltvoutputinterval = 0;
				continue;
			}
		}
		if (strcmp(argv[i], "-xmltvonlycurrent") == 0)
		{
			opt->xmltvonlycurrent = 1;
			i++; // why do we skip next?
			continue;
		}
		if (strcmp(argv[i], "-unixts") == 0)
		{
			if (i < argc - 1)
			{
				i++;

				uint64_t t = atoi_hex(argv[i]);
				if (t <= 0)
				{
					time_t now = time(NULL);
					t = time(&now);
				}
				utc_refvalue = t;
				opt->noautotimeref = 1; // If set by user don't attempt to fix

				continue;
			}
			else
			{
				fatal(EXIT_MALFORMED_PARAMETER, "-unixts has no argument.\n");
			}
		}
		if (strcmp(argv[i], "-sects") == 0)
		{
			opt->date_format = ODF_SECONDS;
			continue;
		}
		if (strcmp(argv[i], "-datets") == 0)
		{
			opt->date_format = ODF_DATE;
			continue;
		}
		if (strcmp(argv[i], "-teletext") == 0)
		{
			opt->demux_cfg.codec = CCX_CODEC_TELETEXT;
			continue;
		}
		if (strcmp(argv[i], "-noteletext") == 0)
		{
			opt->demux_cfg.nocodec = CCX_CODEC_TELETEXT;
			continue;
		}
		/* Custom transcript */
		if (strcmp(argv[i], "-customtxt") == 0)
		{
			if (i < argc - 1)
			{
				i++;

				char *format = argv[i];
				if (strlen(format) == 7)
				{
					if (opt->date_format == ODF_NONE)
					{
						opt->date_format = ODF_HHMMSSMS; // Necessary for displaying times, if any would be used.
					}
					if (!opt->transcript_settings.isFinal)
					{
						opt->transcript_settings.showStartTime = format[0] - '0';
						opt->transcript_settings.showEndTime = format[1] - '0';
						opt->transcript_settings.showMode = format[2] - '0';
						opt->transcript_settings.showCC = format[3] - '0';
						opt->transcript_settings.relativeTimestamp = format[4] - '0';
						opt->transcript_settings.xds = format[5] - '0';
						opt->transcript_settings.useColors = format[6] - '0';
					} 
					else 
					{
						fatal(EXIT_INCOMPATIBLE_PARAMETERS, "customtxt cannot be set after -UCLA is used!\n");
					}
				}
				else
				{
					fatal(EXIT_MALFORMED_PARAMETER, "Custom TXT format not OK: %s, expected 7 bits string\n", format);
				}

				continue;
			}
			else
			{
				fatal(EXIT_MALFORMED_PARAMETER, "-customtxt has no argument.\n");
			}
		}

		/* Network stuff */
		if (strcmp(argv[i], "-udp") == 0)
		{
			if (i < argc - 1)
			{
				i++;

				char *at = strchr(argv[i], '@');
				char *colon = strchr(argv[i], ':');
				if (at && !colon)
				{
					fatal(EXIT_MALFORMED_PARAMETER, "If -udp contains an '@', it must also contain a ':'\n");
				}
				else if (at && colon)
				{
					*at = '\0';
					*colon = '\0';
					opt->udpsrc = argv[i];
					opt->udpaddr = at + 1;
					opt->udpport = atoi_hex(colon + 1);
				}
				else if (colon)
				{
					*colon = '\0';
					opt->udpaddr = argv[i];
					opt->udpport = atoi_hex(colon + 1);
				}
				else
				{
					opt->udpaddr = NULL;
					opt->udpport = atoi_hex(argv[i]);
				}
				opt->input_source = CCX_DS_NETWORK;

				continue;
			}
			else
			{
				fatal(EXIT_MALFORMED_PARAMETER, "-udp has no argument.\n");
			}
		}
		if (strcmp(argv[i], "-sendto") == 0)
		{
			if (i < argc - 1)
			{
				i++;

				opt->send_to_srv = 1;

				set_output_format(opt, "bin");

				opt->xmltv = 2;
				opt->xmltvliveinterval = 2;

				char *addr = argv[i];
				if (*addr == '[')
				{
					addr++;

					opt->srv_addr = addr;

					char *br = strchr(addr, ']');
					if (br == NULL)
					{
						fatal(EXIT_INCOMPATIBLE_PARAMETERS, "Wrong address format, for IPv6 use [address]:port\n");
					}
					*br = '\0';

					br++; /* Colon */
					if (*br != '\0')
					{
						opt->srv_port = br + 1;
					}

					continue;
				}

				opt->srv_addr = argv[i];

				char *colon = strchr(argv[i], ':');
				if (colon != NULL)
				{
					*colon = '\0';
					opt->srv_port = colon + 1;
				}

				continue;
			}
			else
			{
				fatal(EXIT_MALFORMED_PARAMETER, "-sendto has no argument.\n");
			}
		}
		if (strcmp(argv[i], "-tcp") == 0)
		{
			if (i < argc - 1)
			{
				i++;

				opt->tcpport = argv[i];
				opt->input_source = CCX_DS_TCP;

				set_input_format(opt, "bin");

				continue;
			}
			else
			{
				fatal(EXIT_MALFORMED_PARAMETER, "-tcp has no argument.\n");
			}
		}
		if (strcmp(argv[i], "-tcppassword") == 0)
		{
			if (i < argc - 1)
			{
				i++;
				opt->tcp_password = argv[i];
				continue;
			}
			else
			{
				fatal(EXIT_MALFORMED_PARAMETER, "-tcppassword has no argument.\n");
			}
		}
		if (strcmp(argv[i], "-tcpdesc") == 0)
		{
			if (i < argc - 1)
			{
				i++;
				opt->tcp_desc = argv[i];
				continue;
			}
			else
			{
				fatal(EXIT_MALFORMED_PARAMETER, "-tcpdesc has no argument.\n");
			}
		}

		if (strcmp(argv[i], "-font") == 0)
		{
			if (i < argc - 1)
			{
				i++;
				opt->enc_cfg.render_font = argv[i];
				continue;
			}
			else
			{
				fatal(EXIT_MALFORMED_PARAMETER, "-font has no argument.\n");
			}
		}
		if (strcmp(argv[i], "-italics") == 0 && i < argc - 1)
		{
			opt->enc_cfg.render_font_italics = argv[i + 1];
			i++;
			continue;
		}

#ifdef WITH_LIBCURL
		if (strcmp(argv[i], "-curlposturl") == 0)
		{
			if (i < argc - 1)
			{
				i++;
				opt->curlposturl = argv[i];
				continue;
			}
			else
			{
				fatal(EXIT_MALFORMED_PARAMETER, "-curlposturl has no argument.\n");
			}
		}
#endif

#ifdef ENABLE_SHARING
		if (strcmp(argv[i], "-enable-sharing") == 0) 
		{
			opt->sharing_enabled = 1;
			continue;
		}
		if (strcmp(argv[i], "-sharing-url") == 0) 
		{
			if (i < argc - 1)
			{
				i++;
				opt->sharing_url = argv[i];
				continue;
			}
			else
			{
				fatal(EXIT_MALFORMED_PARAMETER, "-sharing-url has no argument.\n");
			}
		}
		if (strcmp(argv[i], "-translate") == 0)
		{
			if (i < argc - 1)
			{
				i++;
				opt->translate_enabled = 1;
				opt->sharing_enabled = 1;
				opt->translate_langs = argv[i];
				continue;
			}
			else
			{
				fatal(EXIT_MALFORMED_PARAMETER, "-translate has no argument.\n");
			}
		}
		if (strcmp(argv[i], "-translate-auth") == 0) 
		{
			if (i < argc - 1)
			{
				i++;
				opt->translate_key = argv[i];
				continue;
			}
			else
			{
				fatal(EXIT_MALFORMED_PARAMETER, "-translate-auth has no argument.\n");
			}
		}
#endif //ENABLE_SHARING

		fatal(EXIT_INCOMPATIBLE_PARAMETERS, "Error: Parameter %s not understood.\n", argv[i]);
	}

	if (opt->demux_cfg.auto_stream == CCX_SM_MP4 && opt->input_source == CCX_DS_STDIN)
	{
		fatal(EXIT_INCOMPATIBLE_PARAMETERS, "MP4 requires an actual file, it's not possible to read from a stream, including stdin.\n");
	}

	if (opt->extract_chapters)
	{
		mprint("Request to extract chapters recieved.\n");
		mprint("Note that this must only be used with MP4 files,\n");
		mprint("for other files it will simply generate subtitles file.\n\n");
	}

	if (opt->gui_mode_reports)
	{
		opt->no_progress_bar = 1;
		// Do it as soon as possible, because it something fails we might not have a chance
		activity_report_version();
	}

	if (opt->enc_cfg.sentence_cap)
	{
		if (add_built_in_words())
		{
			fatal(EXIT_NOT_ENOUGH_MEMORY, "Not enough memory for word list\n");
		}
		if (opt->sentence_cap_file && process_cap_file(opt->sentence_cap_file))
		{
			fatal(EXIT_ERROR_IN_CAPITALIZATION_FILE, "There was an error processing the capitalization file.\n");
		}

		ccx_encoders_helpers_perform_shellsort_words();
	}
	if (opt->demux_cfg.ts_forced_program != -1)
	{
		opt->demux_cfg.ts_forced_program_selected = 1;
	}

	// Init telexcc redundant options
	tlt_config.dolevdist = opt->dolevdist;
	tlt_config.levdistmincnt = opt->levdistmincnt;
	tlt_config.levdistmaxpct = opt->levdistmaxpct;
	tlt_config.extraction_start = opt->extraction_start;
	tlt_config.extraction_end = opt->extraction_end;
	tlt_config.write_format = opt->write_format;
	tlt_config.gui_mode_reports = opt->gui_mode_reports;
	tlt_config.date_format = opt->date_format;
	tlt_config.noautotimeref = opt->noautotimeref;
	tlt_config.send_to_srv = opt->send_to_srv;
	tlt_config.nofontcolor = opt->nofontcolor;
	tlt_config.nohtmlescape = opt->nohtmlescape;
	tlt_config.millis_separator = opt->millis_separator;

	// teletext page number out of range
	if (tlt_config.page != 0 && (tlt_config.page < 100 || tlt_config.page > 899)) 
	{
		print_error(opt->gui_mode_reports, "Teletext page number could not be lower than 100 or higher than 899\n");
		return EXIT_NOT_CLASSIFIED;
	}

	if (opt->num_input_files == 0 && opt->input_source == CCX_DS_FILE)
	{
		return EXIT_NO_INPUT_FILES;
	}
	if (opt->num_input_files > 1 && opt->live_stream)
	{
		print_error(opt->gui_mode_reports, "Live stream mode accepts only one input file.\n");
		return EXIT_TOO_MANY_INPUT_FILES;
	}
	if (opt->num_input_files && opt->input_source == CCX_DS_NETWORK)
	{
		print_error(opt->gui_mode_reports, "UDP mode is not compatible with input files.\n");
		return EXIT_TOO_MANY_INPUT_FILES;
	}
	if (opt->input_source == CCX_DS_NETWORK || opt->input_source == CCX_DS_TCP)
	{
		ccx_options.buffer_input = 1; // Mandatory, because each datagram must be read complete.
	}
	if (opt->num_input_files && opt->input_source == CCX_DS_TCP)
	{
		print_error(opt->gui_mode_reports, "TCP mode is not compatible with input files.\n");
		return EXIT_TOO_MANY_INPUT_FILES;
	}

	if (opt->demux_cfg.auto_stream == CCX_SM_MCPOODLESRAW && opt->write_format == CCX_OF_RAW)
	{
		print_error(opt->gui_mode_reports, "-in=raw can only be used if the output is a subtitle file.\n");
		return EXIT_INCOMPATIBLE_PARAMETERS;
	}
	if (opt->demux_cfg.auto_stream == CCX_SM_RCWT && opt->write_format == CCX_OF_RCWT && opt->output_filename == NULL)
	{
		print_error(opt->gui_mode_reports,
			   "CCExtractor's binary format can only be used simultaneously for input and\noutput if the output file name is specified given with -o.\n");
		return EXIT_INCOMPATIBLE_PARAMETERS;
	}
	if (opt->write_format != CCX_OF_DVDRAW && opt->cc_to_stdout && opt->extract == 12)
	{
		print_error(opt->gui_mode_reports, "You can't extract both fields to stdout at the same time in broadcast mode.\n");
		return EXIT_INCOMPATIBLE_PARAMETERS;
	}
	if (opt->write_format == CCX_OF_SPUPNG && opt->cc_to_stdout)
	{
		print_error(opt->gui_mode_reports, "You cannot use -out=spupng with -stdout.\n");
		return EXIT_INCOMPATIBLE_PARAMETERS;
	}

	if (opt->write_format == CCX_OF_WEBVTT && opt->enc_cfg.encoding != CCX_ENC_UTF_8)
	{
		mprint("Note: Output format is WebVTT, forcing UTF-8\n");
		opt->enc_cfg.encoding = CCX_ENC_UTF_8;
	}
#ifdef WITH_LIBCURL
	if (opt->write_format == CCX_OF_CURL && opt->curlposturl == NULL)
	{
		print_error(opt->gui_mode_reports, "You must pass a URL (-curlposturl) if output format is curl\n");
		return EXIT_INCOMPATIBLE_PARAMETERS;
	}
	if (opt->write_format != CCX_OF_CURL && opt->curlposturl != NULL)
	{
		print_error(opt->gui_mode_reports, "-curlposturl requires that the format is curl\n");
		return EXIT_INCOMPATIBLE_PARAMETERS;
	}
#endif
	/* Initialize some Encoder Configuration */
	opt->enc_cfg.extract = opt->extract;
	if (opt->num_input_files > 0)
	{
		opt->enc_cfg.multiple_files = 1;
		opt->enc_cfg.first_input_file = opt->inputfile[0];
	}
	opt->enc_cfg.cc_to_stdout = opt->cc_to_stdout;
	opt->enc_cfg.write_format = opt->write_format;
	opt->enc_cfg.send_to_srv = opt->send_to_srv;
	opt->enc_cfg.date_format = opt->date_format;
	opt->enc_cfg.transcript_settings = opt->transcript_settings;
	opt->enc_cfg.millis_separator = opt->millis_separator;
	opt->enc_cfg.no_font_color = opt->nofontcolor;
	opt->enc_cfg.force_flush = opt->force_flush;
	opt->enc_cfg.append_mode = opt->append_mode;
	opt->enc_cfg.ucla = opt->ucla;
	opt->enc_cfg.no_type_setting = opt->notypesetting;
	opt->enc_cfg.subs_delay = opt->subs_delay;
	opt->enc_cfg.gui_mode_reports = opt->gui_mode_reports;
	if (opt->enc_cfg.render_font == NULL)
	{
		opt->enc_cfg.render_font = DEFAULT_FONT_PATH;
<<<<<<< HEAD
	if (opt->enc_cfg.render_font_italics == NULL)
		opt->enc_cfg.render_font_italics = DEFAULT_FONT_PATH_ITALICS;
=======
	}
>>>>>>> 6281e128
	if (opt->output_filename && opt->multiprogram == CCX_FALSE)
	{
		opt->enc_cfg.output_filename = strdup(opt->output_filename);
	}
	else
	{
		opt->enc_cfg.output_filename = NULL;
	}
#ifdef WITH_LIBCURL
	opt->enc_cfg.curlposturl = opt->curlposturl;
#endif
	return EXIT_OK;
}<|MERGE_RESOLUTION|>--- conflicted
+++ resolved
@@ -2921,13 +2921,12 @@
 	if (opt->enc_cfg.render_font == NULL)
 	{
 		opt->enc_cfg.render_font = DEFAULT_FONT_PATH;
-<<<<<<< HEAD
+  }
 	if (opt->enc_cfg.render_font_italics == NULL)
+  {
 		opt->enc_cfg.render_font_italics = DEFAULT_FONT_PATH_ITALICS;
-=======
-	}
->>>>>>> 6281e128
-	if (opt->output_filename && opt->multiprogram == CCX_FALSE)
+  }
+  if (opt->output_filename && opt->multiprogram == CCX_FALSE)
 	{
 		opt->enc_cfg.output_filename = strdup(opt->output_filename);
 	}

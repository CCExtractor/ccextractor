#include "lib_ccx.h"
#include "ccx_common_option.h"
#include "activity.h"
#include "ccx_demuxer.h"
#include "list.h"
#include "dvb_subtitle_decoder.h"
#include "ccx_decoders_isdb.h"
#include "file_buffer.h"
#include <inttypes.h>

#ifdef DEBUG_SAVE_TS_PACKETS
#include <sys/types.h>
#include <unistd.h>
#endif

#define RAI_MASK 0x40 // byte mask to check if RAI bit is set (random access indicator)

unsigned char tspacket[188]; // Current packet

// struct ts_payload payload;

static unsigned char *haup_capbuf = NULL;
static long haup_capbufsize = 0;
static long haup_capbuflen = 0; // Bytes read in haup_capbuf
uint64_t last_pts = 0;		// PTS of last PES packet (debug purposes)

// Descriptions for ts ccx_stream_type
const char *desc[256];

char *get_buffer_type_str(struct cap_info *cinfo)
{
	if (cinfo->stream == CCX_STREAM_TYPE_VIDEO_MPEG2)
	{
		return strdup("MPG");
	}
	else if (cinfo->stream == CCX_STREAM_TYPE_VIDEO_H264)
	{
		return strdup("H.264");
	}
	else if (cinfo->stream == CCX_STREAM_TYPE_VIDEO_HEVC)
	{
		return strdup("HEVC");
	}
	else if (cinfo->stream == CCX_STREAM_TYPE_PRIVATE_MPEG2 && cinfo->codec == CCX_CODEC_ISDB_CC)
	{
		return strdup("ISDB CC subtitle");
	}
	else if (cinfo->stream == CCX_STREAM_TYPE_PRIVATE_MPEG2 && cinfo->codec == CCX_CODEC_DVB)
	{
		return strdup("DVB subtitle");
	}
	else if (cinfo->stream == CCX_STREAM_TYPE_UNKNOWNSTREAM && ccx_options.hauppauge_mode)
	{
		return strdup("Hauppage");
	}
	else if (cinfo->stream == CCX_STREAM_TYPE_PRIVATE_MPEG2 && cinfo->codec == CCX_CODEC_TELETEXT)
	{
		return strdup("Teletext");
	}
	else if (cinfo->stream == CCX_STREAM_TYPE_PRIVATE_MPEG2 && cinfo->codec == CCX_CODEC_ATSC_CC)
	{
		return strdup("CC in private MPEG packet");
	}
	else
	{
		return NULL;
	}
}
void pes_header_dump(uint8_t *buffer, long len)
{
	// Write the PES Header to console
	uint64_t pes_prefix;
	uint8_t pes_stream_id;
	uint16_t pes_packet_length;
	uint8_t optional_pes_header_included = NO;
	uint16_t optional_pes_header_length = 0;
	uint64_t pts = 0;

	// check if we have at least some data to work with
	if (len < 6)
		return;

	// Packetized Elementary Stream (PES) 32-bit start code
	pes_prefix = (buffer[0] << 16) | (buffer[1] << 8) | buffer[2];
	pes_stream_id = buffer[3];

	// check for PES header
	if (pes_prefix != 0x000001)
		return;

	pes_packet_length = 6 + ((buffer[4] << 8) | buffer[5]); // 5th and 6th byte of the header define the length of the rest of the packet (+6 is for the prefix, stream ID and packet length)

	printf("Packet start code prefix: %04lx # ", pes_prefix);
	printf("Stream ID: %04x # ", pes_stream_id);
	printf("Packet length: %d ", pes_packet_length);

	if (pes_packet_length == 6)
	{
		// great, there is only a header and no extension + payload
		printf("\n");
		return;
	}

	// optional PES header marker bits (10.. ....)
	if ((buffer[6] & 0xc0) == 0x80)
	{
		optional_pes_header_included = YES;
		optional_pes_header_length = buffer[8];
	}

	if (optional_pes_header_included == YES && optional_pes_header_length > 0 && (buffer[7] & 0x80) > 0 && len >= 14)
	{
		// get associated PTS as it exists
		pts = (buffer[9] & 0x0e);
		pts <<= 29;
		pts |= (buffer[10] << 22);
		pts |= ((buffer[11] & 0xfe) << 14);
		pts |= (buffer[12] << 7);
		pts |= ((buffer[13] & 0xfe) >> 1);
		// printf("# Associated PTS: %d \n", pts);
		printf("# Associated PTS: %" PRId64 " # ", pts);
		printf("Diff: %" PRIu64 "\n", pts - last_pts);
		// printf("Diff: %d # ", pts - last_pts);
		last_pts = pts;
	}
}
enum ccx_bufferdata_type get_buffer_type(struct cap_info *cinfo)
{
	if (cinfo->stream == CCX_STREAM_TYPE_VIDEO_MPEG2)
	{
		return CCX_PES;
	}
	else if (cinfo->stream == CCX_STREAM_TYPE_VIDEO_H264)
	{
		return CCX_H264;
	}
	else if (cinfo->stream == CCX_STREAM_TYPE_VIDEO_HEVC)
	{
		return CCX_HEVC;
	}
	else if (cinfo->stream == CCX_STREAM_TYPE_PRIVATE_MPEG2 && cinfo->codec == CCX_CODEC_DVB)
	{
		return CCX_DVB_SUBTITLE;
	}
	else if (cinfo->stream == CCX_STREAM_TYPE_PRIVATE_MPEG2 && cinfo->codec == CCX_CODEC_ISDB_CC)
	{
		return CCX_ISDB_SUBTITLE;
	}
	else if (cinfo->stream == CCX_STREAM_TYPE_UNKNOWNSTREAM && ccx_options.hauppauge_mode)
	{
		return CCX_HAUPPAGE;
	}
	else if (cinfo->stream == CCX_STREAM_TYPE_PRIVATE_MPEG2 && cinfo->codec == CCX_CODEC_TELETEXT)
	{
		return CCX_TELETEXT;
	}
	else if ((cinfo->stream == CCX_STREAM_TYPE_PRIVATE_MPEG2 ||
		  cinfo->stream == CCX_STREAM_TYPE_PRIVATE_USER_MPEG2) &&
		 cinfo->codec == CCX_CODEC_ATSC_CC)
	{
		// ATSC CC can be in either private stream type - process both as PES
		return CCX_PES;
	}
	else
	{
		return CCX_EINVAL;
	}
}
void init_ts(struct ccx_demuxer *ctx)
{
	// Constants
	desc[CCX_STREAM_TYPE_UNKNOWNSTREAM] = "Unknown";
	desc[CCX_STREAM_TYPE_VIDEO_MPEG1] = "MPEG-1 video";
	desc[CCX_STREAM_TYPE_VIDEO_MPEG2] = "MPEG-2 video";
	desc[CCX_STREAM_TYPE_AUDIO_MPEG1] = "MPEG-1 audio";
	desc[CCX_STREAM_TYPE_AUDIO_MPEG2] = "MPEG-2 audio";
	desc[CCX_STREAM_TYPE_MHEG_PACKETS] = "MHEG Packets";
	desc[CCX_STREAM_TYPE_PRIVATE_TABLE_MPEG2] = "MPEG-2 private table sections";
	desc[CCX_STREAM_TYPE_PRIVATE_MPEG2] = "MPEG-2 private data";
	desc[CCX_STREAM_TYPE_MPEG2_ANNEX_A_DSM_CC] = "MPEG-2 Annex A DSM CC";
	desc[CCX_STREAM_TYPE_ITU_T_H222_1] = "ITU-T Rec. H.222.1";
	desc[CCX_STREAM_TYPE_AUDIO_AAC] = "AAC audio";
	desc[CCX_STREAM_TYPE_VIDEO_MPEG4] = "MPEG-4 video";
	desc[CCX_STREAM_TYPE_VIDEO_H264] = "H.264 video";
	desc[CCX_STREAM_TYPE_VIDEO_HEVC] = "HEVC video";
	desc[CCX_STREAM_TYPE_PRIVATE_USER_MPEG2] = "MPEG-2 User Private";
	desc[CCX_STREAM_TYPE_AUDIO_AC3] = "AC3 audio";
	desc[CCX_STREAM_TYPE_AUDIO_DTS] = "DTS audio";
	desc[CCX_STREAM_TYPE_AUDIO_HDMV_DTS] = "HDMV audio";
	desc[CCX_STREAM_TYPE_ISO_IEC_13818_6_TYPE_A] = "ISO/IEC 13818-6 type A";
	desc[CCX_STREAM_TYPE_ISO_IEC_13818_6_TYPE_B] = "ISO/IEC 13818-6 type B";
	desc[CCX_STREAM_TYPE_ISO_IEC_13818_6_TYPE_C] = "ISO/IEC 13818-6 type C";
	desc[CCX_STREAM_TYPE_ISO_IEC_13818_6_TYPE_D] = "ISO/IEC 13818-6 type D";
}

// Return 1 for successfully read ts packet
int ts_readpacket(struct ccx_demuxer *ctx, struct ts_payload *payload)
{
	unsigned int adaptation_field_length = 0;
	unsigned int adaptation_field_control;
	long long result;
	if (ctx->m2ts)
	{
		/* M2TS just adds 4 bytes to each packet (so size goes from 188 to 192)
		   The 4 bytes are not important to us, so just skip
		// TP_extra_header {
		Copy_permission_indicator 2  unimsbf
		Arrival_time_stamp 30 unimsbf
		} */
		unsigned char tp_extra_header[4];
		result = buffered_read(ctx, tp_extra_header, 4);
		ctx->past += result;
		if (result != 4)
		{
			if (result > 0)
				mprint("Premature end of file (incomplete TS packer header, expected 4 bytes to skip M2TS extra bytes, got %lld).\n", result);
			return CCX_EOF;
		}
	}

	result = buffered_read(ctx, tspacket, 188);
	ctx->past += result;
	if (result != 188)
	{
		if (result > 0)
			mprint("Premature end of file - Transport Stream packet is incomplete (expected 188 bytes, got %lld).\n", result);
		return CCX_EOF;
	}

	int printtsprob = 1;
	while (tspacket[0] != 0x47)
	{
		if (printtsprob)
		{
			dbg_print(CCX_DMT_DUMPDEF, "\nProblem: No TS header mark (filepos=%lld). Received bytes:\n", ctx->past);
			dump(CCX_DMT_DUMPDEF, tspacket, 4, 0, 0);

			dbg_print(CCX_DMT_DUMPDEF, "Skip forward to the next TS header mark.\n");
			printtsprob = 0;
		}

		unsigned char *tstemp;
		// The amount of bytes read into tspacket
		int tslen = 188;

		// Check for 0x47 in the remaining bytes of tspacket
		tstemp = (unsigned char *)memchr(tspacket + 1, 0x47, tslen - 1);
		if (tstemp != NULL)
		{
			// Found it
			int atpos = tstemp - tspacket;

			memmove(tspacket, tstemp, (size_t)(tslen - atpos));
			result = buffered_read(ctx, tspacket + (tslen - atpos), atpos);
			ctx->past += result;
			if (result != atpos)
			{
				mprint("Premature end of file!\n");
				return CCX_EOF;
			}
		}
		else
		{
			// Read the next 188 bytes.
			result = buffered_read(ctx, tspacket, tslen);
			ctx->past += result;
			if (result != tslen)
			{
				mprint("Premature end of file!\n");
				return CCX_EOF;
			}
		}
	}

#ifdef DEBUG_SAVE_TS_PACKETS
	// quick & dirty way to save packets so we reproduce issues that only
	// seem to happen when there's packet loss when processing a network
	// stream.
	FILE *savepacket;
	pid_t mypid = getpid();
	char spfn[1024];
	snprintf(spfn, sizeof(spfn), "/tmp/packets_%u.ts", (unsigned)mypid);
	savepacket = fopen(spfn, "ab");
	if (savepacket)
	{
		fwrite(tspacket, 188, 1, savepacket);
		fclose(savepacket);
	}
#endif

	payload->transport_error = (tspacket[1] & 0x80) >> 7;
	payload->pesstart = (tspacket[1] & 0x40) >> 6;
	// unsigned transport_priority = (tspacket[1]&0x20)>>5;
	payload->pid = (((tspacket[1] & 0x1F) << 8) | tspacket[2]) & 0x1FFF;
	// unsigned transport_scrambling_control = (tspacket[3]&0xC0)>>6;
	adaptation_field_control = (tspacket[3] & 0x30) >> 4;
	payload->counter = tspacket[3] & 0xF;

	if (payload->transport_error)
	{
		dbg_print(CCX_DMT_DUMPDEF, "Warning: Defective (error indicator on) TS packet (filepos=%lld):\n", ctx->past);
		dump(CCX_DMT_DUMPDEF, tspacket, 188, 0, 0);
	}

	payload->start = tspacket + 4;
	payload->length = 188 - 4;
	if (adaptation_field_control & 2)
	{
		// Take the PCR (Program Clock Reference) from here, in case PTS is not available (copied from telxcc).
		adaptation_field_length = tspacket[4];

		payload->have_pcr = (tspacket[5] & 0x10) >> 4;
		if (payload->have_pcr)
		{
			payload->pcr = 0;
			payload->pcr |= (tspacket[6] << 25);
			payload->pcr |= (tspacket[7] << 17);
			payload->pcr |= (tspacket[8] << 9);
			payload->pcr |= (tspacket[9] << 1);
			payload->pcr |= (tspacket[10] >> 7);
			/* Ignore 27 Mhz clock since we dont deal in nanoseconds*/
			// payload->pcr = ((tspacket[10] & 0x01) << 8);
			// payload->pcr |= tspacket[11];
		}

		payload->has_random_access_indicator = (tspacket[5] & RAI_MASK) != 0;

		// Catch bad packages with adaptation_field_length > 184 and
		// the unsigned nature of payload_length leading to huge numbers.
		if (adaptation_field_length < payload->length)
		{
			payload->start += adaptation_field_length + 1;
			payload->length -= adaptation_field_length + 1;
		}
		else
		{
			// This renders the package invalid
			payload->length = 0;
			dbg_print(CCX_DMT_PARSE, "  Reject package - set length to zero.\n");
		}
	}
	else
		payload->has_random_access_indicator = 0;

	dbg_print(CCX_DMT_PARSE, "TS pid: %d  PES start: %d  counter: %u  payload length: %u  adapt length: %d\n",
		  payload->pid, payload->start, payload->counter, payload->length,
		  (int)(adaptation_field_length));

	if (payload->length == 0)
	{
		dbg_print(CCX_DMT_PARSE, "  No payload in package.\n");
	}
	// Store packet information
	return CCX_OK;
}

void look_for_caption_data(struct ccx_demuxer *ctx, struct ts_payload *payload)
{
	unsigned int i = 0;
	// See if we find the usual CC data marker (GA94) in this packet.
	if (payload->length < 4 || ctx->PIDs_seen[payload->pid] == 3) // Second thing means we already inspected this PID
		return;

	// Check for PES header to detect video streams (no PAT/PMT mode)
	if (payload->pesstart && payload->length >= 9)
	{
		// Check for PES start code (00 00 01)
		if (payload->start[0] == 0x00 && payload->start[1] == 0x00 && payload->start[2] == 0x01)
		{
			unsigned char stream_id = payload->start[3];
			// Video stream IDs are 0xE0-0xEF
			if (stream_id >= 0xE0 && stream_id <= 0xEF)
			{
				// This is a video stream - check if we need to register it
				struct cap_info *cinfo = get_cinfo(ctx, payload->pid);
				if (cinfo == NULL)
				{
					// Not registered yet - determine video type from elementary stream
					// Look for MPEG-2 sequence header (00 00 01 B3) or H.264 NAL unit
					unsigned char pes_header_len = 0;
					if (payload->length > 8)
						pes_header_len = payload->start[8];

					unsigned int es_start = 9 + pes_header_len;
					if (es_start + 4 < payload->length)
					{
						unsigned char *es_data = payload->start + es_start;
						enum ccx_stream_type stream_type = CCX_STREAM_TYPE_VIDEO_MPEG2; // Default to MPEG-2

						// Check for H.264/H.265 NAL start codes
						if (es_data[0] == 0x00 && es_data[1] == 0x00 && es_data[2] == 0x00 && es_data[3] == 0x01)
						{
							// Check for H.264 NAL types first (1-byte header, type in bits 4:0)
							unsigned char h264_nal_type = es_data[4] & 0x1F;
							if (h264_nal_type == 7 || h264_nal_type == 8) // H.264 SPS or PPS
								stream_type = CCX_STREAM_TYPE_VIDEO_H264;
							else
							{
								// Check for HEVC NAL types (2-byte header, type in bits 6:1 of first byte)
								unsigned char hevc_nal_type = (es_data[4] >> 1) & 0x3F;
								// HEVC VPS=32, SPS=33, PPS=34, PREFIX_SEI=39, SUFFIX_SEI=40
								// Also check for IDR (19, 20) and CRA (21) which are common first NALs
								if (hevc_nal_type == 32 || hevc_nal_type == 33 || hevc_nal_type == 34 ||
								    hevc_nal_type == 39 || hevc_nal_type == 40 ||
								    hevc_nal_type == 19 || hevc_nal_type == 20 || hevc_nal_type == 21)
									stream_type = CCX_STREAM_TYPE_VIDEO_HEVC;
							}
						}

						mprint("PID %u detected as video stream (no PAT/PMT) - assuming %s.\n",
						       payload->pid,
						       stream_type == CCX_STREAM_TYPE_VIDEO_H264 ? "H.264" : (stream_type == CCX_STREAM_TYPE_VIDEO_HEVC ? "HEVC" : "MPEG-2"));

						// Register this PID as a video stream that may contain captions
						update_capinfo(ctx, payload->pid, stream_type, CCX_CODEC_ATSC_CC, 0, NULL);
						ctx->PIDs_seen[payload->pid] = 3;
						return;
					}
				}
			}
		}
	}

	// Look for GA94 caption marker
	for (i = 0; i < (payload->length - 3); i++)
	{
		if (payload->start[i] == 'G' && payload->start[i + 1] == 'A' &&
		    payload->start[i + 2] == '9' && payload->start[i + 3] == '4')
		{
			mprint("PID %u seems to contain CEA-608 captions.\n", payload->pid);

			// Register this PID if not already registered (no PAT/PMT mode)
			struct cap_info *cinfo = get_cinfo(ctx, payload->pid);
			if (cinfo == NULL)
			{
				mprint("Registering PID %u as MPEG-2 video with captions (no PAT/PMT detected).\n", payload->pid);
				update_capinfo(ctx, payload->pid, CCX_STREAM_TYPE_VIDEO_MPEG2, CCX_CODEC_ATSC_CC, 0, NULL);
			}

			ctx->PIDs_seen[payload->pid] = 3;
			return;
		}
	}
}

void delete_demuxer_data_node_by_pid(struct demuxer_data **data, int pid)
{
	struct demuxer_data *ptr;
	struct demuxer_data *sptr = NULL;

	ptr = *data;
	while (ptr)
	{
		if (ptr->stream_pid == pid)
		{
			if (sptr == NULL)
				*data = ptr->next_stream;
			else
				sptr->next_stream = ptr->next_stream;

			delete_demuxer_data(ptr);
			ptr = NULL;
		}
		else
		{
			sptr = ptr;
			ptr = ptr->next_stream;
		}
	}
}

struct demuxer_data *search_or_alloc_demuxer_data_node_by_pid(struct demuxer_data **data, int pid)
{
	struct demuxer_data *ptr;
	struct demuxer_data *sptr;
	if (!*data)
	{
		*data = alloc_demuxer_data();
		(*data)->program_number = -1;
		(*data)->stream_pid = pid;
		(*data)->bufferdatatype = CCX_UNKNOWN;
		(*data)->len = 0;
		(*data)->next_program = NULL;
		(*data)->next_stream = NULL;
		return *data;
	}
	ptr = *data;

	do
	{
		if (ptr->stream_pid == pid)
		{
			return ptr;
		}
		sptr = ptr;
		ptr = ptr->next_stream;
	} while (ptr);

	sptr->next_stream = alloc_demuxer_data();
	ptr = sptr->next_stream;
	ptr->program_number = -1;
	ptr->stream_pid = pid;
	ptr->bufferdatatype = CCX_UNKNOWN;
	ptr->len = 0;
	ptr->next_program = NULL;
	ptr->next_stream = NULL;

	return ptr;
}

struct demuxer_data *get_best_data(struct demuxer_data *data)
{
	struct demuxer_data *ret = NULL;
	struct demuxer_data *ptr = data;
	for (ptr = data; ptr; ptr = ptr->next_stream)
	{
		if (ptr->codec == CCX_CODEC_TELETEXT)
		{
			ret = data;
			goto end;
		}
	}

	for (ptr = data; ptr; ptr = ptr->next_stream)
	{
		if (ptr->codec == CCX_CODEC_DVB)
		{
			ret = ptr;
			goto end;
		}
	}

	for (ptr = data; ptr; ptr = ptr->next_stream)
	{
		if (ptr->codec == CCX_CODEC_ISDB_CC)
		{
			ret = ptr;
			goto end;
		}
	}
	for (ptr = data; ptr; ptr = ptr->next_stream)
	{
		if (ptr->codec == CCX_CODEC_ATSC_CC)
		{
			ret = ptr;
			goto end;
		}
	}
end:

	return ret;
}

int copy_capbuf_demux_data(struct ccx_demuxer *ctx, struct demuxer_data **data, struct cap_info *cinfo)
{
	int vpesdatalen;
	int pesheaderlen;
	unsigned char *databuf;
	long databuflen;
	struct demuxer_data *ptr;

	ptr = search_or_alloc_demuxer_data_node_by_pid(data, cinfo->pid);
	ptr->program_number = cinfo->program_number;
	ptr->codec = cinfo->codec;
	ptr->bufferdatatype = get_buffer_type(cinfo);

	if (!cinfo->capbuf || !cinfo->capbuflen)
		return -1;

	if (cinfo->codec == CCX_CODEC_TELETEXT)
	{
		if (cinfo->capbuflen > BUFSIZE - ptr->len)
		{
			fatal(CCX_COMMON_EXIT_BUG_BUG,
			      "Teletext packet (%" PRId64 ") larger than remaining buffer (%" PRId64 ").\n",
			      cinfo->capbuflen, (int64_t)(BUFSIZE - ptr->len));
		}

		memcpy(ptr->buffer + ptr->len, cinfo->capbuf, cinfo->capbuflen);
		ptr->len += cinfo->capbuflen;
		return CCX_OK;
	}
	vpesdatalen = read_video_pes_header(ctx, ptr, cinfo->capbuf, &pesheaderlen, cinfo->capbuflen);
	if (ccx_options.pes_header_to_stdout && cinfo->codec == CCX_CODEC_DVB) // for teletext we have its own header dump
	{
		pes_header_dump(cinfo->capbuf, pesheaderlen);
	}
	if (vpesdatalen < 0)
	{
		// Don't terminate file processing for a single broken PES packet.
		// Just skip this packet and continue with the next one.
		// This commonly occurs in UK Freeview DVB recordings.
		dbg_print(CCX_DMT_VERBOSE, "Skipping broken PES packet (buffer too small or malformed header).\n");
		return CCX_OK;
	}

	if (ccx_options.hauppauge_mode)
	{
		// if (cinfo->pid == 0x104) mprint("DEBUG-HAUP: 0x104 detected\n");
		if (haup_capbuflen % 12 != 0)
			mprint("Warning: Inconsistent Hauppage's buffer length\n");
		if (!haup_capbuflen)
		{
			// Do this so that we always return something until EOF. This will be skipped.
			ptr->buffer[ptr->len++] = 0xFA;
			ptr->buffer[ptr->len++] = 0x80;
			ptr->buffer[ptr->len++] = 0x80;
		}

		for (int i = 0; i < haup_capbuflen; i += 12)
		{
			unsigned haup_stream_id = haup_capbuf[i + 3];
			if (haup_stream_id == 0xbd && haup_capbuf[i + 4] == 0 && haup_capbuf[i + 5] == 6)
			{
				// Because I (CFS) don't have a lot of samples for this, for now I make sure everything is like the one I have:
				// 12 bytes total length, stream id = 0xbd (Private non-video and non-audio), etc
				if (2 > BUFSIZE - ptr->len)
				{
					fatal(CCX_COMMON_EXIT_BUG_BUG,
					      "Remaining buffer (%lld) not enough to hold the 3 Hauppage bytes.\n"
					      "Please send bug report!",
					      BUFSIZE - ptr->len);
				}
				if (haup_capbuf[i + 9] == 1 || haup_capbuf[i + 9] == 2) // Field match. // TODO: If extract==12 this won't work!
				{
					if (haup_capbuf[i + 9] == 1)
						ptr->buffer[ptr->len++] = 4; // Field 1 + cc_valid=1
					else
						ptr->buffer[ptr->len++] = 5; // Field 2 + cc_valid=1
					ptr->buffer[ptr->len++] = haup_capbuf[i + 10];
					ptr->buffer[ptr->len++] = haup_capbuf[i + 11];
				}
				/*
				   if (inbuf>1024) // Just a way to send the bytes to the decoder from time to time, otherwise the buffer will fill up.
				   break;
				   else
				   continue; */
			}
		}
		haup_capbuflen = 0;
	}
	databuf = cinfo->capbuf + pesheaderlen;
	databuflen = cinfo->capbuflen - pesheaderlen;

	if (!ccx_options.hauppauge_mode) // in Haup mode the buffer is filled somewhere else
	{
		if (ptr->len + databuflen >= BUFSIZE)
		{
			mprint("Warning: PES data packet (%ld) larger than remaining buffer (%lld), skipping packet.\n",
			       databuflen, BUFSIZE - ptr->len);
			return CCX_OK;
		}
		memcpy(ptr->buffer + ptr->len, databuf, databuflen);
		ptr->len += databuflen;
	}

	return CCX_OK;
}

void cinfo_cremation(struct ccx_demuxer *ctx, struct demuxer_data **data)
{
	struct cap_info *iter;
	list_for_each_entry(iter, &ctx->cinfo_tree.all_stream, all_stream, struct cap_info)
	{
		copy_capbuf_demux_data(ctx, data, iter);
		freep(&iter->capbuf);
	}
}

int copy_payload_to_capbuf(struct cap_info *cinfo, struct ts_payload *payload)
{
<<<<<<< HEAD
	// if (cinfo->pid == 0x104 || cinfo->pid == 0x106)
	// mprint("DEBUG-COPY: pid=0x%X ignore=%d codec=%d\n", cinfo->pid, cinfo->ignore, cinfo->codec);

	int newcapbuflen;
=======
>>>>>>> 562de889

	if (cinfo->ignore == CCX_TRUE &&
	    ((cinfo->stream != CCX_STREAM_TYPE_VIDEO_MPEG2 &&
	      cinfo->stream != CCX_STREAM_TYPE_VIDEO_H264 &&
	      cinfo->stream != CCX_STREAM_TYPE_VIDEO_HEVC) ||
	     !ccx_options.analyze_video_stream))
	{
		// In split DVB mode, allow DVB subtitle packets even if ignored
		if (!(ccx_options.split_dvb_subs && cinfo->codec == CCX_CODEC_DVB))
		{
			return CCX_OK;
		}
	}

	// Verify PES before copy to capbuf
	if (cinfo->capbuflen == 0)
	{
		if (payload->start[0] != 0x00 || payload->start[1] != 0x00 ||
		    payload->start[2] != 0x01)
		{
			mprint("Notice: Missing PES header\n");
			dump(CCX_DMT_DUMPDEF, payload->start, payload->length, 0, 0);
			cinfo->saw_pesstart = 0;
			errno = EINVAL;
			return -1;
		}
	}

	// copy payload to capbuf
	if (payload->length > INT64_MAX - cinfo->capbuflen)
	{
		mprint("Error: capbuf size overflow\n");
		return -1;
	}
	int64_t newcapbuflen = (int64_t)cinfo->capbuflen + payload->length;
	if (newcapbuflen > (int64_t)cinfo->capbufsize)
	{
		unsigned char *new_capbuf = (unsigned char *)realloc(cinfo->capbuf, (size_t)newcapbuflen);
		if (!new_capbuf)
			return -1;
		cinfo->capbuf = new_capbuf;
		cinfo->capbufsize = newcapbuflen; // Note: capbufsize is int in struct cap_info
	}
	memcpy(cinfo->capbuf + cinfo->capbuflen, payload->start, payload->length);
	cinfo->capbuflen = newcapbuflen; // Note: capbuflen is int in struct cap_info

	return CCX_OK;
}
// Read ts packets until a complete video PES element can be returned.
// The data is read into capbuf and the function returns the number of
// bytes read.

uint64_t get_pts(uint8_t *buffer)
{
	uint64_t pes_prefix;
	uint8_t optional_pes_header_included = NO;
	uint16_t optional_pes_header_length = 0;
	uint64_t pts = 0;

	// Packetized Elementary Stream (PES) 32-bit start code
	pes_prefix = (buffer[0] << 16) | (buffer[1] << 8) | buffer[2];

	// check for PES header
	if (pes_prefix == 0x000001)
	{
		// optional PES header marker bits (10.. ....)
		if ((buffer[6] & 0xc0) == 0x80)
		{
			optional_pes_header_included = YES;
			optional_pes_header_length = buffer[8];
		}

		if (optional_pes_header_included == YES && optional_pes_header_length > 0 && (buffer[7] & 0x80) > 0)
		{
			// get associated PTS as it exists
			pts = (buffer[9] & 0x0e);
			pts <<= 29;
			pts |= (buffer[10] << 22);
			pts |= ((buffer[11] & 0xfe) << 14);
			pts |= (buffer[12] << 7);
			pts |= ((buffer[13] & 0xfe) >> 1);
			return pts;
		}
	}
	return UINT64_MAX;
}

// Threshold for enabling packet analysis mode when no PAT is found (in bytes)
#define NO_PAT_THRESHOLD (188 * 1000) // After ~1000 packets

int64_t ts_readstream(struct ccx_demuxer *ctx, struct demuxer_data **data)
{
	int gotpes = 0;
	long pespcount = 0;	      // count packets in PES with captions
	long pcount = 0;	      // count all packets until PES is complete
	int packet_analysis_mode = 0; // If we can't find any packet with CC based from PMT, look for captions in all packets
	int ret = CCX_EAGAIN;
	struct program_info *pinfo = NULL;
	struct cap_info *cinfo;
	struct ts_payload payload;
	int j;
	static int no_pat_warning_shown = 0;

	memset(&payload, 0, sizeof(payload));

	do
	{
		pcount++;

		// Exit the loop at EOF
		ret = ts_readpacket(ctx, &payload);
		if (ret != CCX_OK)
			break;

		if (payload.pid == 0x104)
		{
			// mprint("DEBUG-RAW: pid=0x104 err=%d len=%d\n", payload.transport_error, payload.length);
		}

		// Skip damaged packets, they could do more harm than good
		if (payload.transport_error)
		{
			dbg_print(CCX_DMT_VERBOSE, "Packet (pid %u) skipped - transport error.\n",
				  payload.pid);
			continue;
		}

		// Check for PAT
		if (payload.pid == 0) // This is a PAT
		{
			ts_buffer_psi_packet(ctx);
			if (ctx->PID_buffers[payload.pid] != NULL && ctx->PID_buffers[payload.pid]->buffer_length > 0)
				parse_PAT(ctx); // Returns 1 if there was some data in the buffer already
			continue;
		}

		if (ccx_options.xmltv >= 1 && payload.pid == 0x11)
		{ // This is SDT (or BAT)
			ts_buffer_psi_packet(ctx);
			if (ctx->PID_buffers[payload.pid] != NULL && ctx->PID_buffers[payload.pid]->buffer_length > 0)
				parse_SDT(ctx);
		}

		if (ccx_options.xmltv >= 1 && payload.pid == 0x12) // This is DVB EIT
			parse_EPG_packet(ctx->parent);
		if (ccx_options.xmltv >= 1 && payload.pid >= 0x1000) // This may be ATSC EPG packet
			parse_EPG_packet(ctx->parent);

		for (j = 0; j < ctx->nb_program; j++)
		{
			if (ctx->pinfo[j].analysed_PMT_once == CCX_TRUE &&
			    ctx->pinfo[j].pcr_pid == payload.pid &&
			    payload.have_pcr)
			{
				ctx->last_global_timestamp = ctx->global_timestamp;
				ctx->global_timestamp = (uint32_t)payload.pcr / 90;
				if (!ctx->global_timestamp_inited)
				{
					ctx->min_global_timestamp = ctx->global_timestamp;
					ctx->global_timestamp_inited = 1;
				}
				if (ctx->min_global_timestamp > ctx->global_timestamp)
				{
					ctx->offset_global_timestamp = ctx->last_global_timestamp - ctx->min_global_timestamp;
					ctx->min_global_timestamp = ctx->global_timestamp;
				}
			}
			if (ctx->pinfo[j].pid == payload.pid)
			{
				if (!ctx->PIDs_seen[payload.pid])
					dbg_print(CCX_DMT_PAT, "This PID (%u) is a PMT for program %u.\n", payload.pid, ctx->pinfo[j].program_number);
				pinfo = ctx->pinfo + j;
				break;
			}
		}
		if (j != ctx->nb_program)
		{
			ctx->PIDs_seen[payload.pid] = 2;
			ts_buffer_psi_packet(ctx);
			if (ctx->PID_buffers[payload.pid] != NULL && ctx->PID_buffers[payload.pid]->buffer_length > 0)
				if (parse_PMT(ctx, ctx->PID_buffers[payload.pid]->buffer + 1, ctx->PID_buffers[payload.pid]->buffer_length - 1, pinfo))
					gotpes = 1; // Signals that something changed and that we must flush the buffer
			continue;
		}

		// Enable packet analysis mode if no PAT has been found after reading enough data
		// This handles TS files that don't have PAT/PMT tables (e.g., some DVR recordings)
		if (ctx->nb_program == 0 && ctx->past > NO_PAT_THRESHOLD && !packet_analysis_mode)
		{
			packet_analysis_mode = 1;
			if (!no_pat_warning_shown)
			{
				mprint("\nNo PAT/PMT found after %lld bytes. Enabling packet analysis mode to detect video streams.\n",
				       ctx->past);
				no_pat_warning_shown = 1;
			}
		}

		switch (ctx->PIDs_seen[payload.pid])
		{
			case 0: // First time we see this PID
				if (ctx->PIDs_programs[payload.pid])
				{
					dbg_print(CCX_DMT_PARSE, "\nNew PID found: %u (%s), belongs to program: %u\n", payload.pid,
						  desc[ctx->PIDs_programs[payload.pid]->printable_stream_type],
						  ctx->PIDs_programs[payload.pid]->program_number);
					ctx->PIDs_seen[payload.pid] = 2;
				}
				else
				{
					dbg_print(CCX_DMT_PARSE, "\nNew PID found: %u, program number still unknown\n", payload.pid);
					ctx->PIDs_seen[payload.pid] = 1;
				}
				ctx->have_PIDs[ctx->num_of_PIDs] = payload.pid;
				ctx->num_of_PIDs++;
				break;
			case 1: // Saw it before but we didn't know what program it belonged to. Luckier now?
				if (ctx->PIDs_programs[payload.pid])
				{
					dbg_print(CCX_DMT_PARSE, "\nProgram for PID: %u (previously unknown) is: %u (%s)\n", payload.pid,
						  ctx->PIDs_programs[payload.pid]->program_number,
						  desc[ctx->PIDs_programs[payload.pid]->printable_stream_type]);
					ctx->PIDs_seen[payload.pid] = 2;
				}
				break;
			case 2: // Already seen and reported with correct program
				break;
			case 3: // Already seen, reported, and inspected for CC data (and found some)
				break;
		}

		// PTS calculation
		if (payload.pesstart) // if there is PES Header data in the payload and we didn't get the first pts of that stream
		{
			// Packetized Elementary Stream (PES) 32-bit start code
			uint64_t pes_prefix = (payload.start[0] << 16) | (payload.start[1] << 8) | payload.start[2];
			uint8_t pes_stream_id = payload.start[3];

			uint64_t pts = 0;

			// check for PES header
			if (pes_prefix == 0x000001)
			{
				pts = get_pts(payload.start);
				// keep in mind we already checked if we have this stream id
				// we find the index of the packet PID in the have_PIDs array
				int pid_index;
				for (int i = 0; i < ctx->num_of_PIDs; i++)
					if (payload.pid == ctx->have_PIDs[i])
						pid_index = i;
				ctx->stream_id_of_each_pid[pid_index] = pes_stream_id;
				if (pts < ctx->min_pts[pid_index])
					ctx->min_pts[pid_index] = pts; // and add its packet pts
			}
		}

		if (payload.pid == 8191) // Null packet
			continue;
		if (payload.pid == 1003 && !ctx->hauppauge_warning_shown && !ccx_options.hauppauge_mode)
		{
			// TODO: Change this very weak test for something more decent such as size.
			mprint("\n\nNote: This TS could be a recording from a Hauppage card. If no captions are detected, try --hauppauge\n\n");
			ctx->hauppauge_warning_shown = 1;
		}

		if (ccx_options.hauppauge_mode && payload.pid == HAUPPAGE_CCPID)
		{
			// Haup packets processed separately, because we can't mix payloads. So they go in their own buffer
			// copy payload to capbuf
			int haup_newcapbuflen = haup_capbuflen + payload.length;
			if (haup_newcapbuflen > haup_capbufsize)
			{
				unsigned char *new_haup_capbuf = (unsigned char *)realloc(haup_capbuf, haup_newcapbuflen);
				if (!new_haup_capbuf)
				{
					free(haup_capbuf);
					fatal(EXIT_NOT_ENOUGH_MEMORY, "Not enough memory to store hauppauge packets");
				}
				haup_capbuf = new_haup_capbuf;
				haup_capbufsize = haup_newcapbuflen;
			}
			memcpy(haup_capbuf + haup_capbuflen, payload.start, payload.length);
			haup_capbuflen = haup_newcapbuflen;
		}

		// Skip packets with no payload.  This also fixes the problems
		// with the continuity counter not being incremented in empty
		// packets.
		if (!payload.length)
		{
			dbg_print(CCX_DMT_VERBOSE, "Packet (pid %u) skipped - no payload.\n",
				  payload.pid);
			continue;
		}

		cinfo = get_cinfo(ctx, payload.pid);
		cinfo = get_cinfo(ctx, payload.pid);
		if (payload.pid == 0x104 || payload.pid == 0x106)
		{
			// mprint("DEBUG-PID: pid=0x%X cinfo=%p len=%d\n", payload.pid, cinfo, payload.length);
			if (cinfo)
			{
				// mprint("DEBUG-INFO: ignore=%d codec=%d pesstart=%d\n", cinfo->ignore, cinfo->codec, payload.pesstart);
			}
		}
		if (cinfo == NULL)
		{
			if (!packet_analysis_mode)
				dbg_print(CCX_DMT_PARSE, "Packet (pid %u) skipped - no stream with captions identified yet.\n",
					  payload.pid);
			else
				look_for_caption_data(ctx, &payload);
			continue;
		}
		else if (cinfo->ignore == CCX_TRUE &&
			 ((cinfo->stream != CCX_STREAM_TYPE_VIDEO_MPEG2 &&
			   cinfo->stream != CCX_STREAM_TYPE_VIDEO_H264 &&
			   cinfo->stream != CCX_STREAM_TYPE_VIDEO_HEVC) ||
			  !ccx_options.analyze_video_stream))
		{
			// In split DVB mode, do NOT skip/cleanup DVB streams
			if (ccx_options.split_dvb_subs && cinfo->codec == CCX_CODEC_DVB)
			{
				// Fall through - process this DVB packet
			}
			else
			{
				if (cinfo->codec_private_data)
				{
					switch (cinfo->codec)
					{
						case CCX_CODEC_TELETEXT:
							telxcc_close(&cinfo->codec_private_data, NULL);
							break;
						case CCX_CODEC_DVB:
							dvbsub_close_decoder(&cinfo->codec_private_data);
							break;
						case CCX_CODEC_ISDB_CC:
							delete_isdb_decoder(&cinfo->codec_private_data);
						default:
							break;
					}
					cinfo->codec_private_data = NULL;
				}

				if (cinfo->capbuflen > 0)
				{
					freep(&cinfo->capbuf);
					cinfo->capbufsize = 0;
					cinfo->capbuflen = 0;
					delete_demuxer_data_node_by_pid(data, cinfo->pid);
				}
				continue;
			}
		}

		// Video PES start
		if (payload.pesstart)
		{
			cinfo->saw_pesstart = 1;
			cinfo->prev_counter = payload.counter - 1;
		}

		// Discard packets when no pesstart was found.
		// Exception: DVB in split mode - allow packets to accumulate
		if (!cinfo->saw_pesstart)
		{
			if (!(ccx_options.split_dvb_subs && cinfo->codec == CCX_CODEC_DVB))
			{
				continue;
			}
		}

		if ((cinfo->prev_counter == 15 ? 0 : cinfo->prev_counter + 1) != payload.counter)
		{
			mprint("TS continuity counter not incremented prev/curr %u/%u\n",
			       cinfo->prev_counter, payload.counter);
		}
		cinfo->prev_counter = payload.counter;

		// If the buffer is empty we just started this function
		if (payload.pesstart && cinfo->capbuflen > 0)
		{
			dbg_print(CCX_DMT_PARSE, "\nPES finished (%ld bytes/%ld PES packets/%ld total packets)\n",
				  cinfo->capbuflen, pespcount, pcount);

			// Keep the data from capbuf to be worked on
			ret = copy_capbuf_demux_data(ctx, data, cinfo);
			cinfo->capbuflen = 0;
			gotpes = 1;
		}

		copy_payload_to_capbuf(cinfo, &payload);
		if (ret < 0)
		{
			if (errno == EINVAL)
				continue;
			else
				break;
		}

		pespcount++;
	} while (!gotpes); // gotpes==1 never arrives here because of the breaks

	for (int i = 0; i < ctx->nb_program; i++)
	{
		pinfo = &ctx->pinfo[i];
		if (!pinfo->has_all_min_pts)
		{
			for (int j = 0; j < ctx->num_of_PIDs; j++)
			{
				if (ctx->PIDs_programs[ctx->have_PIDs[j]])
				{
					if (ctx->PIDs_programs[ctx->have_PIDs[j]]->program_number == pinfo->program_number)
					{
						if (ctx->min_pts[j] != UINT64_MAX)
						{
							if (ctx->stream_id_of_each_pid[j] == 0xbd)
								if (ctx->min_pts[j] < pinfo->got_important_streams_min_pts[PRIVATE_STREAM_1])
									pinfo->got_important_streams_min_pts[PRIVATE_STREAM_1] = ctx->min_pts[j];
							if (ctx->stream_id_of_each_pid[j] >= 0xc0 && ctx->stream_id_of_each_pid[j] <= 0xdf)
								if (ctx->min_pts[j] < pinfo->got_important_streams_min_pts[AUDIO])
									pinfo->got_important_streams_min_pts[AUDIO] = ctx->min_pts[j];
							if (ctx->stream_id_of_each_pid[j] >= 0xe0 && ctx->stream_id_of_each_pid[j] <= 0xef)
								if (ctx->min_pts[j] < pinfo->got_important_streams_min_pts[VIDEO])
									pinfo->got_important_streams_min_pts[VIDEO] = ctx->min_pts[j];
							if (pinfo->got_important_streams_min_pts[PRIVATE_STREAM_1] != UINT64_MAX &&
							    pinfo->got_important_streams_min_pts[AUDIO] != UINT64_MAX &&
							    pinfo->got_important_streams_min_pts[VIDEO] != UINT64_MAX)
								pinfo->has_all_min_pts = 1;
						}
					}
				}
			}
		}
	}

	if (ret == CCX_EOF)
	{
		cinfo_cremation(ctx, data);
	}
	return ret;
}

// TS specific data grabber
int ts_get_more_data(struct lib_ccx_ctx *ctx, struct demuxer_data **data)
{
	int ret = CCX_OK;

	do
	{
		ret = ts_readstream(ctx->demux_ctx, data);
	} while (ret == CCX_EAGAIN);

	return ret;
}<|MERGE_RESOLUTION|>--- conflicted
+++ resolved
@@ -669,13 +669,6 @@
 
 int copy_payload_to_capbuf(struct cap_info *cinfo, struct ts_payload *payload)
 {
-<<<<<<< HEAD
-	// if (cinfo->pid == 0x104 || cinfo->pid == 0x106)
-	// mprint("DEBUG-COPY: pid=0x%X ignore=%d codec=%d\n", cinfo->pid, cinfo->ignore, cinfo->codec);
-
-	int newcapbuflen;
-=======
->>>>>>> 562de889
 
 	if (cinfo->ignore == CCX_TRUE &&
 	    ((cinfo->stream != CCX_STREAM_TYPE_VIDEO_MPEG2 &&

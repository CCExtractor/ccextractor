--- conflicted
+++ resolved
@@ -195,11 +195,8 @@
 	int multiprogram;
 	int out_interval;
 	int segment_on_key_frames_only;
-<<<<<<< HEAD
 	int split_dvb_subs; // Enable per-stream DVB subtitle extraction (0=disabled, 1=enabled)
-=======
 	int scc_framerate; // SCC input framerate: 0=29.97 (default), 1=24, 2=25, 3=30
->>>>>>> b0800a11
 #ifdef WITH_LIBCURL
 	char *curlposturl;
 #endif

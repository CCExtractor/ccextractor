--- conflicted
+++ resolved
@@ -100,10 +100,6 @@
 	struct demuxer_cfg demux_cfg;
 	LLONG subs_delay; // ms to delay (or advance) subs
 	int cc_to_stdout; // If this is set to 1, the stdout will be flushed when data was written to the screen during a process_608 call.
-<<<<<<< HEAD
-	// Output structures
-	struct ccx_s_write wbout1;
-	struct ccx_s_write wbout2;
 #ifdef ENABLE_SHARING
 	//CC sharing
 	int sharing_enabled;
@@ -113,8 +109,6 @@
 	char *translate_langs;
 	char *translate_key;
 #endif
-=======
->>>>>>> 67653d06
 };
 
 extern struct ccx_s_options ccx_options;

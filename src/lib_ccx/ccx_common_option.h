--- conflicted
+++ resolved
@@ -162,16 +162,11 @@
 	int num_input_files;                                // How many?
 	struct demuxer_cfg demux_cfg;
 	struct encoder_cfg enc_cfg;
-<<<<<<< HEAD
 	LLONG subs_delay;                                   // ms to delay (or advance) subs
 	int cc_to_stdout;                                   // If this is set to 1, the stdout will be flushed when data was written to the screen during a process_608 call.
-=======
-	LLONG subs_delay; // ms to delay (or advance) subs
-	int cc_to_stdout; // If this is set to 1, the stdout will be flushed when data was written to the screen during a process_608 call.
-	int pes_header_to_stdout; //If this is set to 1, the PES Header will be printed to console (debugging purposes)
-	int dvb_debug_traces_to_stdout; // If 1, DVB subtitle debug traces will be outputted to console
-	int ignore_pts_jumps; //If 1, the program will ignore PTS jumps. Sometimes this parameter is required for DVB subs with > 30s pause time
->>>>>>> 64d2805c
+	int pes_header_to_stdout;                           // If this is set to 1, the PES Header will be printed to console (debugging purposes)
+	int dvb_debug_traces_to_stdout;                     // If 1, DVB subtitle debug traces will be outputted to console
+	int ignore_pts_jumps;                               // If 1, the program will ignore PTS jumps. Sometimes this parameter is required for DVB subs with > 30s pause time
 	int multiprogram;
 	int out_interval;
 #ifdef WITH_LIBCURL

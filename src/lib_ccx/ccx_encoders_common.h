#ifndef _CC_ENCODER_COMMON_H
#define _CC_ENCODER_COMMON_H

#ifdef WIN32
#if defined(__MINGW64__) || defined(__MINGW32__)
#include <iconv.h>
#else
#include "..\\thirdparty\\win_iconv\\iconv.h"
#endif
#else
#include "iconv.h"
#endif

#include "ccx_common_structs.h"
#include "ccx_decoders_structs.h"
#include "ccx_encoders_structs.h"
#include "ccx_common_option.h"

// Maximum number of teletext pages to extract simultaneously (issue #665)
#ifndef MAX_TLT_PAGES_EXTRACT
#define MAX_TLT_PAGES_EXTRACT 8
#endif

#define REQUEST_BUFFER_CAPACITY(ctx, length)                                                                       \
	if (length > ctx->capacity)                                                                                \
	{                                                                                                          \
		ctx->capacity = length * 2;                                                                        \
		ctx->buffer = (unsigned char *)realloc(ctx->buffer, ctx->capacity);                                \
		if (ctx->buffer == NULL)                                                                           \
		{                                                                                                  \
			fatal(EXIT_NOT_ENOUGH_MEMORY, "Not enough memory for reallocating buffer, bailing out\n"); \
		}                                                                                                  \
	}

// CC page dimensions
#define ROWS 15
#define COLUMNS 32

typedef struct dtvcc_writer_ctx
{
	int fd;
	// File handle used to work with files on windows
	void *fhandle;
	// Charset of the subtitle
	char *charset;
	char *filename;
	iconv_t cd;
} dtvcc_writer_ctx;

typedef struct ccx_sbs_utf8_character
{
	int32_t ch;
	LLONG ts;
	char encoded[4];
	int enc_len;
} ccx_sbs_utf8_character;

struct ccx_mcc_caption_time
{
	unsigned int hour;
	unsigned int minute;
	unsigned int second;
	unsigned int millisecond;
	unsigned int frame;
};

/**
 * Context of encoder, This structure gives single interface
 * to all encoder
 */
struct encoder_ctx
{
	/* common buffer used by all encoder */
	unsigned char *buffer;
	/* capacity of buffer */
	unsigned int capacity;
	/* keep count of srt subtitle*/
	unsigned int srt_counter;
	/* keep count of CEA-708 subtitle*/
	unsigned int cea_708_counter;

	/* Did we write the WebVTT header already? */
	unsigned int wrote_webvtt_header;
	char wrote_ccd_channel_header;

	/* Input outputs */
	/* Flag giving hint that output is send to server through network */
	unsigned int send_to_srv;
	/* Used only in Spupng output */
	int multiple_files;
	/* Used only in Spupng output and creating name of output file*/
	char *first_input_file;
	/* Its array with length of number of languages */
	struct ccx_s_write *out;
	/* number of member in array of write out array */
	int nb_out;
	/* Input file format used in Teletext for exceptional output */
	unsigned int in_fileformat; // 1 = Normal, 2 = Teletext
	/* Keep output file closed when not actually writing to it and start over each time (add headers, etc) */
	unsigned int keep_output_closed;
	/* Force a flush on the file buffer whenever content is written */
	int force_flush;
	/* Keep track of whether -UCLA used */
	int ucla;

	struct ccx_common_timing_ctx *timing; /* Some encoders need access to PTS, such as WebVTT */

	/* Flag saying BOM to be written in each output file */
	enum ccx_encoding_type encoding;
	enum ccx_output_format write_format; // 0=Raw, 1=srt, 2=SMI
	int generates_file;
	struct ccx_encoders_transcript_format *transcript_settings; // Keeps the settings for generating transcript output files.
	int no_bom;
	int sentence_cap; // FIX CASE? = Fix case?
	int filter_profanity;

	int trim_subs; // "    Remove spaces at sides?    "
	int autodash;  // Add dashes (-) before each speaker automatically?
	int no_font_color;
	int no_type_setting;
	int gui_mode_reports;	// If 1, output in stderr progress updates so the GUI can grab them
	unsigned char *subline; // Temp storage for storing each line
	int extract;

	int dtvcc_extract; // 1 or 0 depending if we have to handle dtvcc
	dtvcc_writer_ctx dtvcc_writers[CCX_DTVCC_MAX_SERVICES];

	/* Timing related variables*/
	/* start time of previous sub */
	LLONG prev_start;
	LLONG subs_delay;
	LLONG last_displayed_subs_ms;
	enum ccx_output_date_format date_format;
	char millis_separator;

	/* Credit stuff */
	int startcredits_displayed;
	char *start_credits_text;
	char *end_credits_text;
	struct ccx_boundary_time startcreditsnotbefore, startcreditsnotafter;	// Where to insert start credits, if possible
	struct ccx_boundary_time startcreditsforatleast, startcreditsforatmost; // How long to display them?
	struct ccx_boundary_time endcreditsforatleast, endcreditsforatmost;

	// Preencoded strings
	unsigned char encoded_crlf[16];
	unsigned int encoded_crlf_length;
	unsigned char encoded_br[16];
	unsigned int encoded_br_length;

	// MCC File
	int header_printed_flag;
	struct ccx_mcc_caption_time next_caption_time;
	unsigned int cdp_hdr_seq;
	int force_dropframe;

	int new_sentence; // Capitalize next letter?

	int program_number;
	struct list_head list;

	/* split-by-sentence stuff */
	int sbs_enabled;

	// for dvb subs
	struct encoder_ctx *prev;
	int write_previous;
	// for dvb in .mkv
	int is_mkv;	   // are we working with .mkv file
	char *last_string; // last recognized DVB sub

	// Segmenting
	int segment_pending;
	int segment_last_key_frame;

	// OCR in SPUPNG
	int nospupngocr;
<<<<<<< HEAD
	int is_pal;
=======

	// Teletext multi-page output (issue #665)
	struct ccx_s_write *tlt_out[MAX_TLT_PAGES_EXTRACT]; // Output files per teletext page
	uint16_t tlt_out_pages[MAX_TLT_PAGES_EXTRACT];       // Page numbers for each output slot
	unsigned int tlt_srt_counter[MAX_TLT_PAGES_EXTRACT]; // SRT counter per page
	int tlt_out_count;                                    // Number of teletext output files
>>>>>>> fc4a14e7
};

#define INITIAL_ENC_BUFFER_CAPACITY 2048
/**
 * Inialize encoder context with output context
 * allocate initial memory to buffer of context
 * write subtitle header to file refrenced by
 * output context
 *
 * @param cfg Option to initilaize encoder cfg params
 *
 * @return Allocated and properly initilaized Encoder Context, NULL on failure
 */
struct encoder_ctx *init_encoder(struct encoder_cfg *opt);

/**
 * try to add end credits in subtitle file and then write subtitle
 * footer
 *
 * deallocate encoder ctx, so before using encoder_ctx again
 * after deallocating user need to allocate encoder ctx again
 *
 * @oaram arg pointer to initialized encoder ctx using init_encoder
 *
 * @param current_fts to calculate window for end credits
 */
void dinit_encoder(struct encoder_ctx **arg, LLONG current_fts);

/**
 * @param ctx encoder context
 * @param sub subtitle context returned by decoder
 */
int encode_sub(struct encoder_ctx *ctx, struct cc_subtitle *sub);

int write_cc_buffer_as_ccd(const struct eia608_screen *data, struct encoder_ctx *context);
int write_cc_buffer_as_scc(const struct eia608_screen *data, struct encoder_ctx *context);
int write_cc_buffer_as_srt(struct eia608_screen *data, struct encoder_ctx *context);
int write_cc_buffer_as_ssa(struct eia608_screen *data, struct encoder_ctx *context);
int write_cc_buffer_as_webvtt(struct eia608_screen *data, struct encoder_ctx *context);
int write_cc_buffer_as_sami(struct eia608_screen *data, struct encoder_ctx *context);
int write_cc_buffer_as_smptett(struct eia608_screen *data, struct encoder_ctx *context);
int write_cc_buffer_as_spupng(struct eia608_screen *data, struct encoder_ctx *context);
void write_cc_buffer_to_gui(struct eia608_screen *data, struct encoder_ctx *context);

int write_cc_buffer_as_g608(struct eia608_screen *data, struct encoder_ctx *context);
int write_cc_buffer_as_transcript2(struct eia608_screen *data, struct encoder_ctx *context);

void write_cc_line_as_transcript2(struct eia608_screen *data, struct encoder_ctx *context, int line_number);

int write_cc_subtitle_as_srt(struct cc_subtitle *sub, struct encoder_ctx *context);
int write_cc_subtitle_as_ssa(struct cc_subtitle *sub, struct encoder_ctx *context);
int write_cc_subtitle_as_webvtt(struct cc_subtitle *sub, struct encoder_ctx *context);
int write_cc_subtitle_as_sami(struct cc_subtitle *sub, struct encoder_ctx *context);
int write_cc_subtitle_as_smptett(struct cc_subtitle *sub, struct encoder_ctx *context);
int write_cc_subtitle_as_spupng(struct cc_subtitle *sub, struct encoder_ctx *context);
int write_cc_subtitle_as_transcript(struct cc_subtitle *sub, struct encoder_ctx *context);

int write_stringz_as_srt(char *string, struct encoder_ctx *context, LLONG ms_start, LLONG ms_end);
int write_stringz_as_ssa(char *string, struct encoder_ctx *context, LLONG ms_start, LLONG ms_end);
int write_stringz_as_webvtt(char *string, struct encoder_ctx *context, LLONG ms_start, LLONG ms_end);
int write_stringz_as_sami(char *string, struct encoder_ctx *context, LLONG ms_start, LLONG ms_end);
void write_stringz_as_smptett(char *string, struct encoder_ctx *context, LLONG ms_start, LLONG ms_end);

int write_cc_bitmap_as_srt(struct cc_subtitle *sub, struct encoder_ctx *context);
int write_cc_bitmap_as_ssa(struct cc_subtitle *sub, struct encoder_ctx *context);
int write_cc_bitmap_as_webvtt(struct cc_subtitle *sub, struct encoder_ctx *context);
int write_cc_bitmap_as_sami(struct cc_subtitle *sub, struct encoder_ctx *context);
int write_cc_bitmap_as_smptett(struct cc_subtitle *sub, struct encoder_ctx *context);
int write_cc_bitmap_as_spupng(struct cc_subtitle *sub, struct encoder_ctx *context);
int write_cc_bitmap_as_transcript(struct cc_subtitle *sub, struct encoder_ctx *context);
int write_cc_bitmap_as_libcurl(struct cc_subtitle *sub, struct encoder_ctx *context);

void write_spumux_header(struct encoder_ctx *ctx, struct ccx_s_write *out);
void write_spumux_footer(struct ccx_s_write *out);

struct cc_subtitle *reformat_cc_bitmap_through_sentence_buffer(struct cc_subtitle *sub, struct encoder_ctx *context);

void set_encoder_last_displayed_subs_ms(struct encoder_ctx *ctx, LLONG last_displayed_subs_ms);
void set_encoder_subs_delay(struct encoder_ctx *ctx, LLONG subs_delay);
void set_encoder_startcredits_displayed(struct encoder_ctx *ctx, int startcredits_displayed);
void set_encoder_rcwt_fileformat(struct encoder_ctx *ctx, short int format);

int reset_output_ctx(struct encoder_ctx *ctx, struct encoder_cfg *cfg);

void find_limit_characters(const unsigned char *line, int *first_non_blank, int *last_non_blank, int max_len);
int get_str_basic(unsigned char *out_buffer, unsigned char *in_buffer, int trim_subs,
		  enum ccx_encoding_type in_enc, enum ccx_encoding_type out_enc, int max_len);

unsigned int get_line_encoded(struct encoder_ctx *ctx, unsigned char *buffer, int line_num, struct eia608_screen *data);
unsigned int get_color_encoded(struct encoder_ctx *ctx, unsigned char *buffer, int line_num, struct eia608_screen *data);
unsigned int get_font_encoded(struct encoder_ctx *ctx, unsigned char *buffer, int line_num, struct eia608_screen *data);

struct lib_ccx_ctx;
void switch_output_file(struct lib_ccx_ctx *ctx, struct encoder_ctx *enc_ctx, int track_id);

// Teletext multi-page output (issue #665)
struct ccx_s_write *get_teletext_output(struct encoder_ctx *ctx, uint16_t teletext_page);
unsigned int *get_teletext_srt_counter(struct encoder_ctx *ctx, uint16_t teletext_page);
void dinit_teletext_outputs(struct encoder_ctx *ctx);
#endif<|MERGE_RESOLUTION|>--- conflicted
+++ resolved
@@ -174,16 +174,7 @@
 
 	// OCR in SPUPNG
 	int nospupngocr;
-<<<<<<< HEAD
 	int is_pal;
-=======
-
-	// Teletext multi-page output (issue #665)
-	struct ccx_s_write *tlt_out[MAX_TLT_PAGES_EXTRACT]; // Output files per teletext page
-	uint16_t tlt_out_pages[MAX_TLT_PAGES_EXTRACT];       // Page numbers for each output slot
-	unsigned int tlt_srt_counter[MAX_TLT_PAGES_EXTRACT]; // SRT counter per page
-	int tlt_out_count;                                    // Number of teletext output files
->>>>>>> fc4a14e7
 };
 
 #define INITIAL_ENC_BUFFER_CAPACITY 2048

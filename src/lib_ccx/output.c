#include "lib_ccx.h"
#include "ccextractor.h"
#include "ccx_common_option.h"
#ifdef _WIN32
#include <io.h>
#else
#include <unistd.h>
#endif

/**
 * Open output file on first write if not already open.
 * This implements deferred file creation to prevent empty output files.
 * Returns EXIT_OK on success or if already open, error code otherwise.
 */
int open_output_file_if_needed(struct ccx_s_write *wb)
{
	if (wb == NULL)
		return CCX_COMMON_EXIT_FILE_CREATION_FAILED;

	// Already open or stdout
	if (wb->fh >= 0)
		return EXIT_OK;

	// No filename means stdout or network mode
	if (wb->filename == NULL)
		return EXIT_OK;

	// Open the file for the first time
	if (!(wb->append_mode))
		wb->fh = open(wb->filename, O_RDWR | O_CREAT | O_TRUNC | O_BINARY, 0644);
	else
		wb->fh = open(wb->filename, O_RDWR | O_CREAT | O_APPEND | O_BINARY, 0644);

	if (wb->fh == -1)
	{
		return CCX_COMMON_EXIT_FILE_CREATION_FAILED;
	}

	// Create semaphore file if needed
	if (wb->with_semaphore && wb->semaphore_filename == NULL)
	{
		wb->semaphore_filename = (char *)malloc(strlen(wb->filename) + 6);
		if (!wb->semaphore_filename)
		{
			close(wb->fh);
			wb->fh = -1;
			return EXIT_NOT_ENOUGH_MEMORY;
		}
		sprintf(wb->semaphore_filename, "%s.sem", wb->filename);
		int t = open(wb->semaphore_filename, O_RDWR | O_CREAT | O_TRUNC | O_BINARY, 0644);
		if (t == -1)
		{
			close(wb->fh);
			wb->fh = -1;
			return CCX_COMMON_EXIT_FILE_CREATION_FAILED;
		}
		close(t);
	}

	return EXIT_OK;
}

void dinit_write(struct ccx_s_write *wb)
{
	if (wb == NULL)
	{
		return;
	}
	if (wb->fh > 0)
		close(wb->fh);
	freep(&wb->filename);
	freep(&wb->original_filename);
	if (wb->with_semaphore && wb->semaphore_filename)
	{
		unlink(wb->semaphore_filename);
	}
	freep(&wb->semaphore_filename);
}

int temporarily_close_output(struct ccx_s_write *wb)
{
	close(wb->fh);
	wb->fh = -1;
	wb->temporarily_closed = 1;
	return 0;
}

int temporarily_open_output(struct ccx_s_write *wb)
{
	int t = 0;
	// Try a few times before giving up. This is because this close/open stuff exists for processes
	// that demand exclusive access to the file, so often we'll find out that we cannot reopen the
	// file immediately.
	while (t < 5 && wb->fh == -1)
	{
		wb->fh = open(wb->filename, O_RDWR | O_CREAT | O_TRUNC | O_BINARY, S_IREAD | S_IWRITE);
		sleep(1);
	}
	if (wb->fh == -1)
	{
		return CCX_COMMON_EXIT_FILE_CREATION_FAILED;
	}
	wb->temporarily_closed = 0;
	return EXIT_OK;
}

int init_write(struct ccx_s_write *wb, char *filename, int with_semaphore)
{
	memset(wb, 0, sizeof(struct ccx_s_write));
	wb->fh = -1;
	wb->temporarily_closed = 0;
	wb->filename = filename;
	wb->original_filename = strdup(filename);
	wb->renaming_extension = 0;
	wb->header_written = 0; // Initialize header flag for deferred file creation

	wb->with_semaphore = with_semaphore;
	wb->append_mode = ccx_options.enc_cfg.append_mode;

	// Deferred file creation: Don't open the file here.
	// It will be opened on first write via open_output_file_if_needed().
	// Exception: In append mode, we need to open immediately to check if file exists.
	if (wb->append_mode)
	{
<<<<<<< HEAD
		wb->fh = open(filename, O_RDWR | O_CREAT | O_APPEND | O_BINARY, S_IREAD | S_IWRITE);
		if (wb->fh == -1)
=======
		// Format: "%s.sem" needs: filename + ".sem" + null = strlen + 5, allocate 6 for safety
		size_t sem_filename_len = strlen(filename) + 6;
		wb->semaphore_filename = (char *)malloc(sem_filename_len);
		if (!wb->semaphore_filename)
			return EXIT_NOT_ENOUGH_MEMORY;
		snprintf(wb->semaphore_filename, sem_filename_len, "%s.sem", filename);
		int t = open(wb->semaphore_filename, O_RDWR | O_CREAT | O_TRUNC | O_BINARY, S_IREAD | S_IWRITE);
		if (t == -1)
>>>>>>> ffcb5fe1
		{
			return CCX_COMMON_EXIT_FILE_CREATION_FAILED;
		}

		// Create semaphore immediately in append mode
		if (with_semaphore)
		{
			wb->semaphore_filename = (char *)malloc(strlen(filename) + 6);
			if (!wb->semaphore_filename)
				return EXIT_NOT_ENOUGH_MEMORY;
			sprintf(wb->semaphore_filename, "%s.sem", filename);
			int t = open(wb->semaphore_filename, O_RDWR | O_CREAT | O_TRUNC | O_BINARY, S_IREAD | S_IWRITE);
			if (t == -1)
			{
				close(wb->fh);
				return CCX_COMMON_EXIT_FILE_CREATION_FAILED;
			}
			close(t);
		}
	}

	return EXIT_OK;
}

int writeraw(const unsigned char *data, int length, void *private_data, struct cc_subtitle *sub)
{
	unsigned char *sub_data = NULL;
	// Don't do anything for empty data
	if (data == NULL)
		return -1;

	sub->data = realloc(sub->data, length + sub->nb_data);
	if (!sub->data)
		return EXIT_NOT_ENOUGH_MEMORY;
	sub_data = sub->data;
	sub->datatype = CC_DATATYPE_GENERIC;
	memcpy(sub_data + sub->nb_data, data, length);
	sub->got_output = 1;
	sub->nb_data += length;
	sub->type = CC_RAW;

	return EXIT_SUCCESS;
}

void writeDVDraw(const unsigned char *data1, int length1,
		 const unsigned char *data2, int length2,
		 struct cc_subtitle *sub)
{
	/* these are only used by DVD raw mode: */
	static int loopcount = 1; /* loop 1: 5 elements, loop 2: 8 elements,
				     loop 3: 11 elements, rest: 15 elements */
	static int datacount = 0; /* counts within loop */

	if (datacount == 0)
	{
		writeraw(DVD_HEADER, sizeof(DVD_HEADER), NULL, sub);
		if (loopcount == 1)
			writeraw(lc1, sizeof(lc1), NULL, sub);
		if (loopcount == 2)
			writeraw(lc2, sizeof(lc2), NULL, sub);
		if (loopcount == 3)
		{
			writeraw(lc3, sizeof(lc3), NULL, sub);
			if (data2 && length2)
				writeraw(data2, length2, NULL, sub);
		}
		if (loopcount > 3)
		{
			writeraw(lc4, sizeof(lc4), NULL, sub);
			if (data2 && length2)
				writeraw(data2, length2, NULL, sub);
		}
	}
	datacount++;
	writeraw(lc5, sizeof(lc5), NULL, sub);
	if (data1 && length1)
		writeraw(data1, length1, NULL, sub);
	if (((loopcount == 1) && (datacount < 5)) || ((loopcount == 2) && (datacount < 8)) || ((loopcount == 3) && (datacount < 11)) ||
	    ((loopcount > 3) && (datacount < 15)))
	{
		writeraw(lc6, sizeof(lc6), NULL, sub);
		if (data2 && length2)
			writeraw(data2, length2, NULL, sub);
	}
	else
	{
		if (loopcount == 1)
		{
			writeraw(lc6, sizeof(lc6), NULL, sub);
			if (data2 && length2)
				writeraw(data2, length2, NULL, sub);
		}
		loopcount++;
		datacount = 0;
	}
}

void printdata(struct lib_cc_decode *ctx, const unsigned char *data1, int length1,
	       const unsigned char *data2, int length2, struct cc_subtitle *sub)
{
	if (ctx->write_format == CCX_OF_DVDRAW)
		writeDVDraw(data1, length1, data2, length2, sub);
	else /* Broadcast raw or any non-raw */
	{
		if (length1 && ctx->extract != 2)
		{
			ctx->current_field = 1;
			ctx->writedata(data1, length1, ctx, sub);
		}
		if (length2)
		{
			ctx->current_field = 2;
			if (ctx->extract != 1)
				ctx->writedata(data2, length2, ctx, sub);
			else if (ctx->writedata != writeraw)
			{
				// User doesn't want field 2 data, but we want XDS.
				ctx->writedata(data2, length2, ctx, sub);
			}
		}
	}
}

/* Buffer data with the same FTS and write when a new FTS or data==NULL
 * is encountered */
void writercwtdata(struct lib_cc_decode *ctx, const unsigned char *data, struct cc_subtitle *sub)
{
	static LLONG prevfts = -1;
	LLONG currfts = ctx->timing->fts_now + ctx->timing->fts_global;
	static uint16_t cbcount = 0;
	static int cbempty = 0;
	static unsigned char cbbuffer[0xFFFF * 3]; // TODO: use malloc
	static unsigned char cbheader[8 + 2];

	if ((prevfts != currfts && prevfts != -1) || data == NULL || cbcount == 0xFFFF)
	{
		// Remove trailing empty or 608 padding caption blocks
		if (cbcount != 0xFFFF)
		{
			unsigned char cc_valid;
			unsigned char cc_type;
			int storecbcount = cbcount;

			for (int cb = cbcount - 1; cb >= 0; cb--)
			{
				cc_valid = (*(cbbuffer + 3 * cb) & 4) >> 2;
				cc_type = *(cbbuffer + 3 * cb) & 3;

				// The -fullbin option disables pruning of 608 padding blocks
				if ((cc_valid && cc_type <= 1 // Only skip NTSC padding packets
				     && !ctx->fullbin	      // Unless we want to keep them
				     && *(cbbuffer + 3 * cb + 1) == 0x80 && *(cbbuffer + 3 * cb + 2) == 0x80) ||
				    !(cc_valid || cc_type == 3)) // or unused packets
				{
					cbcount--;
				}
				else
				{
					cb = -1;
				}
			}
			dbg_print(CCX_DMT_CBRAW, "%s Write %d RCWT blocks - skipped %d padding / %d unused blocks.\n",
				  print_mstime_static(prevfts), cbcount, storecbcount - cbcount, cbempty);
		}

		// New FTS, write data header
		// RCWT data header (10 bytes):
		// byte(s)   value   description
		// 0-7       FTS     int64_t number with current FTS
		// 8-9       blocks  Number of 3 byte data blocks with the same FTS that are
		//                  following this header
		memcpy(cbheader, &prevfts, 8);
		memcpy(cbheader + 8, &cbcount, 2);

		if (cbcount > 0)
		{
			ctx->writedata(cbheader, 10, ctx->context_cc608_field_1, sub);
			ctx->writedata(cbbuffer, 3 * cbcount, ctx->context_cc608_field_1, sub);
		}
		cbcount = 0;
		cbempty = 0;
	}

	if (data)
	{
		// Store the data while the FTS is unchanged

		unsigned char cc_valid = (*data & 4) >> 2;
		unsigned char cc_type = *data & 3;
		// Store only non-empty packets
		if (cc_valid || cc_type == 3)
		{
			// Store in buffer until we know how many blocks come with
			// this FTS.
			memcpy(cbbuffer + cbcount * 3, data, 3);
			cbcount++;
		}
		else
		{
			cbempty++;
		}
	}
	else
	{
		// Write a padding block for field 1 and 2 data if this is the final
		// call to this function.  This forces the RCWT file to have the
		// same length as the source video file.

		// currfts currently holds the end time, subtract one block length
		// so that the FTS corresponds to the time before the last block is
		// written
		currfts -= 1001 / 30;

		memcpy(cbheader, &currfts, 8);
		cbcount = 2;
		memcpy(cbheader + 8, &cbcount, 2);

		memcpy(cbbuffer, "\x04\x80\x80", 3);	 // Field 1 padding
		memcpy(cbbuffer + 3, "\x05\x80\x80", 3); // Field 2 padding
		ctx->writedata(cbheader, 10, ctx->context_cc608_field_1, sub);
		ctx->writedata(cbbuffer, 3 * cbcount, ctx->context_cc608_field_1, sub);

		cbcount = 0;
		cbempty = 0;

		dbg_print(CCX_DMT_CBRAW, "%s Write final padding RCWT blocks.\n",
			  print_mstime_static(currfts));
	}

	prevfts = currfts;
}<|MERGE_RESOLUTION|>--- conflicted
+++ resolved
@@ -122,10 +122,6 @@
 	// Exception: In append mode, we need to open immediately to check if file exists.
 	if (wb->append_mode)
 	{
-<<<<<<< HEAD
-		wb->fh = open(filename, O_RDWR | O_CREAT | O_APPEND | O_BINARY, S_IREAD | S_IWRITE);
-		if (wb->fh == -1)
-=======
 		// Format: "%s.sem" needs: filename + ".sem" + null = strlen + 5, allocate 6 for safety
 		size_t sem_filename_len = strlen(filename) + 6;
 		wb->semaphore_filename = (char *)malloc(sem_filename_len);
@@ -134,7 +130,6 @@
 		snprintf(wb->semaphore_filename, sem_filename_len, "%s.sem", filename);
 		int t = open(wb->semaphore_filename, O_RDWR | O_CREAT | O_TRUNC | O_BINARY, S_IREAD | S_IWRITE);
 		if (t == -1)
->>>>>>> ffcb5fe1
 		{
 			return CCX_COMMON_EXIT_FILE_CREATION_FAILED;
 		}

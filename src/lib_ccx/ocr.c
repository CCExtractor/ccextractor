--- conflicted
+++ resolved
@@ -50,22 +50,9 @@
 
 	// Search for a tessdata folder in the specified directory
 	char *dirname = strdup(dir_name);
-<<<<<<< HEAD
-	if (!dirname)
-		return -1;
-
-	char *temp = realloc(dirname, strlen(dirname) + strlen("tessdata/") + 1);
-	if (!temp)
-	{
-		free(dirname);
-		return -1;
-	}
-	dirname = temp;
-=======
 	dirname = realloc(dirname, strlen(dirname) + strlen("tessdata/") + (dirname[strlen(dirname) - 1] != '/') + 1);
 	if (dirname[strlen(dirname) - 1] != '/')
 		strcat(dirname, "/");
->>>>>>> 759c3f5d
 	strcat(dirname, "tessdata/");
 
 	DIR *dp;

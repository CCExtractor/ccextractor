name: Build CCExtractor on Linux

on:
  push:
<<<<<<< HEAD
=======
    paths:
    - '.github/workflows/build_linux.yml'
    - '**.c'
    - '**.h'
    - '**Makefile**'
    - 'linux/**'
    - 'package_creators/**'
    - 'src/rust/**'
>>>>>>> 0e3dfdc7
  pull_request:
jobs:
  build_shell:
    runs-on: ubuntu-latest
    steps:
    - name: Install tesseract
      run: sudo apt-get install libtesseract-dev
    - uses: actions/checkout@v3
    - name: build
      run: ./build
      working-directory: ./linux
    - name: Display version information
      run: ./ccextractor --version
      working-directory: ./linux
    - name: Prepare artifacts
      run: mkdir ./linux/artifacts
    - name: Copy release artifact
      run: cp ./linux/ccextractor ./linux/artifacts/
    - uses: actions/upload-artifact@v3
      with:
        name: CCExtractor Linux build
        path: ./linux/artifacts
  build_autoconf:
    runs-on: ubuntu-latest
    steps:
    - uses: actions/checkout@v3
    - name: run autogen
      run: ./autogen.sh
      working-directory: ./linux
    - name: configure
      run: ./configure --enable-debug
      working-directory: ./linux
    - name: make
      run: make
      working-directory: ./linux
    - name: Display version information
      run: ./ccextractor --version
      working-directory: ./linux
  cmake:
    runs-on: ubuntu-latest
    steps:
    - uses: actions/checkout@v3
    - name: cmake
      run: mkdir build && cd build && cmake ../src
    - name: build
      run: make -j$(nproc)
      working-directory: build
    - name: Display version information
      run: ./build/ccextractor --version
  cmake_ocr_hardsubx:
    runs-on: ubuntu-latest
    steps:
    - uses: actions/checkout@v3
    - name: dependencies
      run: sudo apt update && sudo apt install libtesseract-dev libavformat-dev libswscale-dev yasm
    - name: cmake
      run: mkdir build && cd build && cmake -DWITH_OCR=ON -DWITH_HARDSUBX=ON ../src
    - name: build
      run: make -j$(nproc)
      working-directory: build
    - name: Display version information
      run: ./build/ccextractor --version
  build_rust:
    runs-on: ubuntu-latest
    steps:
      - uses: actions/checkout@v3
      - name: cache 
        uses: actions/cache@v3
        with:
          path: |
            src/rust/.cargo/registry
            src/rust/.cargo/git
            src/rust/target
          key: ${{ runner.os }}-cargo-${{ hashFiles('**/Cargo.lock') }}
          restore-keys: ${{ runner.os }}-cargo-
      - uses: actions-rs/toolchain@v1
        with:
          toolchain: 1.56.0
          override: true
      - name: build
        run: cargo build 
        working-directory: ./src/rust<|MERGE_RESOLUTION|>--- conflicted
+++ resolved
@@ -2,17 +2,6 @@
 
 on:
   push:
-<<<<<<< HEAD
-=======
-    paths:
-    - '.github/workflows/build_linux.yml'
-    - '**.c'
-    - '**.h'
-    - '**Makefile**'
-    - 'linux/**'
-    - 'package_creators/**'
-    - 'src/rust/**'
->>>>>>> 0e3dfdc7
   pull_request:
 jobs:
   build_shell:

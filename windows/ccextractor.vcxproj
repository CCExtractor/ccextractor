<<<<<<< HEAD
﻿<?xml version="1.0" encoding="utf-8"?>
<Project DefaultTargets="Build" ToolsVersion="14.0"
  xmlns="http://schemas.microsoft.com/developer/msbuild/2003">
  <ItemGroup Label="ProjectConfigurations">
    <ProjectConfiguration Include="Debug-Full|x64">
      <Configuration>Debug-Full</Configuration>
      <Platform>x64</Platform>
    </ProjectConfiguration>
    <ProjectConfiguration Include="Release-Full|x64">
      <Configuration>Release-Full</Configuration>
      <Platform>x64</Platform>
    </ProjectConfiguration>
  </ItemGroup>
  <ItemGroup>
    <ClInclude Include="..\src\ccextractor.h" />
    <ClInclude Include="..\src\lib_ccx\ccx_encoders_structs.h" />
    <ClInclude Include="..\src\lib_ccx\ccx_common_option.h" />
    <ClInclude Include="..\src\lib_ccx\ccx_share.h" />
    <ClInclude Include="..\src\lib_ccx\ccx_sub_entry_message.pb-c.h" />
    <ClInclude Include="..\src\lib_ccx\compile_info.h" />
    <ClInclude Include="..\src\lib_ccx\avc_functions.h" />
    <ClInclude Include="..\src\lib_ccx\ccx_common_char_encoding.h" />
    <ClInclude Include="..\src\lib_ccx\ccx_common_common.h" />
    <ClInclude Include="..\src\lib_ccx\ccx_common_constants.h" />
    <ClInclude Include="..\src\lib_ccx\ccx_common_platform.h" />
    <ClInclude Include="..\src\lib_ccx\ccx_common_structs.h" />
    <ClInclude Include="..\src\lib_ccx\ccx_common_timing.h" />
    <ClInclude Include="..\src\lib_ccx\ccx_decoders_608.h" />
    <ClInclude Include="..\src\lib_ccx\ccx_decoders_708.h" />
    <ClInclude Include="..\src\lib_ccx\ccx_decoders_708_encoding.h" />
    <ClInclude Include="..\src\lib_ccx\ccx_decoders_708_output.h" />
    <ClInclude Include="..\src\lib_ccx\ccx_decoders_common.h" />
    <ClInclude Include="..\src\lib_ccx\ccx_decoders_isdb.h" />
    <ClInclude Include="..\src\lib_ccx\ccx_decoders_structs.h" />
    <ClInclude Include="..\src\lib_ccx\ccx_decoders_xds.h" />
    <ClInclude Include="..\src\lib_ccx\ccx_encoders_common.h" />
    <ClInclude Include="..\src\lib_ccx\ccx_encoders_helpers.h" />
    <ClInclude Include="..\src\lib_ccx\ccx_encoders_mcc.h" />
    <ClInclude Include="..\src\lib_ccx\disable_warnings.h" />
    <ClInclude Include="..\src\lib_ccx\dvb_subtitle_decoder.h" />
    <ClInclude Include="..\src\lib_ccx\lib_ccx.h" />
    <ClInclude Include="..\src\lib_ccx\teletext.h" />
    <ClInclude Include="..\src\lib_ccx\utility.h" />
    <ClInclude Include="..\src\thirdparty\lib_hash\sha2.h" />
    <ClInclude Include="..\src\thirdparty\protobuf-c\protobuf-c.h" />
    <ClInclude Include="..\src\thirdparty\utf8proc\utf8proc.h" />
    <ClInclude Include="..\src\thirdparty\win_iconv\iconv.h" />
    <ClInclude Include="..\src\thirdparty\win_spec_incld\dirent.h" />
    <ClInclude Include="..\src\lib_ccx\zvbi\bcd.h" />
    <ClInclude Include="..\src\lib_ccx\zvbi\bit_slicer.h" />
    <ClInclude Include="..\src\lib_ccx\zvbi\macros.h" />
    <ClInclude Include="..\src\lib_ccx\zvbi\misc.h" />
    <ClInclude Include="..\src\lib_ccx\zvbi\raw_decoder.h" />
    <ClInclude Include="..\src\lib_ccx\zvbi\sampling_par.h" />
    <ClInclude Include="..\src\lib_ccx\zvbi\sliced.h" />
    <ClInclude Include="..\src\lib_ccx\zvbi\zvbi_decoder.h" />
    <ClInclude Include="..\src\thirdparty\win_spec_incld\inttypes.h" />
    <ClInclude Include="..\src\thirdparty\win_spec_incld\stdint.h" />
    <ClInclude Include="..\src\thirdparty\freetype\include\ft2build.h" />
    <ClInclude Include="..\src\thirdparty\freetype\include\freetype\config\ftconfig.h" />
    <ClInclude Include="..\src\thirdparty\freetype\include\freetype\config\ftheader.h" />
    <ClInclude Include="..\src\thirdparty\freetype\include\freetype\config\ftmodule.h" />
    <ClInclude Include="..\src\thirdparty\freetype\include\freetype\config\ftoption.h" />
    <ClInclude Include="..\src\thirdparty\freetype\include\freetype\config\ftstdlib.h" />
    <ClInclude Include="$(VCPKG_ROOT)\installed\$(VCPKG_DEFAULT_TRIPLET)\include\libpng16\*.h" />
    <ClInclude Include="$(VCPKG_ROOT)\installed\$(VCPKG_DEFAULT_TRIPLET)\include\zlib.h" />
  </ItemGroup>
  <ItemGroup>
    <ClCompile Include=" ..\src\thirdparty\freetype\gzip\ftgzip.c" />
    <ClCompile Include=" ..\src\lib_ccx\ccx_demuxer_mxf.c" />
    <ClCompile Include=" ..\src\lib_ccx\ccx_encoders_spupng.c" />
    <ClCompile Include=" ..\src\ccextractor.c" />
    <ClCompile Include=" ..\src\lib_ccx\mp4.c" />
    <ClCompile Include=" ..\src\lib_ccx\activity.c" />
    <ClCompile Include=" ..\src\lib_ccx\asf_functions.c" />
    <ClCompile Include=" ..\src\lib_ccx\avc_functions.c" />
    <ClCompile Include=" ..\src\lib_ccx\ccx_common_char_encoding.c" />
    <ClCompile Include=" ..\src\lib_ccx\ccx_common_common.c" />
    <ClCompile Include=" ..\src\lib_ccx\ccx_common_constants.c" />
    <ClCompile Include=" ..\src\lib_ccx\ccx_common_option.c" />
    <ClCompile Include=" ..\src\lib_ccx\ccx_common_timing.c" />
    <ClCompile Include=" ..\src\lib_ccx\ccx_decoders_608.c" />
    <ClCompile Include=" ..\src\lib_ccx\ccx_decoders_708.c" />
    <ClCompile Include=" ..\src\lib_ccx\ccx_decoders_708_encoding.c" />
    <ClCompile Include=" ..\src\lib_ccx\ccx_decoders_708_output.c" />
    <ClCompile Include=" ..\src\lib_ccx\ccx_decoders_common.c" />
    <ClCompile Include=" ..\src\lib_ccx\ccx_decoders_isdb.c" />
    <ClCompile Include=" ..\src\lib_ccx\ccx_decoders_vbi.c" />
    <ClCompile Include=" ..\src\lib_ccx\ccx_decoders_xds.c" />
    <ClCompile Include=" ..\src\lib_ccx\ccx_demuxer.c" />
    <ClCompile Include=" ..\src\lib_ccx\ccx_dtvcc.c" />
    <ClCompile Include=" ..\src\lib_ccx\ccx_encoders_common.c" />
    <ClCompile Include=" ..\src\lib_ccx\ccx_encoders_curl.c" />
    <ClCompile Include=" ..\src\lib_ccx\ccx_encoders_g608.c" />
    <ClCompile Include=" ..\src\lib_ccx\ccx_encoders_helpers.c" />
    <ClCompile Include=" ..\src\lib_ccx\ccx_encoders_mcc.c" />
    <ClCompile Include=" ..\src\lib_ccx\ccx_encoders_sami.c" />
    <ClCompile Include=" ..\src\lib_ccx\ccx_encoders_scc.c" />
    <ClCompile Include=" ..\src\lib_ccx\ccx_encoders_smptett.c" />
    <ClCompile Include=" ..\src\lib_ccx\ccx_encoders_splitbysentence.c" />
    <ClCompile Include=" ..\src\lib_ccx\ccx_encoders_srt.c" />
    <ClCompile Include=" ..\src\lib_ccx\ccx_encoders_ssa.c" />
    <ClCompile Include=" ..\src\lib_ccx\ccx_encoders_transcript.c" />
    <ClCompile Include=" ..\src\lib_ccx\ccx_encoders_webvtt.c" />
    <ClCompile Include=" ..\src\lib_ccx\ccx_encoders_xds.c" />
    <ClCompile Include=" ..\src\lib_ccx\ccx_gxf.c" />
    <ClCompile Include=" ..\src\lib_ccx\ccx_share.c" />
    <ClCompile Include=" ..\src\lib_ccx\ccx_sub_entry_message.pb-c.c" />
    <ClCompile Include=" ..\src\lib_ccx\cc_bitstream.c" />
    <ClCompile Include=" ..\src\lib_ccx\configuration.c" />
    <ClCompile Include=" ..\src\lib_ccx\dvb_subtitle_decoder.c" />
    <ClCompile Include=" ..\src\lib_ccx\dvd_subtitle_decoder.c" />
    <ClCompile Include=" ..\src\lib_ccx\es_functions.c" />
    <ClCompile Include=" ..\src\lib_ccx\es_userdata.c" />
    <ClCompile Include=" ..\src\lib_ccx\ffmpeg_intgr.c" />
    <ClCompile Include=" ..\src\lib_ccx\file_functions.c" />
    <ClCompile Include=" ..\src\lib_ccx\general_loop.c" />
    <ClCompile Include=" ..\src\lib_ccx\hardsubx.c" />
    <ClCompile Include=" ..\src\lib_ccx\hardsubx_classifier.c" />
    <ClCompile Include=" ..\src\lib_ccx\hardsubx_decoder.c" />
    <ClCompile Include=" ..\src\lib_ccx\hardsubx_imgops.c" />
    <ClCompile Include=" ..\src\lib_ccx\hardsubx_utility.c" />
    <ClCompile Include=" ..\src\lib_ccx\lib_ccx.c" />
    <ClCompile Include=" ..\src\lib_ccx\matroska.c" />
    <ClCompile Include=" ..\src\lib_ccx\myth.c" />
    <ClCompile Include=" ..\src\lib_ccx\networking.c" />
    <ClCompile Include=" ..\src\lib_ccx\ocr.c" />
    <ClCompile Include=" ..\src\lib_ccx\output.c" />
    <ClCompile Include=" ..\src\lib_ccx\params.c" />
    <ClCompile Include=" ..\src\lib_ccx\params_dump.c" />
    <ClCompile Include=" ..\src\lib_ccx\sequencing.c" />
    <ClCompile Include=" ..\src\lib_ccx\stream_functions.c" />
    <ClCompile Include=" ..\src\lib_ccx\telxcc.c" />
    <ClCompile Include=" ..\src\lib_ccx\ts_functions.c" />
    <ClCompile Include=" ..\src\lib_ccx\ts_info.c" />
    <ClCompile Include=" ..\src\lib_ccx\ts_tables.c" />
    <ClCompile Include=" ..\src\lib_ccx\ts_tables_epg.c" />
    <ClCompile Include=" ..\src\lib_ccx\utility.c" />
    <ClCompile Include=" ..\src\lib_ccx\wtv_functions.c" />
    <ClCompile Include=" ..\src\thirdparty\lib_hash\sha2.c" />
    <ClCompile Include=" ..\src\thirdparty\protobuf-c\protobuf-c.c" />
    <ClCompile Include=" ..\src\thirdparty\utf8proc\utf8proc.c" />
    <ClCompile Include=" ..\src\thirdparty\win_iconv\win_iconv.c" />
    <ClCompile Include=" ..\src\lib_ccx\zvbi\bit_slicer.c" />
    <ClCompile Include=" ..\src\lib_ccx\zvbi\decoder.c" />
    <ClCompile Include=" ..\src\lib_ccx\zvbi\raw_decoder.c" />
    <ClCompile Include=" ..\src\lib_ccx\zvbi\sampling_par.c" />
    <ClCompile Include=" ..\src\thirdparty\freetype\autofit\autofit.c" />
    <ClCompile Include=" ..\src\thirdparty\freetype\bdf\bdf.c" />
    <ClCompile Include=" ..\src\thirdparty\freetype\cff\cff.c" />
    <ClCompile Include=" ..\src\thirdparty\freetype\base\ftbase.c" />
    <ClCompile Include=" ..\src\thirdparty\freetype\base\ftbitmap.c" />
    <ClCompile Include=" ..\src\thirdparty\freetype\cache\ftcache.c" />
    <ClCompile Include=" ..\src\thirdparty\freetype\base\ftfstype.c" />
    <ClCompile Include=" ..\src\thirdparty\freetype\base\ftgasp.c" />
    <ClCompile Include=" ..\src\thirdparty\freetype\base\ftglyph.c" />
    <ClCompile Include=" ..\src\thirdparty\freetype\base\ftinit.c" />
    <ClCompile Include=" ..\src\thirdparty\freetype\lzw\ftlzw.c" />
    <ClCompile Include=" ..\src\thirdparty\freetype\base\ftstroke.c" />
    <ClCompile Include=" ..\src\thirdparty\freetype\base\ftsystem.c" />
    <ClCompile Include=" ..\src\thirdparty\freetype\smooth\smooth.c" />
    <ClCompile Include=" ..\src\thirdparty\freetype\base\ftbbox.c" />
    <ClCompile Include=" ..\src\thirdparty\freetype\base\ftfntfmt.c" />
    <ClCompile Include=" ..\src\thirdparty\freetype\base\ftmm.c" />
    <ClCompile Include=" ..\src\thirdparty\freetype\base\ftpfr.c" />
    <ClCompile Include=" ..\src\thirdparty\freetype\base\ftsynth.c" />
    <ClCompile Include=" ..\src\thirdparty\freetype\base\fttype1.c" />
    <ClCompile Include=" ..\src\thirdparty\freetype\base\ftwinfnt.c" />
    <ClCompile Include=" ..\src\thirdparty\freetype\base\ftlcdfil.c" />
    <ClCompile Include=" ..\src\thirdparty\freetype\base\ftgxval.c" />
    <ClCompile Include=" ..\src\thirdparty\freetype\base\ftotval.c" />
    <ClCompile Include=" ..\src\thirdparty\freetype\base\ftpatent.c" />
    <ClCompile Include=" ..\src\thirdparty\freetype\pcf\pcf.c" />
    <ClCompile Include=" ..\src\thirdparty\freetype\pfr\pfr.c" />
    <ClCompile Include=" ..\src\thirdparty\freetype\psaux\psaux.c" />
    <ClCompile Include=" ..\src\thirdparty\freetype\pshinter\pshinter.c" />
    <ClCompile Include=" ..\src\thirdparty\freetype\psnames\psmodule.c" />
    <ClCompile Include=" ..\src\thirdparty\freetype\raster\raster.c" />
    <ClCompile Include=" ..\src\thirdparty\freetype\sfnt\sfnt.c" />
    <ClCompile Include=" ..\src\thirdparty\freetype\truetype\truetype.c" />
    <ClCompile Include=" ..\src\thirdparty\freetype\type1\type1.c" />
    <ClCompile Include=" ..\src\thirdparty\freetype\cid\type1cid.c" />
    <ClCompile Include=" ..\src\thirdparty\freetype\type42\type42.c" />
    <ClCompile Include=" ..\src\thirdparty\freetype\winfonts\winfnt.c" />
  </ItemGroup>
  <ItemGroup>
    <None Include=" ..\src\lib_ccx\ccx_sub_entry_message.proto" />
  </ItemGroup>
  <PropertyGroup Label="Globals">
    <ProjectGuid>{0F0063C4-BCBC-4379-A6D5-84A5669C940A}</ProjectGuid>
    <RootNamespace>ccextractor</RootNamespace>
    <Keyword>Win32Proj</Keyword>
    <WindowsTargetPlatformVersion>10.0.22621.0</WindowsTargetPlatformVersion>
  </PropertyGroup>
  <PropertyGroup Label="Vcpkg">
    <VcpkgEnableManifest>true</VcpkgEnableManifest>
    <VcpkgTriplet>x64-windows-static</VcpkgTriplet>
    <VcpkgEnabled>true</VcpkgEnabled>
  </PropertyGroup>
  <Import Project=" $(VCTargetsPath)\Microsoft.Cpp.Default.props" />
  <PropertyGroup Condition="'$(Configuration)|$(Platform)'=='Debug-Full|x64'" Label="Configuration">
    <ConfigurationType>Application</ConfigurationType>
    <PlatformToolset>v143</PlatformToolset>
  </PropertyGroup>
  <PropertyGroup Condition="'$(Configuration)|$(Platform)'=='Release-Full|x64'"
    Label="Configuration">
    <ConfigurationType>Application</ConfigurationType>
    <PlatformToolset>v143</PlatformToolset>
  </PropertyGroup>
  <Import Project="$(VCTargetsPath)\Microsoft.Cpp.props" />
  <ImportGroup Label="ExtensionSettings">
  </ImportGroup>
  <ImportGroup Condition="'$(Configuration)|$(Platform)'=='Debug-Full|x64'" Label="PropertySheets">
    <Import Project="$(UserRootDir)\Microsoft.Cpp.$(Platform).user.props"
      Condition="exists('$(UserRootDir)\Microsoft.Cpp.$(Platform).user.props')"
      Label="LocalAppDataPlatform" />
  </ImportGroup>
  <ImportGroup Condition="'$(Configuration)|$(Platform)'=='Release-Full|x64'" Label="PropertySheets">
    <Import Project="$(UserRootDir)\Microsoft.Cpp.$(Platform).user.props"
      Condition="exists('$(UserRootDir)\Microsoft.Cpp.$(Platform).user.props')"
      Label="LocalAppDataPlatform" />
  </ImportGroup>
  <PropertyGroup Label="UserMacros" />
  <PropertyGroup>
    <_ProjectFileVersion>12.0.21005.1</_ProjectFileVersion>
  </PropertyGroup>
  <PropertyGroup Condition="'$(Configuration)|$(Platform)'=='Debug-Full|x64'">
    <LinkIncremental>true</LinkIncremental>
    <TargetName>ccextractorwinfull</TargetName>
    <IncludePath>
      $(ProjectDir)\libs\include;$(VCPKG_ROOT)\installed\$(VCPKG_DEFAULT_TRIPLET)\include;
      "C:\Program Files\GPAC\sdk\include";
      $(VCPKG_ROOT)\installed\$(VCPKG_DEFAULT_TRIPLET)\include\zlib;$(VCPKG_ROOT)\installed\$(VCPKG_DEFAULT_TRIPLET)\include\libpng16;$(IncludePath)</IncludePath>
    <LibraryPath>
      $(VCPKG_ROOT)\installed\$(VCPKG_DEFAULT_TRIPLET)\lib;
      "C:\Program Files\GPAC\sdk\lib";$(VC_LibraryPath_x64);$(WindowsSDK_LibraryPath_x64)</LibraryPath>
  </PropertyGroup>
  <PropertyGroup Condition="'$(Configuration)|$(Platform)'=='Release-Full|x64'">
    <LinkIncremental>false</LinkIncremental>
    <TargetName>ccextractorwinfull</TargetName>
    <IncludePath>
      $(ProjectDir)\libs\include;$(VCPKG_ROOT)\installed\$(VCPKG_DEFAULT_TRIPLET)\include;
      "C:\Program Files\GPAC\sdk\include";
      $(VCPKG_ROOT)\installed\$(VCPKG_DEFAULT_TRIPLET)\include\zlib;$(VCPKG_ROOT)\installed\$(VCPKG_DEFAULT_TRIPLET)\include\libpng16;$(IncludePath)</IncludePath>
    <LibraryPath>
      $(VCPKG_ROOT)\installed\$(VCPKG_DEFAULT_TRIPLET)\lib;
      "C:\Program Files\GPAC\sdk\lib";$(VC_LibraryPath_x64);$(WindowsSDK_LibraryPath_x64)</LibraryPath>
  </PropertyGroup>
  <ItemDefinitionGroup Condition="'$(Configuration)|$(Platform)'=='Debug-Full|x64'">
    <ClCompile>
      <Optimization>Disabled</Optimization>
      <AdditionalIncludeDirectories>
        ..\src\thirdparty\freetype\include;..\src;..\src\thirdparty\win_spec_incld;..\src\lib_ccx;..\src\thirdparty\lib_hash;..\src\lib_ccx\zvbi;..\src\thirdparty\protobuf-c;..\src\thirdparty\win_iconv;..\src\thirdparty\;..\src;$(VCPKG_ROOT)\installed\$(VCPKG_DEFAULT_TRIPLET)\include;
        "C:\Program Files\GPAC\sdk\include";%(AdditionalIncludeDirectories)</AdditionalIncludeDirectories>
      <PreprocessorDefinitions>
        SEGMENT_BY_FILE_TIME;ENABLE_HARDSUBX;FT2_BUILD_LIBRARY;GPAC_DISABLE_VTT;GPAC_DISABLE_OD_DUMP;ENABLE_OCR;WIN32;_DEBUG;_CONSOLE;_FILE_OFFSET_BITS=64;GPAC_DISABLE_REMOTERY;GPAC_DISABLE_ZLIB;%(PreprocessorDefinitions)</PreprocessorDefinitions>
      <BasicRuntimeChecks>EnableFastChecks</BasicRuntimeChecks>
      <RuntimeLibrary>MultiThreadedDebug</RuntimeLibrary>
      <PrecompiledHeader>
      </PrecompiledHeader>
      <WarningLevel>Level3</WarningLevel>
      <DebugInformationFormat>ProgramDatabase</DebugInformationFormat>
    </ClCompile>
    <Link>
      <AdditionalDependencies>
        ccx_rust.lib;UserEnv.lib;Crypt32.lib;WS2_32.Lib;ntdll.lib;Bcrypt.lib;Mfplat.lib;Mfuuid.lib;Secur32.lib;Strmiids.lib;Ole32.lib;User32.lib;libcrypto.lib;libcurl.lib;avcodec.lib;avformat.lib;avutil.lib;avfilter.lib;swscale.lib;swresample.lib;leptonica-1.83.1.lib;tesseract53.lib;gif.lib;archive.lib;avdevice.lib;bz2.lib;charset.lib;iconv.lib;jpeg.lib;libpng16.lib;libsharpyuv.lib;libssl.lib;libwebp.lib;libwebpdecoder.lib;libwebpdemux.lib;libwebpmux.lib;libxml2.lib;lz4.lib;lzma.lib;openjp2.lib;tiff.lib;turbojpeg.lib;zlib.lib;zstd.lib;libgpac.lib;%(AdditionalDependencies)</AdditionalDependencies>
      <ShowProgress>NotSet</ShowProgress>
      <GenerateDebugInformation>true</GenerateDebugInformation>
      <SubSystem>Console</SubSystem>
      <AdditionalLibraryDirectories>
        $(VCPKG_ROOT)\installed\$(VCPKG_DEFAULT_TRIPLET)\lib;
        "C:\Program Files\GPAC\sdk\lib";%(AdditionalLibraryDirectories)</AdditionalLibraryDirectories>
    </Link>
    <PreBuildEvent>
      <Command>call pre-build.bat
        call rust.bat "--profile=release-with-debug"</Command>
    </PreBuildEvent>
    <PostBuildEvent>
      <Command>
        xcopy /y "$(ProjectDir)\dll\vcruntime140.dll" "$(OutDir)"
        xcopy /y "$(ProjectDir)\dll\vcruntime140_1.dll" "$(OutDir)"
        xcopy /y "C:\Program Files\GPAC\libgpac.dll" "$(OutDir)"
        xcopy /y "C:\Program Files\GPAC\OpenSVCDecoder.dll" "$(OutDir)"
        xcopy /y "C:\Program Files\GPAC\postproc-57.dll" "$(OutDir)"
        xcopy /y "C:\Program Files\GPAC\swresample-4.dll" "$(OutDir)"
        xcopy /y "C:\Program Files\GPAC\avfilter-9.dll" "$(OutDir)"
        xcopy /y "C:\Program Files\GPAC\swscale-7.dll" "$(OutDir)"
        xcopy /y "C:\Program Files\GPAC\avdevice-60.dll" "$(OutDir)"
        xcopy /y "C:\Program Files\GPAC\avcodec-60.dll" "$(OutDir)"
        xcopy /y "C:\Program Files\GPAC\avformat-60.dll" "$(OutDir)"
        xcopy /y "C:\Program Files\GPAC\avutil-58.dll" "$(OutDir)"
        xcopy /y "C:\Program Files\GPAC\libsslMD.dll" "$(OutDir)"
        xcopy /y "C:\Program Files\GPAC\libcryptoMD.dll" "$(OutDir)"</Command>
    </PostBuildEvent>
  </ItemDefinitionGroup>
  <ItemDefinitionGroup Condition="'$(Configuration)|$(Platform)'=='Release-Full|x64'">
    <ClCompile>
      <Optimization>Disabled</Optimization>
      <AdditionalIncludeDirectories>
        ..\src\thirdparty\freetype\include;..\src;..\src\thirdparty\win_spec_incld;..\src\lib_ccx;..\src\thirdparty\lib_hash;..\src\lib_ccx\zvbi;..\src\thirdparty\protobuf-c;..\src\thirdparty\win_iconv;..\src\thirdparty\;..\src;$(VCPKG_ROOT)\installed\$(VCPKG_DEFAULT_TRIPLET)\include;
        "C:\Program Files\GPAC\sdk\include";%(AdditionalIncludeDirectories)</AdditionalIncludeDirectories>
      <PreprocessorDefinitions>
        ENABLE_HARDSUBX;FT2_BUILD_LIBRARY;GPAC_DISABLE_VTT;GPAC_DISABLE_OD_DUMP;VERSION_FILE_PRESENT;ENABLE_OCR;WIN32;NDEBUG;_CONSOLE;_FILE_OFFSET_BITS=64;GPAC_DISABLE_REMOTERY;GPAC_DISABLE_ZLIB;%(PreprocessorDefinitions)</PreprocessorDefinitions>
      <RuntimeLibrary>MultiThreaded</RuntimeLibrary>
      <PrecompiledHeader>
      </PrecompiledHeader>
      <WarningLevel>Level3</WarningLevel>
      <DebugInformationFormat>ProgramDatabase</DebugInformationFormat>
    </ClCompile>
    <Link>
      <AdditionalDependencies>
        ccx_rust.lib;UserEnv.lib;Crypt32.lib;WS2_32.Lib;ntdll.lib;Bcrypt.lib;Mfplat.lib;Mfuuid.lib;Secur32.lib;Strmiids.lib;Ole32.lib;User32.lib;libcrypto.lib;libcurl.lib;avcodec.lib;avformat.lib;avutil.lib;avfilter.lib;swscale.lib;swresample.lib;leptonica-1.83.1.lib;tesseract53.lib;gif.lib;archive.lib;avdevice.lib;bz2.lib;charset.lib;iconv.lib;jpeg.lib;libpng16.lib;libsharpyuv.lib;libssl.lib;libwebp.lib;libwebpdecoder.lib;libwebpdemux.lib;libwebpmux.lib;libxml2.lib;lz4.lib;lzma.lib;openjp2.lib;tiff.lib;turbojpeg.lib;zlib.lib;zstd.lib;libgpac.lib;%(AdditionalDependencies)</AdditionalDependencies>
      <GenerateDebugInformation>true</GenerateDebugInformation>
      <SubSystem>Console</SubSystem>
      <OptimizeReferences>true</OptimizeReferences>
      <EnableCOMDATFolding>true</EnableCOMDATFolding>
      <AdditionalLibraryDirectories>
        $(VCPKG_ROOT)\installed\$(VCPKG_DEFAULT_TRIPLET)\lib;
        "C:\Program Files\GPAC\sdk\lib";%(AdditionalLibraryDirectories)</AdditionalLibraryDirectories>
    </Link>
    <PreBuildEvent>
      <Command>call pre-build.bat
        call rust.bat -r</Command>
    </PreBuildEvent>
    <PostBuildEvent>
      <Command>
        xcopy /y "$(ProjectDir)\dll\vcruntime140.dll" "$(OutDir)"
        xcopy /y "$(ProjectDir)\dll\vcruntime140_1.dll" "$(OutDir)"
        xcopy /y "C:\Program Files\GPAC\libgpac.dll" "$(OutDir)"
        xcopy /y "C:\Program Files\GPAC\OpenSVCDecoder.dll" "$(OutDir)"
        xcopy /y "C:\Program Files\GPAC\postproc-57.dll" "$(OutDir)"
        xcopy /y "C:\Program Files\GPAC\swresample-4.dll" "$(OutDir)"
        xcopy /y "C:\Program Files\GPAC\avfilter-9.dll" "$(OutDir)"
        xcopy /y "C:\Program Files\GPAC\swscale-7.dll" "$(OutDir)"
        xcopy /y "C:\Program Files\GPAC\avdevice-60.dll" "$(OutDir)"
        xcopy /y "C:\Program Files\GPAC\avcodec-60.dll" "$(OutDir)"
        xcopy /y "C:\Program Files\GPAC\avformat-60.dll" "$(OutDir)"
        xcopy /y "C:\Program Files\GPAC\avutil-58.dll" "$(OutDir)"
        xcopy /y "C:\Program Files\GPAC\libsslMD.dll" "$(OutDir)"
        xcopy /y "C:\Program Files\GPAC\libcryptoMD.dll" "$(OutDir)"</Command>
    </PostBuildEvent>
  </ItemDefinitionGroup>
  <Import Project="$(VCTargetsPath)\Microsoft.Cpp.targets" />
  <ImportGroup Label="ExtensionTargets">
  </ImportGroup>
=======
﻿<?xml version="1.0" encoding="utf-8"?>
<Project DefaultTargets="Build" ToolsVersion="14.0"
  xmlns="http://schemas.microsoft.com/developer/msbuild/2003">
  <ItemGroup Label="ProjectConfigurations">
    <ProjectConfiguration Include="Debug-Full|x64">
      <Configuration>Debug-Full</Configuration>
      <Platform>x64</Platform>
    </ProjectConfiguration>
    <ProjectConfiguration Include="Release-Full|x64">
      <Configuration>Release-Full</Configuration>
      <Platform>x64</Platform>
    </ProjectConfiguration>
  </ItemGroup>
  <ItemGroup>
    <ClInclude Include="..\src\ccextractor.h" />
    <ClInclude Include="..\src\lib_ccx\ccx_encoders_structs.h" />
    <ClInclude Include="..\src\lib_ccx\ccx_common_option.h" />
    <ClInclude Include="..\src\lib_ccx\ccx_share.h" />
    <ClInclude Include="..\src\lib_ccx\ccx_sub_entry_message.pb-c.h" />
    <ClInclude Include="..\src\lib_ccx\compile_info.h" />
    <ClInclude Include="..\src\lib_ccx\avc_functions.h" />
    <ClInclude Include="..\src\lib_ccx\ccx_common_char_encoding.h" />
    <ClInclude Include="..\src\lib_ccx\ccx_common_common.h" />
    <ClInclude Include="..\src\lib_ccx\ccx_common_constants.h" />
    <ClInclude Include="..\src\lib_ccx\ccx_common_platform.h" />
    <ClInclude Include="..\src\lib_ccx\ccx_common_structs.h" />
    <ClInclude Include="..\src\lib_ccx\ccx_common_timing.h" />
    <ClInclude Include="..\src\lib_ccx\ccx_decoders_608.h" />
    <ClInclude Include="..\src\lib_ccx\ccx_decoders_708.h" />
    <ClInclude Include="..\src\lib_ccx\ccx_decoders_708_encoding.h" />
    <ClInclude Include="..\src\lib_ccx\ccx_decoders_708_output.h" />
    <ClInclude Include="..\src\lib_ccx\ccx_decoders_common.h" />
    <ClInclude Include="..\src\lib_ccx\ccx_decoders_isdb.h" />
    <ClInclude Include="..\src\lib_ccx\ccx_decoders_structs.h" />
    <ClInclude Include="..\src\lib_ccx\ccx_decoders_xds.h" />
    <ClInclude Include="..\src\lib_ccx\ccx_encoders_common.h" />
    <ClInclude Include="..\src\lib_ccx\ccx_encoders_helpers.h" />
    <ClInclude Include="..\src\lib_ccx\ccx_encoders_mcc.h" />
    <ClInclude Include="..\src\lib_ccx\disable_warnings.h" />
    <ClInclude Include="..\src\lib_ccx\dvb_subtitle_decoder.h" />
    <ClInclude Include="..\src\lib_ccx\lib_ccx.h" />
    <ClInclude Include="..\src\lib_ccx\teletext.h" />
    <ClInclude Include="..\src\lib_ccx\utility.h" />
    <ClInclude Include="..\src\thirdparty\lib_hash\sha2.h" />
    <ClInclude Include="..\src\thirdparty\protobuf-c\protobuf-c.h" />
    <ClInclude Include="..\src\thirdparty\utf8proc\utf8proc.h" />
    <ClInclude Include="..\src\thirdparty\win_iconv\iconv.h" />
    <ClInclude Include="..\src\thirdparty\win_spec_incld\dirent.h" />
    <ClInclude Include="..\src\lib_ccx\zvbi\bcd.h" />
    <ClInclude Include="..\src\lib_ccx\zvbi\bit_slicer.h" />
    <ClInclude Include="..\src\lib_ccx\zvbi\macros.h" />
    <ClInclude Include="..\src\lib_ccx\zvbi\misc.h" />
    <ClInclude Include="..\src\lib_ccx\zvbi\raw_decoder.h" />
    <ClInclude Include="..\src\lib_ccx\zvbi\sampling_par.h" />
    <ClInclude Include="..\src\lib_ccx\zvbi\sliced.h" />
    <ClInclude Include="..\src\lib_ccx\zvbi\zvbi_decoder.h" />
    <ClInclude Include="..\src\thirdparty\win_spec_incld\inttypes.h" />
    <ClInclude Include="..\src\thirdparty\win_spec_incld\stdint.h" />
    <ClInclude Include="..\src\thirdparty\freetype\include\ft2build.h" />
    <ClInclude Include="..\src\thirdparty\freetype\include\freetype\config\ftconfig.h" />
    <ClInclude Include="..\src\thirdparty\freetype\include\freetype\config\ftheader.h" />
    <ClInclude Include="..\src\thirdparty\freetype\include\freetype\config\ftmodule.h" />
    <ClInclude Include="..\src\thirdparty\freetype\include\freetype\config\ftoption.h" />
    <ClInclude Include="..\src\thirdparty\freetype\include\freetype\config\ftstdlib.h" />
    <ClInclude Include="$(VCPKG_ROOT)\installed\$(VCPKG_DEFAULT_TRIPLET)\include\libpng16\*.h" />
    <ClInclude Include="$(VCPKG_ROOT)\installed\$(VCPKG_DEFAULT_TRIPLET)\include\zlib.h" />
  </ItemGroup>
  <ItemGroup>
    <ClCompile Include=" ..\src\thirdparty\freetype\gzip\ftgzip.c" />
    <ClCompile Include=" ..\src\lib_ccx\ccx_demuxer_mxf.c" />
    <ClCompile Include=" ..\src\lib_ccx\ccx_encoders_spupng.c" />
    <ClCompile Include=" ..\src\ccextractor.c" />
    <ClCompile Include=" ..\src\lib_ccx\mp4.c" />
    <ClCompile Include=" ..\src\lib_ccx\activity.c" />
    <ClCompile Include=" ..\src\lib_ccx\asf_functions.c" />
    <ClCompile Include=" ..\src\lib_ccx\avc_functions.c" />
    <ClCompile Include=" ..\src\lib_ccx\ccx_common_char_encoding.c" />
    <ClCompile Include=" ..\src\lib_ccx\ccx_common_common.c" />
    <ClCompile Include=" ..\src\lib_ccx\ccx_common_constants.c" />
    <ClCompile Include=" ..\src\lib_ccx\ccx_common_option.c" />
    <ClCompile Include=" ..\src\lib_ccx\ccx_common_timing.c" />
    <ClCompile Include=" ..\src\lib_ccx\ccx_decoders_608.c" />
    <ClCompile Include=" ..\src\lib_ccx\ccx_decoders_708.c" />
    <ClCompile Include=" ..\src\lib_ccx\ccx_decoders_708_encoding.c" />
    <ClCompile Include=" ..\src\lib_ccx\ccx_decoders_708_output.c" />
    <ClCompile Include=" ..\src\lib_ccx\ccx_decoders_common.c" />
    <ClCompile Include=" ..\src\lib_ccx\ccx_decoders_isdb.c" />
    <ClCompile Include=" ..\src\lib_ccx\ccx_decoders_vbi.c" />
    <ClCompile Include=" ..\src\lib_ccx\ccx_decoders_xds.c" />
    <ClCompile Include=" ..\src\lib_ccx\ccx_demuxer.c" />
    <ClCompile Include=" ..\src\lib_ccx\ccx_dtvcc.c" />
    <ClCompile Include=" ..\src\lib_ccx\ccx_encoders_common.c" />
    <ClCompile Include=" ..\src\lib_ccx\ccx_encoders_curl.c" />
    <ClCompile Include=" ..\src\lib_ccx\ccx_encoders_g608.c" />
    <ClCompile Include=" ..\src\lib_ccx\ccx_encoders_helpers.c" />
    <ClCompile Include=" ..\src\lib_ccx\ccx_encoders_mcc.c" />
    <ClCompile Include=" ..\src\lib_ccx\ccx_encoders_sami.c" />
    <ClCompile Include=" ..\src\lib_ccx\ccx_encoders_scc.c" />
    <ClCompile Include=" ..\src\lib_ccx\ccx_encoders_smptett.c" />
    <ClCompile Include=" ..\src\lib_ccx\ccx_encoders_splitbysentence.c" />
    <ClCompile Include=" ..\src\lib_ccx\ccx_encoders_srt.c" />
    <ClCompile Include=" ..\src\lib_ccx\ccx_encoders_ssa.c" />
    <ClCompile Include=" ..\src\lib_ccx\ccx_encoders_transcript.c" />
    <ClCompile Include=" ..\src\lib_ccx\ccx_encoders_webvtt.c" />
    <ClCompile Include=" ..\src\lib_ccx\ccx_encoders_xds.c" />
    <ClCompile Include=" ..\src\lib_ccx\ccx_gxf.c" />
    <ClCompile Include=" ..\src\lib_ccx\ccx_share.c" />
    <ClCompile Include=" ..\src\lib_ccx\ccx_sub_entry_message.pb-c.c" />
    <ClCompile Include=" ..\src\lib_ccx\cc_bitstream.c" />
    <ClCompile Include=" ..\src\lib_ccx\configuration.c" />
    <ClCompile Include=" ..\src\lib_ccx\dvb_subtitle_decoder.c" />
    <ClCompile Include=" ..\src\lib_ccx\dvd_subtitle_decoder.c" />
    <ClCompile Include=" ..\src\lib_ccx\es_functions.c" />
    <ClCompile Include=" ..\src\lib_ccx\es_userdata.c" />
    <ClCompile Include=" ..\src\lib_ccx\ffmpeg_intgr.c" />
    <ClCompile Include=" ..\src\lib_ccx\file_functions.c" />
    <ClCompile Include=" ..\src\lib_ccx\general_loop.c" />
    <ClCompile Include=" ..\src\lib_ccx\hardsubx.c" />
    <ClCompile Include=" ..\src\lib_ccx\hardsubx_classifier.c" />
    <ClCompile Include=" ..\src\lib_ccx\hardsubx_decoder.c" />
    <ClCompile Include=" ..\src\lib_ccx\hardsubx_imgops.c" />
    <ClCompile Include=" ..\src\lib_ccx\hardsubx_utility.c" />
    <ClCompile Include=" ..\src\lib_ccx\lib_ccx.c" />
    <ClCompile Include=" ..\src\lib_ccx\matroska.c" />
    <ClCompile Include=" ..\src\lib_ccx\myth.c" />
    <ClCompile Include=" ..\src\lib_ccx\networking.c" />
    <ClCompile Include=" ..\src\lib_ccx\ocr.c" />
    <ClCompile Include=" ..\src\lib_ccx\output.c" />
    <ClCompile Include=" ..\src\lib_ccx\params.c" />
    <ClCompile Include=" ..\src\lib_ccx\params_dump.c" />
    <ClCompile Include=" ..\src\lib_ccx\sequencing.c" />
    <ClCompile Include=" ..\src\lib_ccx\stream_functions.c" />
    <ClCompile Include=" ..\src\lib_ccx\telxcc.c" />
    <ClCompile Include=" ..\src\lib_ccx\ts_functions.c" />
    <ClCompile Include=" ..\src\lib_ccx\ts_info.c" />
    <ClCompile Include=" ..\src\lib_ccx\ts_tables.c" />
    <ClCompile Include=" ..\src\lib_ccx\ts_tables_epg.c" />
    <ClCompile Include=" ..\src\lib_ccx\utility.c" />
    <ClCompile Include=" ..\src\lib_ccx\wtv_functions.c" />
    <ClCompile Include=" ..\src\thirdparty\lib_hash\sha2.c" />
    <ClCompile Include=" ..\src\thirdparty\protobuf-c\protobuf-c.c" />
    <ClCompile Include=" ..\src\thirdparty\utf8proc\utf8proc.c" />
    <ClCompile Include=" ..\src\thirdparty\win_iconv\win_iconv.c" />
    <ClCompile Include=" ..\src\lib_ccx\zvbi\bit_slicer.c" />
    <ClCompile Include=" ..\src\lib_ccx\zvbi\decoder.c" />
    <ClCompile Include=" ..\src\lib_ccx\zvbi\raw_decoder.c" />
    <ClCompile Include=" ..\src\lib_ccx\zvbi\sampling_par.c" />
    <ClCompile Include=" ..\src\thirdparty\freetype\autofit\autofit.c" />
    <ClCompile Include=" ..\src\thirdparty\freetype\bdf\bdf.c" />
    <ClCompile Include=" ..\src\thirdparty\freetype\cff\cff.c" />
    <ClCompile Include=" ..\src\thirdparty\freetype\base\ftbase.c" />
    <ClCompile Include=" ..\src\thirdparty\freetype\base\ftbitmap.c" />
    <ClCompile Include=" ..\src\thirdparty\freetype\cache\ftcache.c" />
    <ClCompile Include=" ..\src\thirdparty\freetype\base\ftfstype.c" />
    <ClCompile Include=" ..\src\thirdparty\freetype\base\ftgasp.c" />
    <ClCompile Include=" ..\src\thirdparty\freetype\base\ftglyph.c" />
    <ClCompile Include=" ..\src\thirdparty\freetype\base\ftinit.c" />
    <ClCompile Include=" ..\src\thirdparty\freetype\lzw\ftlzw.c" />
    <ClCompile Include=" ..\src\thirdparty\freetype\base\ftstroke.c" />
    <ClCompile Include=" ..\src\thirdparty\freetype\base\ftsystem.c" />
    <ClCompile Include=" ..\src\thirdparty\freetype\smooth\smooth.c" />
    <ClCompile Include=" ..\src\thirdparty\freetype\base\ftbbox.c" />
    <ClCompile Include=" ..\src\thirdparty\freetype\base\ftfntfmt.c" />
    <ClCompile Include=" ..\src\thirdparty\freetype\base\ftmm.c" />
    <ClCompile Include=" ..\src\thirdparty\freetype\base\ftpfr.c" />
    <ClCompile Include=" ..\src\thirdparty\freetype\base\ftsynth.c" />
    <ClCompile Include=" ..\src\thirdparty\freetype\base\fttype1.c" />
    <ClCompile Include=" ..\src\thirdparty\freetype\base\ftwinfnt.c" />
    <ClCompile Include=" ..\src\thirdparty\freetype\base\ftlcdfil.c" />
    <ClCompile Include=" ..\src\thirdparty\freetype\base\ftgxval.c" />
    <ClCompile Include=" ..\src\thirdparty\freetype\base\ftotval.c" />
    <ClCompile Include=" ..\src\thirdparty\freetype\base\ftpatent.c" />
    <ClCompile Include=" ..\src\thirdparty\freetype\pcf\pcf.c" />
    <ClCompile Include=" ..\src\thirdparty\freetype\pfr\pfr.c" />
    <ClCompile Include=" ..\src\thirdparty\freetype\psaux\psaux.c" />
    <ClCompile Include=" ..\src\thirdparty\freetype\pshinter\pshinter.c" />
    <ClCompile Include=" ..\src\thirdparty\freetype\psnames\psmodule.c" />
    <ClCompile Include=" ..\src\thirdparty\freetype\raster\raster.c" />
    <ClCompile Include=" ..\src\thirdparty\freetype\sfnt\sfnt.c" />
    <ClCompile Include=" ..\src\thirdparty\freetype\truetype\truetype.c" />
    <ClCompile Include=" ..\src\thirdparty\freetype\type1\type1.c" />
    <ClCompile Include=" ..\src\thirdparty\freetype\cid\type1cid.c" />
    <ClCompile Include=" ..\src\thirdparty\freetype\type42\type42.c" />
    <ClCompile Include=" ..\src\thirdparty\freetype\winfonts\winfnt.c" />
  </ItemGroup>
  <ItemGroup>
    <None Include=" ..\src\lib_ccx\ccx_sub_entry_message.proto" />
  </ItemGroup>
  <PropertyGroup Label="Globals">
    <ProjectGuid>{0F0063C4-BCBC-4379-A6D5-84A5669C940A}</ProjectGuid>
    <RootNamespace>ccextractor</RootNamespace>
    <Keyword>Win32Proj</Keyword>
    <WindowsTargetPlatformVersion>10.0.22621.0</WindowsTargetPlatformVersion>
  </PropertyGroup>
  <PropertyGroup Label="Vcpkg">
    <VcpkgEnableManifest>true</VcpkgEnableManifest>
    <VcpkgTriplet>x64-windows-static</VcpkgTriplet>
    <VcpkgEnabled>true</VcpkgEnabled>
  </PropertyGroup>
  <Import Project=" $(VCTargetsPath)\Microsoft.Cpp.Default.props" />
  <PropertyGroup Condition="'$(Configuration)|$(Platform)'=='Debug-Full|x64'" Label="Configuration">
    <ConfigurationType>Application</ConfigurationType>
    <PlatformToolset>v143</PlatformToolset>
  </PropertyGroup>
  <PropertyGroup Condition="'$(Configuration)|$(Platform)'=='Release-Full|x64'"
    Label="Configuration">
    <ConfigurationType>Application</ConfigurationType>
    <PlatformToolset>v143</PlatformToolset>
  </PropertyGroup>
  <Import Project="$(VCTargetsPath)\Microsoft.Cpp.props" />
  <ImportGroup Label="ExtensionSettings">
  </ImportGroup>
  <ImportGroup Condition="'$(Configuration)|$(Platform)'=='Debug-Full|x64'" Label="PropertySheets">
    <Import Project="$(UserRootDir)\Microsoft.Cpp.$(Platform).user.props"
      Condition="exists('$(UserRootDir)\Microsoft.Cpp.$(Platform).user.props')"
      Label="LocalAppDataPlatform" />
  </ImportGroup>
  <ImportGroup Condition="'$(Configuration)|$(Platform)'=='Release-Full|x64'" Label="PropertySheets">
    <Import Project="$(UserRootDir)\Microsoft.Cpp.$(Platform).user.props"
      Condition="exists('$(UserRootDir)\Microsoft.Cpp.$(Platform).user.props')"
      Label="LocalAppDataPlatform" />
  </ImportGroup>
  <PropertyGroup Label="UserMacros" />
  <PropertyGroup>
    <_ProjectFileVersion>12.0.21005.1</_ProjectFileVersion>
  </PropertyGroup>
  <PropertyGroup Condition="'$(Configuration)|$(Platform)'=='Debug-Full|x64'">
    <LinkIncremental>true</LinkIncremental>
    <TargetName>ccextractorwinfull</TargetName>
    <IncludePath>
      $(ProjectDir)\libs\include;$(VCPKG_ROOT)\installed\$(VCPKG_DEFAULT_TRIPLET)\include;
      "C:\Program Files\GPAC\sdk\include";
      $(VCPKG_ROOT)\installed\$(VCPKG_DEFAULT_TRIPLET)\include\zlib;$(VCPKG_ROOT)\installed\$(VCPKG_DEFAULT_TRIPLET)\include\libpng16;$(IncludePath)</IncludePath>
    <LibraryPath>
      $(VCPKG_ROOT)\installed\$(VCPKG_DEFAULT_TRIPLET)\lib;
      "C:\Program Files\GPAC\sdk\lib";$(VC_LibraryPath_x64);$(WindowsSDK_LibraryPath_x64)</LibraryPath>
  </PropertyGroup>
  <PropertyGroup Condition="'$(Configuration)|$(Platform)'=='Release-Full|x64'">
    <LinkIncremental>false</LinkIncremental>
    <TargetName>ccextractorwinfull</TargetName>
    <IncludePath>
      $(ProjectDir)\libs\include;$(VCPKG_ROOT)\installed\$(VCPKG_DEFAULT_TRIPLET)\include;
      "C:\Program Files\GPAC\sdk\include";
      $(VCPKG_ROOT)\installed\$(VCPKG_DEFAULT_TRIPLET)\include\zlib;$(VCPKG_ROOT)\installed\$(VCPKG_DEFAULT_TRIPLET)\include\libpng16;$(IncludePath)</IncludePath>
    <LibraryPath>
      $(VCPKG_ROOT)\installed\$(VCPKG_DEFAULT_TRIPLET)\lib;
      "C:\Program Files\GPAC\sdk\lib";$(VC_LibraryPath_x64);$(WindowsSDK_LibraryPath_x64)</LibraryPath>
  </PropertyGroup>
  <ItemDefinitionGroup Condition="'$(Configuration)|$(Platform)'=='Debug-Full|x64'">
    <ClCompile>
      <Optimization>Disabled</Optimization>
      <AdditionalIncludeDirectories>
        ..\src\thirdparty\freetype\include;..\src;..\src\thirdparty\win_spec_incld;..\src\lib_ccx;..\src\thirdparty\lib_hash;..\src\lib_ccx\zvbi;..\src\thirdparty\protobuf-c;..\src\thirdparty\win_iconv;..\src\thirdparty\;..\src;$(VCPKG_ROOT)\installed\$(VCPKG_DEFAULT_TRIPLET)\include;
        "C:\Program Files\GPAC\sdk\include";%(AdditionalIncludeDirectories)</AdditionalIncludeDirectories>
      <PreprocessorDefinitions>
        SEGMENT_BY_FILE_TIME;ENABLE_HARDSUBX;FT2_BUILD_LIBRARY;GPAC_DISABLE_VTT;GPAC_DISABLE_OD_DUMP;ENABLE_OCR;WIN32;_DEBUG;_CONSOLE;_FILE_OFFSET_BITS=64;GPAC_DISABLE_REMOTERY;GPAC_DISABLE_ZLIB;%(PreprocessorDefinitions)</PreprocessorDefinitions>
      <BasicRuntimeChecks>EnableFastChecks</BasicRuntimeChecks>
      <RuntimeLibrary>MultiThreadedDebug</RuntimeLibrary>
      <PrecompiledHeader>
      </PrecompiledHeader>
      <WarningLevel>Level3</WarningLevel>
      <DebugInformationFormat>ProgramDatabase</DebugInformationFormat>
    </ClCompile>
    <Link>
      <AdditionalDependencies>
        ccx_rust.lib;UserEnv.lib;Crypt32.lib;WS2_32.Lib;ntdll.lib;Bcrypt.lib;Mfplat.lib;Mfuuid.lib;Secur32.lib;Strmiids.lib;Ole32.lib;User32.lib;libcrypto.lib;libcurl.lib;avcodec.lib;avformat.lib;avutil.lib;avfilter.lib;swscale.lib;swresample.lib;leptonica-1.83.1.lib;tesseract53.lib;gif.lib;archive.lib;avdevice.lib;bz2.lib;charset.lib;iconv.lib;jpeg.lib;libpng16.lib;libsharpyuv.lib;libssl.lib;libwebp.lib;libwebpdecoder.lib;libwebpdemux.lib;libwebpmux.lib;libxml2.lib;lz4.lib;lzma.lib;openjp2.lib;tiff.lib;turbojpeg.lib;zlib.lib;zstd.lib;libgpac.lib;%(AdditionalDependencies)</AdditionalDependencies>
      <ShowProgress>NotSet</ShowProgress>
      <GenerateDebugInformation>true</GenerateDebugInformation>
      <SubSystem>Console</SubSystem>
      <AdditionalLibraryDirectories>
        $(VCPKG_ROOT)\installed\$(VCPKG_DEFAULT_TRIPLET)\lib;
        "C:\Program Files\GPAC\sdk\lib";%(AdditionalLibraryDirectories)</AdditionalLibraryDirectories>
    </Link>
    <PreBuildEvent>
      <Command>call pre-build.bat
        call rust.bat</Command>
    </PreBuildEvent>
    <PostBuildEvent>
      <Command>
        xcopy /y "$(ProjectDir)\dll\vcruntime140.dll" "$(OutDir)"
        xcopy /y "$(ProjectDir)\dll\vcruntime140_1.dll" "$(OutDir)"
        xcopy /y "C:\Program Files\GPAC\libgpac.dll" "$(OutDir)"
        xcopy /y "C:\Program Files\GPAC\OpenSVCDecoder.dll" "$(OutDir)"
        xcopy /y "C:\Program Files\GPAC\postproc-57.dll" "$(OutDir)"
        xcopy /y "C:\Program Files\GPAC\swresample-4.dll" "$(OutDir)"
        xcopy /y "C:\Program Files\GPAC\avfilter-9.dll" "$(OutDir)"
        xcopy /y "C:\Program Files\GPAC\swscale-7.dll" "$(OutDir)"
        xcopy /y "C:\Program Files\GPAC\avdevice-60.dll" "$(OutDir)"
        xcopy /y "C:\Program Files\GPAC\avcodec-60.dll" "$(OutDir)"
        xcopy /y "C:\Program Files\GPAC\avformat-60.dll" "$(OutDir)"
        xcopy /y "C:\Program Files\GPAC\avutil-58.dll" "$(OutDir)"
        xcopy /y "C:\Program Files\GPAC\libsslMD.dll" "$(OutDir)"
        xcopy /y "C:\Program Files\GPAC\libcryptoMD.dll" "$(OutDir)"</Command>
    </PostBuildEvent>
  </ItemDefinitionGroup>
  <ItemDefinitionGroup Condition="'$(Configuration)|$(Platform)'=='Release-Full|x64'">
    <ClCompile>
      <Optimization>Disabled</Optimization>
      <AdditionalIncludeDirectories>
        ..\src\thirdparty\freetype\include;..\src;..\src\thirdparty\win_spec_incld;..\src\lib_ccx;..\src\thirdparty\lib_hash;..\src\lib_ccx\zvbi;..\src\thirdparty\protobuf-c;..\src\thirdparty\win_iconv;..\src\thirdparty\;..\src;$(VCPKG_ROOT)\installed\$(VCPKG_DEFAULT_TRIPLET)\include;
        "C:\Program Files\GPAC\sdk\include";%(AdditionalIncludeDirectories)</AdditionalIncludeDirectories>
      <PreprocessorDefinitions>
        ENABLE_HARDSUBX;FT2_BUILD_LIBRARY;GPAC_DISABLE_VTT;GPAC_DISABLE_OD_DUMP;VERSION_FILE_PRESENT;ENABLE_OCR;WIN32;NDEBUG;_CONSOLE;_FILE_OFFSET_BITS=64;GPAC_DISABLE_REMOTERY;GPAC_DISABLE_ZLIB;%(PreprocessorDefinitions)</PreprocessorDefinitions>
      <RuntimeLibrary>MultiThreaded</RuntimeLibrary>
      <PrecompiledHeader>
      </PrecompiledHeader>
      <WarningLevel>Level3</WarningLevel>
      <DebugInformationFormat>ProgramDatabase</DebugInformationFormat>
    </ClCompile>
    <Link>
      <AdditionalDependencies>
        ccx_rust.lib;UserEnv.lib;Crypt32.lib;WS2_32.Lib;ntdll.lib;Bcrypt.lib;Mfplat.lib;Mfuuid.lib;Secur32.lib;Strmiids.lib;Ole32.lib;User32.lib;libcrypto.lib;libcurl.lib;avcodec.lib;avformat.lib;avutil.lib;avfilter.lib;swscale.lib;swresample.lib;leptonica-1.83.1.lib;tesseract53.lib;gif.lib;archive.lib;avdevice.lib;bz2.lib;charset.lib;iconv.lib;jpeg.lib;libpng16.lib;libsharpyuv.lib;libssl.lib;libwebp.lib;libwebpdecoder.lib;libwebpdemux.lib;libwebpmux.lib;libxml2.lib;lz4.lib;lzma.lib;openjp2.lib;tiff.lib;turbojpeg.lib;zlib.lib;zstd.lib;libgpac.lib;%(AdditionalDependencies)</AdditionalDependencies>
      <GenerateDebugInformation>true</GenerateDebugInformation>
      <SubSystem>Console</SubSystem>
      <OptimizeReferences>true</OptimizeReferences>
      <EnableCOMDATFolding>true</EnableCOMDATFolding>
      <AdditionalLibraryDirectories>
        $(VCPKG_ROOT)\installed\$(VCPKG_DEFAULT_TRIPLET)\lib;
        "C:\Program Files\GPAC\sdk\lib";%(AdditionalLibraryDirectories)</AdditionalLibraryDirectories>
    </Link>
    <PreBuildEvent>
      <Command>call pre-build.bat
        call rust.bat -r</Command>
    </PreBuildEvent>
    <PostBuildEvent>
      <Command>
        xcopy /y "$(ProjectDir)\dll\vcruntime140.dll" "$(OutDir)"
        xcopy /y "$(ProjectDir)\dll\vcruntime140_1.dll" "$(OutDir)"
        xcopy /y "C:\Program Files\GPAC\libgpac.dll" "$(OutDir)"
        xcopy /y "C:\Program Files\GPAC\OpenSVCDecoder.dll" "$(OutDir)"
        xcopy /y "C:\Program Files\GPAC\postproc-57.dll" "$(OutDir)"
        xcopy /y "C:\Program Files\GPAC\swresample-4.dll" "$(OutDir)"
        xcopy /y "C:\Program Files\GPAC\avfilter-9.dll" "$(OutDir)"
        xcopy /y "C:\Program Files\GPAC\swscale-7.dll" "$(OutDir)"
        xcopy /y "C:\Program Files\GPAC\avdevice-60.dll" "$(OutDir)"
        xcopy /y "C:\Program Files\GPAC\avcodec-60.dll" "$(OutDir)"
        xcopy /y "C:\Program Files\GPAC\avformat-60.dll" "$(OutDir)"
        xcopy /y "C:\Program Files\GPAC\avutil-58.dll" "$(OutDir)"
        xcopy /y "C:\Program Files\GPAC\libsslMD.dll" "$(OutDir)"
        xcopy /y "C:\Program Files\GPAC\libcryptoMD.dll" "$(OutDir)"</Command>
    </PostBuildEvent>
  </ItemDefinitionGroup>
  <Import Project="$(VCTargetsPath)\Microsoft.Cpp.targets" />
  <ImportGroup Label="ExtensionTargets">
  </ImportGroup>
>>>>>>> d6ccf1bf
</Project><|MERGE_RESOLUTION|>--- conflicted
+++ resolved
@@ -1,694 +1,346 @@
-<<<<<<< HEAD
-﻿<?xml version="1.0" encoding="utf-8"?>
-<Project DefaultTargets="Build" ToolsVersion="14.0"
-  xmlns="http://schemas.microsoft.com/developer/msbuild/2003">
-  <ItemGroup Label="ProjectConfigurations">
-    <ProjectConfiguration Include="Debug-Full|x64">
-      <Configuration>Debug-Full</Configuration>
-      <Platform>x64</Platform>
-    </ProjectConfiguration>
-    <ProjectConfiguration Include="Release-Full|x64">
-      <Configuration>Release-Full</Configuration>
-      <Platform>x64</Platform>
-    </ProjectConfiguration>
-  </ItemGroup>
-  <ItemGroup>
-    <ClInclude Include="..\src\ccextractor.h" />
-    <ClInclude Include="..\src\lib_ccx\ccx_encoders_structs.h" />
-    <ClInclude Include="..\src\lib_ccx\ccx_common_option.h" />
-    <ClInclude Include="..\src\lib_ccx\ccx_share.h" />
-    <ClInclude Include="..\src\lib_ccx\ccx_sub_entry_message.pb-c.h" />
-    <ClInclude Include="..\src\lib_ccx\compile_info.h" />
-    <ClInclude Include="..\src\lib_ccx\avc_functions.h" />
-    <ClInclude Include="..\src\lib_ccx\ccx_common_char_encoding.h" />
-    <ClInclude Include="..\src\lib_ccx\ccx_common_common.h" />
-    <ClInclude Include="..\src\lib_ccx\ccx_common_constants.h" />
-    <ClInclude Include="..\src\lib_ccx\ccx_common_platform.h" />
-    <ClInclude Include="..\src\lib_ccx\ccx_common_structs.h" />
-    <ClInclude Include="..\src\lib_ccx\ccx_common_timing.h" />
-    <ClInclude Include="..\src\lib_ccx\ccx_decoders_608.h" />
-    <ClInclude Include="..\src\lib_ccx\ccx_decoders_708.h" />
-    <ClInclude Include="..\src\lib_ccx\ccx_decoders_708_encoding.h" />
-    <ClInclude Include="..\src\lib_ccx\ccx_decoders_708_output.h" />
-    <ClInclude Include="..\src\lib_ccx\ccx_decoders_common.h" />
-    <ClInclude Include="..\src\lib_ccx\ccx_decoders_isdb.h" />
-    <ClInclude Include="..\src\lib_ccx\ccx_decoders_structs.h" />
-    <ClInclude Include="..\src\lib_ccx\ccx_decoders_xds.h" />
-    <ClInclude Include="..\src\lib_ccx\ccx_encoders_common.h" />
-    <ClInclude Include="..\src\lib_ccx\ccx_encoders_helpers.h" />
-    <ClInclude Include="..\src\lib_ccx\ccx_encoders_mcc.h" />
-    <ClInclude Include="..\src\lib_ccx\disable_warnings.h" />
-    <ClInclude Include="..\src\lib_ccx\dvb_subtitle_decoder.h" />
-    <ClInclude Include="..\src\lib_ccx\lib_ccx.h" />
-    <ClInclude Include="..\src\lib_ccx\teletext.h" />
-    <ClInclude Include="..\src\lib_ccx\utility.h" />
-    <ClInclude Include="..\src\thirdparty\lib_hash\sha2.h" />
-    <ClInclude Include="..\src\thirdparty\protobuf-c\protobuf-c.h" />
-    <ClInclude Include="..\src\thirdparty\utf8proc\utf8proc.h" />
-    <ClInclude Include="..\src\thirdparty\win_iconv\iconv.h" />
-    <ClInclude Include="..\src\thirdparty\win_spec_incld\dirent.h" />
-    <ClInclude Include="..\src\lib_ccx\zvbi\bcd.h" />
-    <ClInclude Include="..\src\lib_ccx\zvbi\bit_slicer.h" />
-    <ClInclude Include="..\src\lib_ccx\zvbi\macros.h" />
-    <ClInclude Include="..\src\lib_ccx\zvbi\misc.h" />
-    <ClInclude Include="..\src\lib_ccx\zvbi\raw_decoder.h" />
-    <ClInclude Include="..\src\lib_ccx\zvbi\sampling_par.h" />
-    <ClInclude Include="..\src\lib_ccx\zvbi\sliced.h" />
-    <ClInclude Include="..\src\lib_ccx\zvbi\zvbi_decoder.h" />
-    <ClInclude Include="..\src\thirdparty\win_spec_incld\inttypes.h" />
-    <ClInclude Include="..\src\thirdparty\win_spec_incld\stdint.h" />
-    <ClInclude Include="..\src\thirdparty\freetype\include\ft2build.h" />
-    <ClInclude Include="..\src\thirdparty\freetype\include\freetype\config\ftconfig.h" />
-    <ClInclude Include="..\src\thirdparty\freetype\include\freetype\config\ftheader.h" />
-    <ClInclude Include="..\src\thirdparty\freetype\include\freetype\config\ftmodule.h" />
-    <ClInclude Include="..\src\thirdparty\freetype\include\freetype\config\ftoption.h" />
-    <ClInclude Include="..\src\thirdparty\freetype\include\freetype\config\ftstdlib.h" />
-    <ClInclude Include="$(VCPKG_ROOT)\installed\$(VCPKG_DEFAULT_TRIPLET)\include\libpng16\*.h" />
-    <ClInclude Include="$(VCPKG_ROOT)\installed\$(VCPKG_DEFAULT_TRIPLET)\include\zlib.h" />
-  </ItemGroup>
-  <ItemGroup>
-    <ClCompile Include=" ..\src\thirdparty\freetype\gzip\ftgzip.c" />
-    <ClCompile Include=" ..\src\lib_ccx\ccx_demuxer_mxf.c" />
-    <ClCompile Include=" ..\src\lib_ccx\ccx_encoders_spupng.c" />
-    <ClCompile Include=" ..\src\ccextractor.c" />
-    <ClCompile Include=" ..\src\lib_ccx\mp4.c" />
-    <ClCompile Include=" ..\src\lib_ccx\activity.c" />
-    <ClCompile Include=" ..\src\lib_ccx\asf_functions.c" />
-    <ClCompile Include=" ..\src\lib_ccx\avc_functions.c" />
-    <ClCompile Include=" ..\src\lib_ccx\ccx_common_char_encoding.c" />
-    <ClCompile Include=" ..\src\lib_ccx\ccx_common_common.c" />
-    <ClCompile Include=" ..\src\lib_ccx\ccx_common_constants.c" />
-    <ClCompile Include=" ..\src\lib_ccx\ccx_common_option.c" />
-    <ClCompile Include=" ..\src\lib_ccx\ccx_common_timing.c" />
-    <ClCompile Include=" ..\src\lib_ccx\ccx_decoders_608.c" />
-    <ClCompile Include=" ..\src\lib_ccx\ccx_decoders_708.c" />
-    <ClCompile Include=" ..\src\lib_ccx\ccx_decoders_708_encoding.c" />
-    <ClCompile Include=" ..\src\lib_ccx\ccx_decoders_708_output.c" />
-    <ClCompile Include=" ..\src\lib_ccx\ccx_decoders_common.c" />
-    <ClCompile Include=" ..\src\lib_ccx\ccx_decoders_isdb.c" />
-    <ClCompile Include=" ..\src\lib_ccx\ccx_decoders_vbi.c" />
-    <ClCompile Include=" ..\src\lib_ccx\ccx_decoders_xds.c" />
-    <ClCompile Include=" ..\src\lib_ccx\ccx_demuxer.c" />
-    <ClCompile Include=" ..\src\lib_ccx\ccx_dtvcc.c" />
-    <ClCompile Include=" ..\src\lib_ccx\ccx_encoders_common.c" />
-    <ClCompile Include=" ..\src\lib_ccx\ccx_encoders_curl.c" />
-    <ClCompile Include=" ..\src\lib_ccx\ccx_encoders_g608.c" />
-    <ClCompile Include=" ..\src\lib_ccx\ccx_encoders_helpers.c" />
-    <ClCompile Include=" ..\src\lib_ccx\ccx_encoders_mcc.c" />
-    <ClCompile Include=" ..\src\lib_ccx\ccx_encoders_sami.c" />
-    <ClCompile Include=" ..\src\lib_ccx\ccx_encoders_scc.c" />
-    <ClCompile Include=" ..\src\lib_ccx\ccx_encoders_smptett.c" />
-    <ClCompile Include=" ..\src\lib_ccx\ccx_encoders_splitbysentence.c" />
-    <ClCompile Include=" ..\src\lib_ccx\ccx_encoders_srt.c" />
-    <ClCompile Include=" ..\src\lib_ccx\ccx_encoders_ssa.c" />
-    <ClCompile Include=" ..\src\lib_ccx\ccx_encoders_transcript.c" />
-    <ClCompile Include=" ..\src\lib_ccx\ccx_encoders_webvtt.c" />
-    <ClCompile Include=" ..\src\lib_ccx\ccx_encoders_xds.c" />
-    <ClCompile Include=" ..\src\lib_ccx\ccx_gxf.c" />
-    <ClCompile Include=" ..\src\lib_ccx\ccx_share.c" />
-    <ClCompile Include=" ..\src\lib_ccx\ccx_sub_entry_message.pb-c.c" />
-    <ClCompile Include=" ..\src\lib_ccx\cc_bitstream.c" />
-    <ClCompile Include=" ..\src\lib_ccx\configuration.c" />
-    <ClCompile Include=" ..\src\lib_ccx\dvb_subtitle_decoder.c" />
-    <ClCompile Include=" ..\src\lib_ccx\dvd_subtitle_decoder.c" />
-    <ClCompile Include=" ..\src\lib_ccx\es_functions.c" />
-    <ClCompile Include=" ..\src\lib_ccx\es_userdata.c" />
-    <ClCompile Include=" ..\src\lib_ccx\ffmpeg_intgr.c" />
-    <ClCompile Include=" ..\src\lib_ccx\file_functions.c" />
-    <ClCompile Include=" ..\src\lib_ccx\general_loop.c" />
-    <ClCompile Include=" ..\src\lib_ccx\hardsubx.c" />
-    <ClCompile Include=" ..\src\lib_ccx\hardsubx_classifier.c" />
-    <ClCompile Include=" ..\src\lib_ccx\hardsubx_decoder.c" />
-    <ClCompile Include=" ..\src\lib_ccx\hardsubx_imgops.c" />
-    <ClCompile Include=" ..\src\lib_ccx\hardsubx_utility.c" />
-    <ClCompile Include=" ..\src\lib_ccx\lib_ccx.c" />
-    <ClCompile Include=" ..\src\lib_ccx\matroska.c" />
-    <ClCompile Include=" ..\src\lib_ccx\myth.c" />
-    <ClCompile Include=" ..\src\lib_ccx\networking.c" />
-    <ClCompile Include=" ..\src\lib_ccx\ocr.c" />
-    <ClCompile Include=" ..\src\lib_ccx\output.c" />
-    <ClCompile Include=" ..\src\lib_ccx\params.c" />
-    <ClCompile Include=" ..\src\lib_ccx\params_dump.c" />
-    <ClCompile Include=" ..\src\lib_ccx\sequencing.c" />
-    <ClCompile Include=" ..\src\lib_ccx\stream_functions.c" />
-    <ClCompile Include=" ..\src\lib_ccx\telxcc.c" />
-    <ClCompile Include=" ..\src\lib_ccx\ts_functions.c" />
-    <ClCompile Include=" ..\src\lib_ccx\ts_info.c" />
-    <ClCompile Include=" ..\src\lib_ccx\ts_tables.c" />
-    <ClCompile Include=" ..\src\lib_ccx\ts_tables_epg.c" />
-    <ClCompile Include=" ..\src\lib_ccx\utility.c" />
-    <ClCompile Include=" ..\src\lib_ccx\wtv_functions.c" />
-    <ClCompile Include=" ..\src\thirdparty\lib_hash\sha2.c" />
-    <ClCompile Include=" ..\src\thirdparty\protobuf-c\protobuf-c.c" />
-    <ClCompile Include=" ..\src\thirdparty\utf8proc\utf8proc.c" />
-    <ClCompile Include=" ..\src\thirdparty\win_iconv\win_iconv.c" />
-    <ClCompile Include=" ..\src\lib_ccx\zvbi\bit_slicer.c" />
-    <ClCompile Include=" ..\src\lib_ccx\zvbi\decoder.c" />
-    <ClCompile Include=" ..\src\lib_ccx\zvbi\raw_decoder.c" />
-    <ClCompile Include=" ..\src\lib_ccx\zvbi\sampling_par.c" />
-    <ClCompile Include=" ..\src\thirdparty\freetype\autofit\autofit.c" />
-    <ClCompile Include=" ..\src\thirdparty\freetype\bdf\bdf.c" />
-    <ClCompile Include=" ..\src\thirdparty\freetype\cff\cff.c" />
-    <ClCompile Include=" ..\src\thirdparty\freetype\base\ftbase.c" />
-    <ClCompile Include=" ..\src\thirdparty\freetype\base\ftbitmap.c" />
-    <ClCompile Include=" ..\src\thirdparty\freetype\cache\ftcache.c" />
-    <ClCompile Include=" ..\src\thirdparty\freetype\base\ftfstype.c" />
-    <ClCompile Include=" ..\src\thirdparty\freetype\base\ftgasp.c" />
-    <ClCompile Include=" ..\src\thirdparty\freetype\base\ftglyph.c" />
-    <ClCompile Include=" ..\src\thirdparty\freetype\base\ftinit.c" />
-    <ClCompile Include=" ..\src\thirdparty\freetype\lzw\ftlzw.c" />
-    <ClCompile Include=" ..\src\thirdparty\freetype\base\ftstroke.c" />
-    <ClCompile Include=" ..\src\thirdparty\freetype\base\ftsystem.c" />
-    <ClCompile Include=" ..\src\thirdparty\freetype\smooth\smooth.c" />
-    <ClCompile Include=" ..\src\thirdparty\freetype\base\ftbbox.c" />
-    <ClCompile Include=" ..\src\thirdparty\freetype\base\ftfntfmt.c" />
-    <ClCompile Include=" ..\src\thirdparty\freetype\base\ftmm.c" />
-    <ClCompile Include=" ..\src\thirdparty\freetype\base\ftpfr.c" />
-    <ClCompile Include=" ..\src\thirdparty\freetype\base\ftsynth.c" />
-    <ClCompile Include=" ..\src\thirdparty\freetype\base\fttype1.c" />
-    <ClCompile Include=" ..\src\thirdparty\freetype\base\ftwinfnt.c" />
-    <ClCompile Include=" ..\src\thirdparty\freetype\base\ftlcdfil.c" />
-    <ClCompile Include=" ..\src\thirdparty\freetype\base\ftgxval.c" />
-    <ClCompile Include=" ..\src\thirdparty\freetype\base\ftotval.c" />
-    <ClCompile Include=" ..\src\thirdparty\freetype\base\ftpatent.c" />
-    <ClCompile Include=" ..\src\thirdparty\freetype\pcf\pcf.c" />
-    <ClCompile Include=" ..\src\thirdparty\freetype\pfr\pfr.c" />
-    <ClCompile Include=" ..\src\thirdparty\freetype\psaux\psaux.c" />
-    <ClCompile Include=" ..\src\thirdparty\freetype\pshinter\pshinter.c" />
-    <ClCompile Include=" ..\src\thirdparty\freetype\psnames\psmodule.c" />
-    <ClCompile Include=" ..\src\thirdparty\freetype\raster\raster.c" />
-    <ClCompile Include=" ..\src\thirdparty\freetype\sfnt\sfnt.c" />
-    <ClCompile Include=" ..\src\thirdparty\freetype\truetype\truetype.c" />
-    <ClCompile Include=" ..\src\thirdparty\freetype\type1\type1.c" />
-    <ClCompile Include=" ..\src\thirdparty\freetype\cid\type1cid.c" />
-    <ClCompile Include=" ..\src\thirdparty\freetype\type42\type42.c" />
-    <ClCompile Include=" ..\src\thirdparty\freetype\winfonts\winfnt.c" />
-  </ItemGroup>
-  <ItemGroup>
-    <None Include=" ..\src\lib_ccx\ccx_sub_entry_message.proto" />
-  </ItemGroup>
-  <PropertyGroup Label="Globals">
-    <ProjectGuid>{0F0063C4-BCBC-4379-A6D5-84A5669C940A}</ProjectGuid>
-    <RootNamespace>ccextractor</RootNamespace>
-    <Keyword>Win32Proj</Keyword>
-    <WindowsTargetPlatformVersion>10.0.22621.0</WindowsTargetPlatformVersion>
-  </PropertyGroup>
-  <PropertyGroup Label="Vcpkg">
-    <VcpkgEnableManifest>true</VcpkgEnableManifest>
-    <VcpkgTriplet>x64-windows-static</VcpkgTriplet>
-    <VcpkgEnabled>true</VcpkgEnabled>
-  </PropertyGroup>
-  <Import Project=" $(VCTargetsPath)\Microsoft.Cpp.Default.props" />
-  <PropertyGroup Condition="'$(Configuration)|$(Platform)'=='Debug-Full|x64'" Label="Configuration">
-    <ConfigurationType>Application</ConfigurationType>
-    <PlatformToolset>v143</PlatformToolset>
-  </PropertyGroup>
-  <PropertyGroup Condition="'$(Configuration)|$(Platform)'=='Release-Full|x64'"
-    Label="Configuration">
-    <ConfigurationType>Application</ConfigurationType>
-    <PlatformToolset>v143</PlatformToolset>
-  </PropertyGroup>
-  <Import Project="$(VCTargetsPath)\Microsoft.Cpp.props" />
-  <ImportGroup Label="ExtensionSettings">
-  </ImportGroup>
-  <ImportGroup Condition="'$(Configuration)|$(Platform)'=='Debug-Full|x64'" Label="PropertySheets">
-    <Import Project="$(UserRootDir)\Microsoft.Cpp.$(Platform).user.props"
-      Condition="exists('$(UserRootDir)\Microsoft.Cpp.$(Platform).user.props')"
-      Label="LocalAppDataPlatform" />
-  </ImportGroup>
-  <ImportGroup Condition="'$(Configuration)|$(Platform)'=='Release-Full|x64'" Label="PropertySheets">
-    <Import Project="$(UserRootDir)\Microsoft.Cpp.$(Platform).user.props"
-      Condition="exists('$(UserRootDir)\Microsoft.Cpp.$(Platform).user.props')"
-      Label="LocalAppDataPlatform" />
-  </ImportGroup>
-  <PropertyGroup Label="UserMacros" />
-  <PropertyGroup>
-    <_ProjectFileVersion>12.0.21005.1</_ProjectFileVersion>
-  </PropertyGroup>
-  <PropertyGroup Condition="'$(Configuration)|$(Platform)'=='Debug-Full|x64'">
-    <LinkIncremental>true</LinkIncremental>
-    <TargetName>ccextractorwinfull</TargetName>
-    <IncludePath>
-      $(ProjectDir)\libs\include;$(VCPKG_ROOT)\installed\$(VCPKG_DEFAULT_TRIPLET)\include;
-      "C:\Program Files\GPAC\sdk\include";
-      $(VCPKG_ROOT)\installed\$(VCPKG_DEFAULT_TRIPLET)\include\zlib;$(VCPKG_ROOT)\installed\$(VCPKG_DEFAULT_TRIPLET)\include\libpng16;$(IncludePath)</IncludePath>
-    <LibraryPath>
-      $(VCPKG_ROOT)\installed\$(VCPKG_DEFAULT_TRIPLET)\lib;
-      "C:\Program Files\GPAC\sdk\lib";$(VC_LibraryPath_x64);$(WindowsSDK_LibraryPath_x64)</LibraryPath>
-  </PropertyGroup>
-  <PropertyGroup Condition="'$(Configuration)|$(Platform)'=='Release-Full|x64'">
-    <LinkIncremental>false</LinkIncremental>
-    <TargetName>ccextractorwinfull</TargetName>
-    <IncludePath>
-      $(ProjectDir)\libs\include;$(VCPKG_ROOT)\installed\$(VCPKG_DEFAULT_TRIPLET)\include;
-      "C:\Program Files\GPAC\sdk\include";
-      $(VCPKG_ROOT)\installed\$(VCPKG_DEFAULT_TRIPLET)\include\zlib;$(VCPKG_ROOT)\installed\$(VCPKG_DEFAULT_TRIPLET)\include\libpng16;$(IncludePath)</IncludePath>
-    <LibraryPath>
-      $(VCPKG_ROOT)\installed\$(VCPKG_DEFAULT_TRIPLET)\lib;
-      "C:\Program Files\GPAC\sdk\lib";$(VC_LibraryPath_x64);$(WindowsSDK_LibraryPath_x64)</LibraryPath>
-  </PropertyGroup>
-  <ItemDefinitionGroup Condition="'$(Configuration)|$(Platform)'=='Debug-Full|x64'">
-    <ClCompile>
-      <Optimization>Disabled</Optimization>
-      <AdditionalIncludeDirectories>
-        ..\src\thirdparty\freetype\include;..\src;..\src\thirdparty\win_spec_incld;..\src\lib_ccx;..\src\thirdparty\lib_hash;..\src\lib_ccx\zvbi;..\src\thirdparty\protobuf-c;..\src\thirdparty\win_iconv;..\src\thirdparty\;..\src;$(VCPKG_ROOT)\installed\$(VCPKG_DEFAULT_TRIPLET)\include;
-        "C:\Program Files\GPAC\sdk\include";%(AdditionalIncludeDirectories)</AdditionalIncludeDirectories>
-      <PreprocessorDefinitions>
-        SEGMENT_BY_FILE_TIME;ENABLE_HARDSUBX;FT2_BUILD_LIBRARY;GPAC_DISABLE_VTT;GPAC_DISABLE_OD_DUMP;ENABLE_OCR;WIN32;_DEBUG;_CONSOLE;_FILE_OFFSET_BITS=64;GPAC_DISABLE_REMOTERY;GPAC_DISABLE_ZLIB;%(PreprocessorDefinitions)</PreprocessorDefinitions>
-      <BasicRuntimeChecks>EnableFastChecks</BasicRuntimeChecks>
-      <RuntimeLibrary>MultiThreadedDebug</RuntimeLibrary>
-      <PrecompiledHeader>
-      </PrecompiledHeader>
-      <WarningLevel>Level3</WarningLevel>
-      <DebugInformationFormat>ProgramDatabase</DebugInformationFormat>
-    </ClCompile>
-    <Link>
-      <AdditionalDependencies>
-        ccx_rust.lib;UserEnv.lib;Crypt32.lib;WS2_32.Lib;ntdll.lib;Bcrypt.lib;Mfplat.lib;Mfuuid.lib;Secur32.lib;Strmiids.lib;Ole32.lib;User32.lib;libcrypto.lib;libcurl.lib;avcodec.lib;avformat.lib;avutil.lib;avfilter.lib;swscale.lib;swresample.lib;leptonica-1.83.1.lib;tesseract53.lib;gif.lib;archive.lib;avdevice.lib;bz2.lib;charset.lib;iconv.lib;jpeg.lib;libpng16.lib;libsharpyuv.lib;libssl.lib;libwebp.lib;libwebpdecoder.lib;libwebpdemux.lib;libwebpmux.lib;libxml2.lib;lz4.lib;lzma.lib;openjp2.lib;tiff.lib;turbojpeg.lib;zlib.lib;zstd.lib;libgpac.lib;%(AdditionalDependencies)</AdditionalDependencies>
-      <ShowProgress>NotSet</ShowProgress>
-      <GenerateDebugInformation>true</GenerateDebugInformation>
-      <SubSystem>Console</SubSystem>
-      <AdditionalLibraryDirectories>
-        $(VCPKG_ROOT)\installed\$(VCPKG_DEFAULT_TRIPLET)\lib;
-        "C:\Program Files\GPAC\sdk\lib";%(AdditionalLibraryDirectories)</AdditionalLibraryDirectories>
-    </Link>
-    <PreBuildEvent>
-      <Command>call pre-build.bat
-        call rust.bat "--profile=release-with-debug"</Command>
-    </PreBuildEvent>
-    <PostBuildEvent>
-      <Command>
-        xcopy /y "$(ProjectDir)\dll\vcruntime140.dll" "$(OutDir)"
-        xcopy /y "$(ProjectDir)\dll\vcruntime140_1.dll" "$(OutDir)"
-        xcopy /y "C:\Program Files\GPAC\libgpac.dll" "$(OutDir)"
-        xcopy /y "C:\Program Files\GPAC\OpenSVCDecoder.dll" "$(OutDir)"
-        xcopy /y "C:\Program Files\GPAC\postproc-57.dll" "$(OutDir)"
-        xcopy /y "C:\Program Files\GPAC\swresample-4.dll" "$(OutDir)"
-        xcopy /y "C:\Program Files\GPAC\avfilter-9.dll" "$(OutDir)"
-        xcopy /y "C:\Program Files\GPAC\swscale-7.dll" "$(OutDir)"
-        xcopy /y "C:\Program Files\GPAC\avdevice-60.dll" "$(OutDir)"
-        xcopy /y "C:\Program Files\GPAC\avcodec-60.dll" "$(OutDir)"
-        xcopy /y "C:\Program Files\GPAC\avformat-60.dll" "$(OutDir)"
-        xcopy /y "C:\Program Files\GPAC\avutil-58.dll" "$(OutDir)"
-        xcopy /y "C:\Program Files\GPAC\libsslMD.dll" "$(OutDir)"
-        xcopy /y "C:\Program Files\GPAC\libcryptoMD.dll" "$(OutDir)"</Command>
-    </PostBuildEvent>
-  </ItemDefinitionGroup>
-  <ItemDefinitionGroup Condition="'$(Configuration)|$(Platform)'=='Release-Full|x64'">
-    <ClCompile>
-      <Optimization>Disabled</Optimization>
-      <AdditionalIncludeDirectories>
-        ..\src\thirdparty\freetype\include;..\src;..\src\thirdparty\win_spec_incld;..\src\lib_ccx;..\src\thirdparty\lib_hash;..\src\lib_ccx\zvbi;..\src\thirdparty\protobuf-c;..\src\thirdparty\win_iconv;..\src\thirdparty\;..\src;$(VCPKG_ROOT)\installed\$(VCPKG_DEFAULT_TRIPLET)\include;
-        "C:\Program Files\GPAC\sdk\include";%(AdditionalIncludeDirectories)</AdditionalIncludeDirectories>
-      <PreprocessorDefinitions>
-        ENABLE_HARDSUBX;FT2_BUILD_LIBRARY;GPAC_DISABLE_VTT;GPAC_DISABLE_OD_DUMP;VERSION_FILE_PRESENT;ENABLE_OCR;WIN32;NDEBUG;_CONSOLE;_FILE_OFFSET_BITS=64;GPAC_DISABLE_REMOTERY;GPAC_DISABLE_ZLIB;%(PreprocessorDefinitions)</PreprocessorDefinitions>
-      <RuntimeLibrary>MultiThreaded</RuntimeLibrary>
-      <PrecompiledHeader>
-      </PrecompiledHeader>
-      <WarningLevel>Level3</WarningLevel>
-      <DebugInformationFormat>ProgramDatabase</DebugInformationFormat>
-    </ClCompile>
-    <Link>
-      <AdditionalDependencies>
-        ccx_rust.lib;UserEnv.lib;Crypt32.lib;WS2_32.Lib;ntdll.lib;Bcrypt.lib;Mfplat.lib;Mfuuid.lib;Secur32.lib;Strmiids.lib;Ole32.lib;User32.lib;libcrypto.lib;libcurl.lib;avcodec.lib;avformat.lib;avutil.lib;avfilter.lib;swscale.lib;swresample.lib;leptonica-1.83.1.lib;tesseract53.lib;gif.lib;archive.lib;avdevice.lib;bz2.lib;charset.lib;iconv.lib;jpeg.lib;libpng16.lib;libsharpyuv.lib;libssl.lib;libwebp.lib;libwebpdecoder.lib;libwebpdemux.lib;libwebpmux.lib;libxml2.lib;lz4.lib;lzma.lib;openjp2.lib;tiff.lib;turbojpeg.lib;zlib.lib;zstd.lib;libgpac.lib;%(AdditionalDependencies)</AdditionalDependencies>
-      <GenerateDebugInformation>true</GenerateDebugInformation>
-      <SubSystem>Console</SubSystem>
-      <OptimizeReferences>true</OptimizeReferences>
-      <EnableCOMDATFolding>true</EnableCOMDATFolding>
-      <AdditionalLibraryDirectories>
-        $(VCPKG_ROOT)\installed\$(VCPKG_DEFAULT_TRIPLET)\lib;
-        "C:\Program Files\GPAC\sdk\lib";%(AdditionalLibraryDirectories)</AdditionalLibraryDirectories>
-    </Link>
-    <PreBuildEvent>
-      <Command>call pre-build.bat
-        call rust.bat -r</Command>
-    </PreBuildEvent>
-    <PostBuildEvent>
-      <Command>
-        xcopy /y "$(ProjectDir)\dll\vcruntime140.dll" "$(OutDir)"
-        xcopy /y "$(ProjectDir)\dll\vcruntime140_1.dll" "$(OutDir)"
-        xcopy /y "C:\Program Files\GPAC\libgpac.dll" "$(OutDir)"
-        xcopy /y "C:\Program Files\GPAC\OpenSVCDecoder.dll" "$(OutDir)"
-        xcopy /y "C:\Program Files\GPAC\postproc-57.dll" "$(OutDir)"
-        xcopy /y "C:\Program Files\GPAC\swresample-4.dll" "$(OutDir)"
-        xcopy /y "C:\Program Files\GPAC\avfilter-9.dll" "$(OutDir)"
-        xcopy /y "C:\Program Files\GPAC\swscale-7.dll" "$(OutDir)"
-        xcopy /y "C:\Program Files\GPAC\avdevice-60.dll" "$(OutDir)"
-        xcopy /y "C:\Program Files\GPAC\avcodec-60.dll" "$(OutDir)"
-        xcopy /y "C:\Program Files\GPAC\avformat-60.dll" "$(OutDir)"
-        xcopy /y "C:\Program Files\GPAC\avutil-58.dll" "$(OutDir)"
-        xcopy /y "C:\Program Files\GPAC\libsslMD.dll" "$(OutDir)"
-        xcopy /y "C:\Program Files\GPAC\libcryptoMD.dll" "$(OutDir)"</Command>
-    </PostBuildEvent>
-  </ItemDefinitionGroup>
-  <Import Project="$(VCTargetsPath)\Microsoft.Cpp.targets" />
-  <ImportGroup Label="ExtensionTargets">
-  </ImportGroup>
-=======
-﻿<?xml version="1.0" encoding="utf-8"?>
-<Project DefaultTargets="Build" ToolsVersion="14.0"
-  xmlns="http://schemas.microsoft.com/developer/msbuild/2003">
-  <ItemGroup Label="ProjectConfigurations">
-    <ProjectConfiguration Include="Debug-Full|x64">
-      <Configuration>Debug-Full</Configuration>
-      <Platform>x64</Platform>
-    </ProjectConfiguration>
-    <ProjectConfiguration Include="Release-Full|x64">
-      <Configuration>Release-Full</Configuration>
-      <Platform>x64</Platform>
-    </ProjectConfiguration>
-  </ItemGroup>
-  <ItemGroup>
-    <ClInclude Include="..\src\ccextractor.h" />
-    <ClInclude Include="..\src\lib_ccx\ccx_encoders_structs.h" />
-    <ClInclude Include="..\src\lib_ccx\ccx_common_option.h" />
-    <ClInclude Include="..\src\lib_ccx\ccx_share.h" />
-    <ClInclude Include="..\src\lib_ccx\ccx_sub_entry_message.pb-c.h" />
-    <ClInclude Include="..\src\lib_ccx\compile_info.h" />
-    <ClInclude Include="..\src\lib_ccx\avc_functions.h" />
-    <ClInclude Include="..\src\lib_ccx\ccx_common_char_encoding.h" />
-    <ClInclude Include="..\src\lib_ccx\ccx_common_common.h" />
-    <ClInclude Include="..\src\lib_ccx\ccx_common_constants.h" />
-    <ClInclude Include="..\src\lib_ccx\ccx_common_platform.h" />
-    <ClInclude Include="..\src\lib_ccx\ccx_common_structs.h" />
-    <ClInclude Include="..\src\lib_ccx\ccx_common_timing.h" />
-    <ClInclude Include="..\src\lib_ccx\ccx_decoders_608.h" />
-    <ClInclude Include="..\src\lib_ccx\ccx_decoders_708.h" />
-    <ClInclude Include="..\src\lib_ccx\ccx_decoders_708_encoding.h" />
-    <ClInclude Include="..\src\lib_ccx\ccx_decoders_708_output.h" />
-    <ClInclude Include="..\src\lib_ccx\ccx_decoders_common.h" />
-    <ClInclude Include="..\src\lib_ccx\ccx_decoders_isdb.h" />
-    <ClInclude Include="..\src\lib_ccx\ccx_decoders_structs.h" />
-    <ClInclude Include="..\src\lib_ccx\ccx_decoders_xds.h" />
-    <ClInclude Include="..\src\lib_ccx\ccx_encoders_common.h" />
-    <ClInclude Include="..\src\lib_ccx\ccx_encoders_helpers.h" />
-    <ClInclude Include="..\src\lib_ccx\ccx_encoders_mcc.h" />
-    <ClInclude Include="..\src\lib_ccx\disable_warnings.h" />
-    <ClInclude Include="..\src\lib_ccx\dvb_subtitle_decoder.h" />
-    <ClInclude Include="..\src\lib_ccx\lib_ccx.h" />
-    <ClInclude Include="..\src\lib_ccx\teletext.h" />
-    <ClInclude Include="..\src\lib_ccx\utility.h" />
-    <ClInclude Include="..\src\thirdparty\lib_hash\sha2.h" />
-    <ClInclude Include="..\src\thirdparty\protobuf-c\protobuf-c.h" />
-    <ClInclude Include="..\src\thirdparty\utf8proc\utf8proc.h" />
-    <ClInclude Include="..\src\thirdparty\win_iconv\iconv.h" />
-    <ClInclude Include="..\src\thirdparty\win_spec_incld\dirent.h" />
-    <ClInclude Include="..\src\lib_ccx\zvbi\bcd.h" />
-    <ClInclude Include="..\src\lib_ccx\zvbi\bit_slicer.h" />
-    <ClInclude Include="..\src\lib_ccx\zvbi\macros.h" />
-    <ClInclude Include="..\src\lib_ccx\zvbi\misc.h" />
-    <ClInclude Include="..\src\lib_ccx\zvbi\raw_decoder.h" />
-    <ClInclude Include="..\src\lib_ccx\zvbi\sampling_par.h" />
-    <ClInclude Include="..\src\lib_ccx\zvbi\sliced.h" />
-    <ClInclude Include="..\src\lib_ccx\zvbi\zvbi_decoder.h" />
-    <ClInclude Include="..\src\thirdparty\win_spec_incld\inttypes.h" />
-    <ClInclude Include="..\src\thirdparty\win_spec_incld\stdint.h" />
-    <ClInclude Include="..\src\thirdparty\freetype\include\ft2build.h" />
-    <ClInclude Include="..\src\thirdparty\freetype\include\freetype\config\ftconfig.h" />
-    <ClInclude Include="..\src\thirdparty\freetype\include\freetype\config\ftheader.h" />
-    <ClInclude Include="..\src\thirdparty\freetype\include\freetype\config\ftmodule.h" />
-    <ClInclude Include="..\src\thirdparty\freetype\include\freetype\config\ftoption.h" />
-    <ClInclude Include="..\src\thirdparty\freetype\include\freetype\config\ftstdlib.h" />
-    <ClInclude Include="$(VCPKG_ROOT)\installed\$(VCPKG_DEFAULT_TRIPLET)\include\libpng16\*.h" />
-    <ClInclude Include="$(VCPKG_ROOT)\installed\$(VCPKG_DEFAULT_TRIPLET)\include\zlib.h" />
-  </ItemGroup>
-  <ItemGroup>
-    <ClCompile Include=" ..\src\thirdparty\freetype\gzip\ftgzip.c" />
-    <ClCompile Include=" ..\src\lib_ccx\ccx_demuxer_mxf.c" />
-    <ClCompile Include=" ..\src\lib_ccx\ccx_encoders_spupng.c" />
-    <ClCompile Include=" ..\src\ccextractor.c" />
-    <ClCompile Include=" ..\src\lib_ccx\mp4.c" />
-    <ClCompile Include=" ..\src\lib_ccx\activity.c" />
-    <ClCompile Include=" ..\src\lib_ccx\asf_functions.c" />
-    <ClCompile Include=" ..\src\lib_ccx\avc_functions.c" />
-    <ClCompile Include=" ..\src\lib_ccx\ccx_common_char_encoding.c" />
-    <ClCompile Include=" ..\src\lib_ccx\ccx_common_common.c" />
-    <ClCompile Include=" ..\src\lib_ccx\ccx_common_constants.c" />
-    <ClCompile Include=" ..\src\lib_ccx\ccx_common_option.c" />
-    <ClCompile Include=" ..\src\lib_ccx\ccx_common_timing.c" />
-    <ClCompile Include=" ..\src\lib_ccx\ccx_decoders_608.c" />
-    <ClCompile Include=" ..\src\lib_ccx\ccx_decoders_708.c" />
-    <ClCompile Include=" ..\src\lib_ccx\ccx_decoders_708_encoding.c" />
-    <ClCompile Include=" ..\src\lib_ccx\ccx_decoders_708_output.c" />
-    <ClCompile Include=" ..\src\lib_ccx\ccx_decoders_common.c" />
-    <ClCompile Include=" ..\src\lib_ccx\ccx_decoders_isdb.c" />
-    <ClCompile Include=" ..\src\lib_ccx\ccx_decoders_vbi.c" />
-    <ClCompile Include=" ..\src\lib_ccx\ccx_decoders_xds.c" />
-    <ClCompile Include=" ..\src\lib_ccx\ccx_demuxer.c" />
-    <ClCompile Include=" ..\src\lib_ccx\ccx_dtvcc.c" />
-    <ClCompile Include=" ..\src\lib_ccx\ccx_encoders_common.c" />
-    <ClCompile Include=" ..\src\lib_ccx\ccx_encoders_curl.c" />
-    <ClCompile Include=" ..\src\lib_ccx\ccx_encoders_g608.c" />
-    <ClCompile Include=" ..\src\lib_ccx\ccx_encoders_helpers.c" />
-    <ClCompile Include=" ..\src\lib_ccx\ccx_encoders_mcc.c" />
-    <ClCompile Include=" ..\src\lib_ccx\ccx_encoders_sami.c" />
-    <ClCompile Include=" ..\src\lib_ccx\ccx_encoders_scc.c" />
-    <ClCompile Include=" ..\src\lib_ccx\ccx_encoders_smptett.c" />
-    <ClCompile Include=" ..\src\lib_ccx\ccx_encoders_splitbysentence.c" />
-    <ClCompile Include=" ..\src\lib_ccx\ccx_encoders_srt.c" />
-    <ClCompile Include=" ..\src\lib_ccx\ccx_encoders_ssa.c" />
-    <ClCompile Include=" ..\src\lib_ccx\ccx_encoders_transcript.c" />
-    <ClCompile Include=" ..\src\lib_ccx\ccx_encoders_webvtt.c" />
-    <ClCompile Include=" ..\src\lib_ccx\ccx_encoders_xds.c" />
-    <ClCompile Include=" ..\src\lib_ccx\ccx_gxf.c" />
-    <ClCompile Include=" ..\src\lib_ccx\ccx_share.c" />
-    <ClCompile Include=" ..\src\lib_ccx\ccx_sub_entry_message.pb-c.c" />
-    <ClCompile Include=" ..\src\lib_ccx\cc_bitstream.c" />
-    <ClCompile Include=" ..\src\lib_ccx\configuration.c" />
-    <ClCompile Include=" ..\src\lib_ccx\dvb_subtitle_decoder.c" />
-    <ClCompile Include=" ..\src\lib_ccx\dvd_subtitle_decoder.c" />
-    <ClCompile Include=" ..\src\lib_ccx\es_functions.c" />
-    <ClCompile Include=" ..\src\lib_ccx\es_userdata.c" />
-    <ClCompile Include=" ..\src\lib_ccx\ffmpeg_intgr.c" />
-    <ClCompile Include=" ..\src\lib_ccx\file_functions.c" />
-    <ClCompile Include=" ..\src\lib_ccx\general_loop.c" />
-    <ClCompile Include=" ..\src\lib_ccx\hardsubx.c" />
-    <ClCompile Include=" ..\src\lib_ccx\hardsubx_classifier.c" />
-    <ClCompile Include=" ..\src\lib_ccx\hardsubx_decoder.c" />
-    <ClCompile Include=" ..\src\lib_ccx\hardsubx_imgops.c" />
-    <ClCompile Include=" ..\src\lib_ccx\hardsubx_utility.c" />
-    <ClCompile Include=" ..\src\lib_ccx\lib_ccx.c" />
-    <ClCompile Include=" ..\src\lib_ccx\matroska.c" />
-    <ClCompile Include=" ..\src\lib_ccx\myth.c" />
-    <ClCompile Include=" ..\src\lib_ccx\networking.c" />
-    <ClCompile Include=" ..\src\lib_ccx\ocr.c" />
-    <ClCompile Include=" ..\src\lib_ccx\output.c" />
-    <ClCompile Include=" ..\src\lib_ccx\params.c" />
-    <ClCompile Include=" ..\src\lib_ccx\params_dump.c" />
-    <ClCompile Include=" ..\src\lib_ccx\sequencing.c" />
-    <ClCompile Include=" ..\src\lib_ccx\stream_functions.c" />
-    <ClCompile Include=" ..\src\lib_ccx\telxcc.c" />
-    <ClCompile Include=" ..\src\lib_ccx\ts_functions.c" />
-    <ClCompile Include=" ..\src\lib_ccx\ts_info.c" />
-    <ClCompile Include=" ..\src\lib_ccx\ts_tables.c" />
-    <ClCompile Include=" ..\src\lib_ccx\ts_tables_epg.c" />
-    <ClCompile Include=" ..\src\lib_ccx\utility.c" />
-    <ClCompile Include=" ..\src\lib_ccx\wtv_functions.c" />
-    <ClCompile Include=" ..\src\thirdparty\lib_hash\sha2.c" />
-    <ClCompile Include=" ..\src\thirdparty\protobuf-c\protobuf-c.c" />
-    <ClCompile Include=" ..\src\thirdparty\utf8proc\utf8proc.c" />
-    <ClCompile Include=" ..\src\thirdparty\win_iconv\win_iconv.c" />
-    <ClCompile Include=" ..\src\lib_ccx\zvbi\bit_slicer.c" />
-    <ClCompile Include=" ..\src\lib_ccx\zvbi\decoder.c" />
-    <ClCompile Include=" ..\src\lib_ccx\zvbi\raw_decoder.c" />
-    <ClCompile Include=" ..\src\lib_ccx\zvbi\sampling_par.c" />
-    <ClCompile Include=" ..\src\thirdparty\freetype\autofit\autofit.c" />
-    <ClCompile Include=" ..\src\thirdparty\freetype\bdf\bdf.c" />
-    <ClCompile Include=" ..\src\thirdparty\freetype\cff\cff.c" />
-    <ClCompile Include=" ..\src\thirdparty\freetype\base\ftbase.c" />
-    <ClCompile Include=" ..\src\thirdparty\freetype\base\ftbitmap.c" />
-    <ClCompile Include=" ..\src\thirdparty\freetype\cache\ftcache.c" />
-    <ClCompile Include=" ..\src\thirdparty\freetype\base\ftfstype.c" />
-    <ClCompile Include=" ..\src\thirdparty\freetype\base\ftgasp.c" />
-    <ClCompile Include=" ..\src\thirdparty\freetype\base\ftglyph.c" />
-    <ClCompile Include=" ..\src\thirdparty\freetype\base\ftinit.c" />
-    <ClCompile Include=" ..\src\thirdparty\freetype\lzw\ftlzw.c" />
-    <ClCompile Include=" ..\src\thirdparty\freetype\base\ftstroke.c" />
-    <ClCompile Include=" ..\src\thirdparty\freetype\base\ftsystem.c" />
-    <ClCompile Include=" ..\src\thirdparty\freetype\smooth\smooth.c" />
-    <ClCompile Include=" ..\src\thirdparty\freetype\base\ftbbox.c" />
-    <ClCompile Include=" ..\src\thirdparty\freetype\base\ftfntfmt.c" />
-    <ClCompile Include=" ..\src\thirdparty\freetype\base\ftmm.c" />
-    <ClCompile Include=" ..\src\thirdparty\freetype\base\ftpfr.c" />
-    <ClCompile Include=" ..\src\thirdparty\freetype\base\ftsynth.c" />
-    <ClCompile Include=" ..\src\thirdparty\freetype\base\fttype1.c" />
-    <ClCompile Include=" ..\src\thirdparty\freetype\base\ftwinfnt.c" />
-    <ClCompile Include=" ..\src\thirdparty\freetype\base\ftlcdfil.c" />
-    <ClCompile Include=" ..\src\thirdparty\freetype\base\ftgxval.c" />
-    <ClCompile Include=" ..\src\thirdparty\freetype\base\ftotval.c" />
-    <ClCompile Include=" ..\src\thirdparty\freetype\base\ftpatent.c" />
-    <ClCompile Include=" ..\src\thirdparty\freetype\pcf\pcf.c" />
-    <ClCompile Include=" ..\src\thirdparty\freetype\pfr\pfr.c" />
-    <ClCompile Include=" ..\src\thirdparty\freetype\psaux\psaux.c" />
-    <ClCompile Include=" ..\src\thirdparty\freetype\pshinter\pshinter.c" />
-    <ClCompile Include=" ..\src\thirdparty\freetype\psnames\psmodule.c" />
-    <ClCompile Include=" ..\src\thirdparty\freetype\raster\raster.c" />
-    <ClCompile Include=" ..\src\thirdparty\freetype\sfnt\sfnt.c" />
-    <ClCompile Include=" ..\src\thirdparty\freetype\truetype\truetype.c" />
-    <ClCompile Include=" ..\src\thirdparty\freetype\type1\type1.c" />
-    <ClCompile Include=" ..\src\thirdparty\freetype\cid\type1cid.c" />
-    <ClCompile Include=" ..\src\thirdparty\freetype\type42\type42.c" />
-    <ClCompile Include=" ..\src\thirdparty\freetype\winfonts\winfnt.c" />
-  </ItemGroup>
-  <ItemGroup>
-    <None Include=" ..\src\lib_ccx\ccx_sub_entry_message.proto" />
-  </ItemGroup>
-  <PropertyGroup Label="Globals">
-    <ProjectGuid>{0F0063C4-BCBC-4379-A6D5-84A5669C940A}</ProjectGuid>
-    <RootNamespace>ccextractor</RootNamespace>
-    <Keyword>Win32Proj</Keyword>
-    <WindowsTargetPlatformVersion>10.0.22621.0</WindowsTargetPlatformVersion>
-  </PropertyGroup>
-  <PropertyGroup Label="Vcpkg">
-    <VcpkgEnableManifest>true</VcpkgEnableManifest>
-    <VcpkgTriplet>x64-windows-static</VcpkgTriplet>
-    <VcpkgEnabled>true</VcpkgEnabled>
-  </PropertyGroup>
-  <Import Project=" $(VCTargetsPath)\Microsoft.Cpp.Default.props" />
-  <PropertyGroup Condition="'$(Configuration)|$(Platform)'=='Debug-Full|x64'" Label="Configuration">
-    <ConfigurationType>Application</ConfigurationType>
-    <PlatformToolset>v143</PlatformToolset>
-  </PropertyGroup>
-  <PropertyGroup Condition="'$(Configuration)|$(Platform)'=='Release-Full|x64'"
-    Label="Configuration">
-    <ConfigurationType>Application</ConfigurationType>
-    <PlatformToolset>v143</PlatformToolset>
-  </PropertyGroup>
-  <Import Project="$(VCTargetsPath)\Microsoft.Cpp.props" />
-  <ImportGroup Label="ExtensionSettings">
-  </ImportGroup>
-  <ImportGroup Condition="'$(Configuration)|$(Platform)'=='Debug-Full|x64'" Label="PropertySheets">
-    <Import Project="$(UserRootDir)\Microsoft.Cpp.$(Platform).user.props"
-      Condition="exists('$(UserRootDir)\Microsoft.Cpp.$(Platform).user.props')"
-      Label="LocalAppDataPlatform" />
-  </ImportGroup>
-  <ImportGroup Condition="'$(Configuration)|$(Platform)'=='Release-Full|x64'" Label="PropertySheets">
-    <Import Project="$(UserRootDir)\Microsoft.Cpp.$(Platform).user.props"
-      Condition="exists('$(UserRootDir)\Microsoft.Cpp.$(Platform).user.props')"
-      Label="LocalAppDataPlatform" />
-  </ImportGroup>
-  <PropertyGroup Label="UserMacros" />
-  <PropertyGroup>
-    <_ProjectFileVersion>12.0.21005.1</_ProjectFileVersion>
-  </PropertyGroup>
-  <PropertyGroup Condition="'$(Configuration)|$(Platform)'=='Debug-Full|x64'">
-    <LinkIncremental>true</LinkIncremental>
-    <TargetName>ccextractorwinfull</TargetName>
-    <IncludePath>
-      $(ProjectDir)\libs\include;$(VCPKG_ROOT)\installed\$(VCPKG_DEFAULT_TRIPLET)\include;
-      "C:\Program Files\GPAC\sdk\include";
-      $(VCPKG_ROOT)\installed\$(VCPKG_DEFAULT_TRIPLET)\include\zlib;$(VCPKG_ROOT)\installed\$(VCPKG_DEFAULT_TRIPLET)\include\libpng16;$(IncludePath)</IncludePath>
-    <LibraryPath>
-      $(VCPKG_ROOT)\installed\$(VCPKG_DEFAULT_TRIPLET)\lib;
-      "C:\Program Files\GPAC\sdk\lib";$(VC_LibraryPath_x64);$(WindowsSDK_LibraryPath_x64)</LibraryPath>
-  </PropertyGroup>
-  <PropertyGroup Condition="'$(Configuration)|$(Platform)'=='Release-Full|x64'">
-    <LinkIncremental>false</LinkIncremental>
-    <TargetName>ccextractorwinfull</TargetName>
-    <IncludePath>
-      $(ProjectDir)\libs\include;$(VCPKG_ROOT)\installed\$(VCPKG_DEFAULT_TRIPLET)\include;
-      "C:\Program Files\GPAC\sdk\include";
-      $(VCPKG_ROOT)\installed\$(VCPKG_DEFAULT_TRIPLET)\include\zlib;$(VCPKG_ROOT)\installed\$(VCPKG_DEFAULT_TRIPLET)\include\libpng16;$(IncludePath)</IncludePath>
-    <LibraryPath>
-      $(VCPKG_ROOT)\installed\$(VCPKG_DEFAULT_TRIPLET)\lib;
-      "C:\Program Files\GPAC\sdk\lib";$(VC_LibraryPath_x64);$(WindowsSDK_LibraryPath_x64)</LibraryPath>
-  </PropertyGroup>
-  <ItemDefinitionGroup Condition="'$(Configuration)|$(Platform)'=='Debug-Full|x64'">
-    <ClCompile>
-      <Optimization>Disabled</Optimization>
-      <AdditionalIncludeDirectories>
-        ..\src\thirdparty\freetype\include;..\src;..\src\thirdparty\win_spec_incld;..\src\lib_ccx;..\src\thirdparty\lib_hash;..\src\lib_ccx\zvbi;..\src\thirdparty\protobuf-c;..\src\thirdparty\win_iconv;..\src\thirdparty\;..\src;$(VCPKG_ROOT)\installed\$(VCPKG_DEFAULT_TRIPLET)\include;
-        "C:\Program Files\GPAC\sdk\include";%(AdditionalIncludeDirectories)</AdditionalIncludeDirectories>
-      <PreprocessorDefinitions>
-        SEGMENT_BY_FILE_TIME;ENABLE_HARDSUBX;FT2_BUILD_LIBRARY;GPAC_DISABLE_VTT;GPAC_DISABLE_OD_DUMP;ENABLE_OCR;WIN32;_DEBUG;_CONSOLE;_FILE_OFFSET_BITS=64;GPAC_DISABLE_REMOTERY;GPAC_DISABLE_ZLIB;%(PreprocessorDefinitions)</PreprocessorDefinitions>
-      <BasicRuntimeChecks>EnableFastChecks</BasicRuntimeChecks>
-      <RuntimeLibrary>MultiThreadedDebug</RuntimeLibrary>
-      <PrecompiledHeader>
-      </PrecompiledHeader>
-      <WarningLevel>Level3</WarningLevel>
-      <DebugInformationFormat>ProgramDatabase</DebugInformationFormat>
-    </ClCompile>
-    <Link>
-      <AdditionalDependencies>
-        ccx_rust.lib;UserEnv.lib;Crypt32.lib;WS2_32.Lib;ntdll.lib;Bcrypt.lib;Mfplat.lib;Mfuuid.lib;Secur32.lib;Strmiids.lib;Ole32.lib;User32.lib;libcrypto.lib;libcurl.lib;avcodec.lib;avformat.lib;avutil.lib;avfilter.lib;swscale.lib;swresample.lib;leptonica-1.83.1.lib;tesseract53.lib;gif.lib;archive.lib;avdevice.lib;bz2.lib;charset.lib;iconv.lib;jpeg.lib;libpng16.lib;libsharpyuv.lib;libssl.lib;libwebp.lib;libwebpdecoder.lib;libwebpdemux.lib;libwebpmux.lib;libxml2.lib;lz4.lib;lzma.lib;openjp2.lib;tiff.lib;turbojpeg.lib;zlib.lib;zstd.lib;libgpac.lib;%(AdditionalDependencies)</AdditionalDependencies>
-      <ShowProgress>NotSet</ShowProgress>
-      <GenerateDebugInformation>true</GenerateDebugInformation>
-      <SubSystem>Console</SubSystem>
-      <AdditionalLibraryDirectories>
-        $(VCPKG_ROOT)\installed\$(VCPKG_DEFAULT_TRIPLET)\lib;
-        "C:\Program Files\GPAC\sdk\lib";%(AdditionalLibraryDirectories)</AdditionalLibraryDirectories>
-    </Link>
-    <PreBuildEvent>
-      <Command>call pre-build.bat
-        call rust.bat</Command>
-    </PreBuildEvent>
-    <PostBuildEvent>
-      <Command>
-        xcopy /y "$(ProjectDir)\dll\vcruntime140.dll" "$(OutDir)"
-        xcopy /y "$(ProjectDir)\dll\vcruntime140_1.dll" "$(OutDir)"
-        xcopy /y "C:\Program Files\GPAC\libgpac.dll" "$(OutDir)"
-        xcopy /y "C:\Program Files\GPAC\OpenSVCDecoder.dll" "$(OutDir)"
-        xcopy /y "C:\Program Files\GPAC\postproc-57.dll" "$(OutDir)"
-        xcopy /y "C:\Program Files\GPAC\swresample-4.dll" "$(OutDir)"
-        xcopy /y "C:\Program Files\GPAC\avfilter-9.dll" "$(OutDir)"
-        xcopy /y "C:\Program Files\GPAC\swscale-7.dll" "$(OutDir)"
-        xcopy /y "C:\Program Files\GPAC\avdevice-60.dll" "$(OutDir)"
-        xcopy /y "C:\Program Files\GPAC\avcodec-60.dll" "$(OutDir)"
-        xcopy /y "C:\Program Files\GPAC\avformat-60.dll" "$(OutDir)"
-        xcopy /y "C:\Program Files\GPAC\avutil-58.dll" "$(OutDir)"
-        xcopy /y "C:\Program Files\GPAC\libsslMD.dll" "$(OutDir)"
-        xcopy /y "C:\Program Files\GPAC\libcryptoMD.dll" "$(OutDir)"</Command>
-    </PostBuildEvent>
-  </ItemDefinitionGroup>
-  <ItemDefinitionGroup Condition="'$(Configuration)|$(Platform)'=='Release-Full|x64'">
-    <ClCompile>
-      <Optimization>Disabled</Optimization>
-      <AdditionalIncludeDirectories>
-        ..\src\thirdparty\freetype\include;..\src;..\src\thirdparty\win_spec_incld;..\src\lib_ccx;..\src\thirdparty\lib_hash;..\src\lib_ccx\zvbi;..\src\thirdparty\protobuf-c;..\src\thirdparty\win_iconv;..\src\thirdparty\;..\src;$(VCPKG_ROOT)\installed\$(VCPKG_DEFAULT_TRIPLET)\include;
-        "C:\Program Files\GPAC\sdk\include";%(AdditionalIncludeDirectories)</AdditionalIncludeDirectories>
-      <PreprocessorDefinitions>
-        ENABLE_HARDSUBX;FT2_BUILD_LIBRARY;GPAC_DISABLE_VTT;GPAC_DISABLE_OD_DUMP;VERSION_FILE_PRESENT;ENABLE_OCR;WIN32;NDEBUG;_CONSOLE;_FILE_OFFSET_BITS=64;GPAC_DISABLE_REMOTERY;GPAC_DISABLE_ZLIB;%(PreprocessorDefinitions)</PreprocessorDefinitions>
-      <RuntimeLibrary>MultiThreaded</RuntimeLibrary>
-      <PrecompiledHeader>
-      </PrecompiledHeader>
-      <WarningLevel>Level3</WarningLevel>
-      <DebugInformationFormat>ProgramDatabase</DebugInformationFormat>
-    </ClCompile>
-    <Link>
-      <AdditionalDependencies>
-        ccx_rust.lib;UserEnv.lib;Crypt32.lib;WS2_32.Lib;ntdll.lib;Bcrypt.lib;Mfplat.lib;Mfuuid.lib;Secur32.lib;Strmiids.lib;Ole32.lib;User32.lib;libcrypto.lib;libcurl.lib;avcodec.lib;avformat.lib;avutil.lib;avfilter.lib;swscale.lib;swresample.lib;leptonica-1.83.1.lib;tesseract53.lib;gif.lib;archive.lib;avdevice.lib;bz2.lib;charset.lib;iconv.lib;jpeg.lib;libpng16.lib;libsharpyuv.lib;libssl.lib;libwebp.lib;libwebpdecoder.lib;libwebpdemux.lib;libwebpmux.lib;libxml2.lib;lz4.lib;lzma.lib;openjp2.lib;tiff.lib;turbojpeg.lib;zlib.lib;zstd.lib;libgpac.lib;%(AdditionalDependencies)</AdditionalDependencies>
-      <GenerateDebugInformation>true</GenerateDebugInformation>
-      <SubSystem>Console</SubSystem>
-      <OptimizeReferences>true</OptimizeReferences>
-      <EnableCOMDATFolding>true</EnableCOMDATFolding>
-      <AdditionalLibraryDirectories>
-        $(VCPKG_ROOT)\installed\$(VCPKG_DEFAULT_TRIPLET)\lib;
-        "C:\Program Files\GPAC\sdk\lib";%(AdditionalLibraryDirectories)</AdditionalLibraryDirectories>
-    </Link>
-    <PreBuildEvent>
-      <Command>call pre-build.bat
-        call rust.bat -r</Command>
-    </PreBuildEvent>
-    <PostBuildEvent>
-      <Command>
-        xcopy /y "$(ProjectDir)\dll\vcruntime140.dll" "$(OutDir)"
-        xcopy /y "$(ProjectDir)\dll\vcruntime140_1.dll" "$(OutDir)"
-        xcopy /y "C:\Program Files\GPAC\libgpac.dll" "$(OutDir)"
-        xcopy /y "C:\Program Files\GPAC\OpenSVCDecoder.dll" "$(OutDir)"
-        xcopy /y "C:\Program Files\GPAC\postproc-57.dll" "$(OutDir)"
-        xcopy /y "C:\Program Files\GPAC\swresample-4.dll" "$(OutDir)"
-        xcopy /y "C:\Program Files\GPAC\avfilter-9.dll" "$(OutDir)"
-        xcopy /y "C:\Program Files\GPAC\swscale-7.dll" "$(OutDir)"
-        xcopy /y "C:\Program Files\GPAC\avdevice-60.dll" "$(OutDir)"
-        xcopy /y "C:\Program Files\GPAC\avcodec-60.dll" "$(OutDir)"
-        xcopy /y "C:\Program Files\GPAC\avformat-60.dll" "$(OutDir)"
-        xcopy /y "C:\Program Files\GPAC\avutil-58.dll" "$(OutDir)"
-        xcopy /y "C:\Program Files\GPAC\libsslMD.dll" "$(OutDir)"
-        xcopy /y "C:\Program Files\GPAC\libcryptoMD.dll" "$(OutDir)"</Command>
-    </PostBuildEvent>
-  </ItemDefinitionGroup>
-  <Import Project="$(VCTargetsPath)\Microsoft.Cpp.targets" />
-  <ImportGroup Label="ExtensionTargets">
-  </ImportGroup>
->>>>>>> d6ccf1bf
+﻿<?xml version="1.0" encoding="utf-8"?>
+<Project DefaultTargets="Build" ToolsVersion="14.0"
+  xmlns="http://schemas.microsoft.com/developer/msbuild/2003">
+  <ItemGroup Label="ProjectConfigurations">
+    <ProjectConfiguration Include="Debug-Full|x64">
+      <Configuration>Debug-Full</Configuration>
+      <Platform>x64</Platform>
+    </ProjectConfiguration>
+    <ProjectConfiguration Include="Release-Full|x64">
+      <Configuration>Release-Full</Configuration>
+      <Platform>x64</Platform>
+    </ProjectConfiguration>
+  </ItemGroup>
+  <ItemGroup>
+    <ClInclude Include="..\src\ccextractor.h" />
+    <ClInclude Include="..\src\lib_ccx\ccx_encoders_structs.h" />
+    <ClInclude Include="..\src\lib_ccx\ccx_common_option.h" />
+    <ClInclude Include="..\src\lib_ccx\ccx_share.h" />
+    <ClInclude Include="..\src\lib_ccx\ccx_sub_entry_message.pb-c.h" />
+    <ClInclude Include="..\src\lib_ccx\compile_info.h" />
+    <ClInclude Include="..\src\lib_ccx\avc_functions.h" />
+    <ClInclude Include="..\src\lib_ccx\ccx_common_char_encoding.h" />
+    <ClInclude Include="..\src\lib_ccx\ccx_common_common.h" />
+    <ClInclude Include="..\src\lib_ccx\ccx_common_constants.h" />
+    <ClInclude Include="..\src\lib_ccx\ccx_common_platform.h" />
+    <ClInclude Include="..\src\lib_ccx\ccx_common_structs.h" />
+    <ClInclude Include="..\src\lib_ccx\ccx_common_timing.h" />
+    <ClInclude Include="..\src\lib_ccx\ccx_decoders_608.h" />
+    <ClInclude Include="..\src\lib_ccx\ccx_decoders_708.h" />
+    <ClInclude Include="..\src\lib_ccx\ccx_decoders_708_encoding.h" />
+    <ClInclude Include="..\src\lib_ccx\ccx_decoders_708_output.h" />
+    <ClInclude Include="..\src\lib_ccx\ccx_decoders_common.h" />
+    <ClInclude Include="..\src\lib_ccx\ccx_decoders_isdb.h" />
+    <ClInclude Include="..\src\lib_ccx\ccx_decoders_structs.h" />
+    <ClInclude Include="..\src\lib_ccx\ccx_decoders_xds.h" />
+    <ClInclude Include="..\src\lib_ccx\ccx_encoders_common.h" />
+    <ClInclude Include="..\src\lib_ccx\ccx_encoders_helpers.h" />
+    <ClInclude Include="..\src\lib_ccx\ccx_encoders_mcc.h" />
+    <ClInclude Include="..\src\lib_ccx\disable_warnings.h" />
+    <ClInclude Include="..\src\lib_ccx\dvb_subtitle_decoder.h" />
+    <ClInclude Include="..\src\lib_ccx\lib_ccx.h" />
+    <ClInclude Include="..\src\lib_ccx\teletext.h" />
+    <ClInclude Include="..\src\lib_ccx\utility.h" />
+    <ClInclude Include="..\src\thirdparty\lib_hash\sha2.h" />
+    <ClInclude Include="..\src\thirdparty\protobuf-c\protobuf-c.h" />
+    <ClInclude Include="..\src\thirdparty\utf8proc\utf8proc.h" />
+    <ClInclude Include="..\src\thirdparty\win_iconv\iconv.h" />
+    <ClInclude Include="..\src\thirdparty\win_spec_incld\dirent.h" />
+    <ClInclude Include="..\src\lib_ccx\zvbi\bcd.h" />
+    <ClInclude Include="..\src\lib_ccx\zvbi\bit_slicer.h" />
+    <ClInclude Include="..\src\lib_ccx\zvbi\macros.h" />
+    <ClInclude Include="..\src\lib_ccx\zvbi\misc.h" />
+    <ClInclude Include="..\src\lib_ccx\zvbi\raw_decoder.h" />
+    <ClInclude Include="..\src\lib_ccx\zvbi\sampling_par.h" />
+    <ClInclude Include="..\src\lib_ccx\zvbi\sliced.h" />
+    <ClInclude Include="..\src\lib_ccx\zvbi\zvbi_decoder.h" />
+    <ClInclude Include="..\src\thirdparty\win_spec_incld\inttypes.h" />
+    <ClInclude Include="..\src\thirdparty\win_spec_incld\stdint.h" />
+    <ClInclude Include="..\src\thirdparty\freetype\include\ft2build.h" />
+    <ClInclude Include="..\src\thirdparty\freetype\include\freetype\config\ftconfig.h" />
+    <ClInclude Include="..\src\thirdparty\freetype\include\freetype\config\ftheader.h" />
+    <ClInclude Include="..\src\thirdparty\freetype\include\freetype\config\ftmodule.h" />
+    <ClInclude Include="..\src\thirdparty\freetype\include\freetype\config\ftoption.h" />
+    <ClInclude Include="..\src\thirdparty\freetype\include\freetype\config\ftstdlib.h" />
+    <ClInclude Include="$(VCPKG_ROOT)\installed\$(VCPKG_DEFAULT_TRIPLET)\include\libpng16\*.h" />
+    <ClInclude Include="$(VCPKG_ROOT)\installed\$(VCPKG_DEFAULT_TRIPLET)\include\zlib.h" />
+  </ItemGroup>
+  <ItemGroup>
+    <ClCompile Include=" ..\src\thirdparty\freetype\gzip\ftgzip.c" />
+    <ClCompile Include=" ..\src\lib_ccx\ccx_demuxer_mxf.c" />
+    <ClCompile Include=" ..\src\lib_ccx\ccx_encoders_spupng.c" />
+    <ClCompile Include=" ..\src\ccextractor.c" />
+    <ClCompile Include=" ..\src\lib_ccx\mp4.c" />
+    <ClCompile Include=" ..\src\lib_ccx\activity.c" />
+    <ClCompile Include=" ..\src\lib_ccx\asf_functions.c" />
+    <ClCompile Include=" ..\src\lib_ccx\avc_functions.c" />
+    <ClCompile Include=" ..\src\lib_ccx\ccx_common_char_encoding.c" />
+    <ClCompile Include=" ..\src\lib_ccx\ccx_common_common.c" />
+    <ClCompile Include=" ..\src\lib_ccx\ccx_common_constants.c" />
+    <ClCompile Include=" ..\src\lib_ccx\ccx_common_option.c" />
+    <ClCompile Include=" ..\src\lib_ccx\ccx_common_timing.c" />
+    <ClCompile Include=" ..\src\lib_ccx\ccx_decoders_608.c" />
+    <ClCompile Include=" ..\src\lib_ccx\ccx_decoders_708.c" />
+    <ClCompile Include=" ..\src\lib_ccx\ccx_decoders_708_encoding.c" />
+    <ClCompile Include=" ..\src\lib_ccx\ccx_decoders_708_output.c" />
+    <ClCompile Include=" ..\src\lib_ccx\ccx_decoders_common.c" />
+    <ClCompile Include=" ..\src\lib_ccx\ccx_decoders_isdb.c" />
+    <ClCompile Include=" ..\src\lib_ccx\ccx_decoders_vbi.c" />
+    <ClCompile Include=" ..\src\lib_ccx\ccx_decoders_xds.c" />
+    <ClCompile Include=" ..\src\lib_ccx\ccx_demuxer.c" />
+    <ClCompile Include=" ..\src\lib_ccx\ccx_dtvcc.c" />
+    <ClCompile Include=" ..\src\lib_ccx\ccx_encoders_common.c" />
+    <ClCompile Include=" ..\src\lib_ccx\ccx_encoders_curl.c" />
+    <ClCompile Include=" ..\src\lib_ccx\ccx_encoders_g608.c" />
+    <ClCompile Include=" ..\src\lib_ccx\ccx_encoders_helpers.c" />
+    <ClCompile Include=" ..\src\lib_ccx\ccx_encoders_mcc.c" />
+    <ClCompile Include=" ..\src\lib_ccx\ccx_encoders_sami.c" />
+    <ClCompile Include=" ..\src\lib_ccx\ccx_encoders_scc.c" />
+    <ClCompile Include=" ..\src\lib_ccx\ccx_encoders_smptett.c" />
+    <ClCompile Include=" ..\src\lib_ccx\ccx_encoders_splitbysentence.c" />
+    <ClCompile Include=" ..\src\lib_ccx\ccx_encoders_srt.c" />
+    <ClCompile Include=" ..\src\lib_ccx\ccx_encoders_ssa.c" />
+    <ClCompile Include=" ..\src\lib_ccx\ccx_encoders_transcript.c" />
+    <ClCompile Include=" ..\src\lib_ccx\ccx_encoders_webvtt.c" />
+    <ClCompile Include=" ..\src\lib_ccx\ccx_encoders_xds.c" />
+    <ClCompile Include=" ..\src\lib_ccx\ccx_gxf.c" />
+    <ClCompile Include=" ..\src\lib_ccx\ccx_share.c" />
+    <ClCompile Include=" ..\src\lib_ccx\ccx_sub_entry_message.pb-c.c" />
+    <ClCompile Include=" ..\src\lib_ccx\cc_bitstream.c" />
+    <ClCompile Include=" ..\src\lib_ccx\configuration.c" />
+    <ClCompile Include=" ..\src\lib_ccx\dvb_subtitle_decoder.c" />
+    <ClCompile Include=" ..\src\lib_ccx\dvd_subtitle_decoder.c" />
+    <ClCompile Include=" ..\src\lib_ccx\es_functions.c" />
+    <ClCompile Include=" ..\src\lib_ccx\es_userdata.c" />
+    <ClCompile Include=" ..\src\lib_ccx\ffmpeg_intgr.c" />
+    <ClCompile Include=" ..\src\lib_ccx\file_functions.c" />
+    <ClCompile Include=" ..\src\lib_ccx\general_loop.c" />
+    <ClCompile Include=" ..\src\lib_ccx\hardsubx.c" />
+    <ClCompile Include=" ..\src\lib_ccx\hardsubx_classifier.c" />
+    <ClCompile Include=" ..\src\lib_ccx\hardsubx_decoder.c" />
+    <ClCompile Include=" ..\src\lib_ccx\hardsubx_imgops.c" />
+    <ClCompile Include=" ..\src\lib_ccx\hardsubx_utility.c" />
+    <ClCompile Include=" ..\src\lib_ccx\lib_ccx.c" />
+    <ClCompile Include=" ..\src\lib_ccx\matroska.c" />
+    <ClCompile Include=" ..\src\lib_ccx\myth.c" />
+    <ClCompile Include=" ..\src\lib_ccx\networking.c" />
+    <ClCompile Include=" ..\src\lib_ccx\ocr.c" />
+    <ClCompile Include=" ..\src\lib_ccx\output.c" />
+    <ClCompile Include=" ..\src\lib_ccx\params.c" />
+    <ClCompile Include=" ..\src\lib_ccx\params_dump.c" />
+    <ClCompile Include=" ..\src\lib_ccx\sequencing.c" />
+    <ClCompile Include=" ..\src\lib_ccx\stream_functions.c" />
+    <ClCompile Include=" ..\src\lib_ccx\telxcc.c" />
+    <ClCompile Include=" ..\src\lib_ccx\ts_functions.c" />
+    <ClCompile Include=" ..\src\lib_ccx\ts_info.c" />
+    <ClCompile Include=" ..\src\lib_ccx\ts_tables.c" />
+    <ClCompile Include=" ..\src\lib_ccx\ts_tables_epg.c" />
+    <ClCompile Include=" ..\src\lib_ccx\utility.c" />
+    <ClCompile Include=" ..\src\lib_ccx\wtv_functions.c" />
+    <ClCompile Include=" ..\src\thirdparty\lib_hash\sha2.c" />
+    <ClCompile Include=" ..\src\thirdparty\protobuf-c\protobuf-c.c" />
+    <ClCompile Include=" ..\src\thirdparty\utf8proc\utf8proc.c" />
+    <ClCompile Include=" ..\src\thirdparty\win_iconv\win_iconv.c" />
+    <ClCompile Include=" ..\src\lib_ccx\zvbi\bit_slicer.c" />
+    <ClCompile Include=" ..\src\lib_ccx\zvbi\decoder.c" />
+    <ClCompile Include=" ..\src\lib_ccx\zvbi\raw_decoder.c" />
+    <ClCompile Include=" ..\src\lib_ccx\zvbi\sampling_par.c" />
+    <ClCompile Include=" ..\src\thirdparty\freetype\autofit\autofit.c" />
+    <ClCompile Include=" ..\src\thirdparty\freetype\bdf\bdf.c" />
+    <ClCompile Include=" ..\src\thirdparty\freetype\cff\cff.c" />
+    <ClCompile Include=" ..\src\thirdparty\freetype\base\ftbase.c" />
+    <ClCompile Include=" ..\src\thirdparty\freetype\base\ftbitmap.c" />
+    <ClCompile Include=" ..\src\thirdparty\freetype\cache\ftcache.c" />
+    <ClCompile Include=" ..\src\thirdparty\freetype\base\ftfstype.c" />
+    <ClCompile Include=" ..\src\thirdparty\freetype\base\ftgasp.c" />
+    <ClCompile Include=" ..\src\thirdparty\freetype\base\ftglyph.c" />
+    <ClCompile Include=" ..\src\thirdparty\freetype\base\ftinit.c" />
+    <ClCompile Include=" ..\src\thirdparty\freetype\lzw\ftlzw.c" />
+    <ClCompile Include=" ..\src\thirdparty\freetype\base\ftstroke.c" />
+    <ClCompile Include=" ..\src\thirdparty\freetype\base\ftsystem.c" />
+    <ClCompile Include=" ..\src\thirdparty\freetype\smooth\smooth.c" />
+    <ClCompile Include=" ..\src\thirdparty\freetype\base\ftbbox.c" />
+    <ClCompile Include=" ..\src\thirdparty\freetype\base\ftfntfmt.c" />
+    <ClCompile Include=" ..\src\thirdparty\freetype\base\ftmm.c" />
+    <ClCompile Include=" ..\src\thirdparty\freetype\base\ftpfr.c" />
+    <ClCompile Include=" ..\src\thirdparty\freetype\base\ftsynth.c" />
+    <ClCompile Include=" ..\src\thirdparty\freetype\base\fttype1.c" />
+    <ClCompile Include=" ..\src\thirdparty\freetype\base\ftwinfnt.c" />
+    <ClCompile Include=" ..\src\thirdparty\freetype\base\ftlcdfil.c" />
+    <ClCompile Include=" ..\src\thirdparty\freetype\base\ftgxval.c" />
+    <ClCompile Include=" ..\src\thirdparty\freetype\base\ftotval.c" />
+    <ClCompile Include=" ..\src\thirdparty\freetype\base\ftpatent.c" />
+    <ClCompile Include=" ..\src\thirdparty\freetype\pcf\pcf.c" />
+    <ClCompile Include=" ..\src\thirdparty\freetype\pfr\pfr.c" />
+    <ClCompile Include=" ..\src\thirdparty\freetype\psaux\psaux.c" />
+    <ClCompile Include=" ..\src\thirdparty\freetype\pshinter\pshinter.c" />
+    <ClCompile Include=" ..\src\thirdparty\freetype\psnames\psmodule.c" />
+    <ClCompile Include=" ..\src\thirdparty\freetype\raster\raster.c" />
+    <ClCompile Include=" ..\src\thirdparty\freetype\sfnt\sfnt.c" />
+    <ClCompile Include=" ..\src\thirdparty\freetype\truetype\truetype.c" />
+    <ClCompile Include=" ..\src\thirdparty\freetype\type1\type1.c" />
+    <ClCompile Include=" ..\src\thirdparty\freetype\cid\type1cid.c" />
+    <ClCompile Include=" ..\src\thirdparty\freetype\type42\type42.c" />
+    <ClCompile Include=" ..\src\thirdparty\freetype\winfonts\winfnt.c" />
+  </ItemGroup>
+  <ItemGroup>
+    <None Include=" ..\src\lib_ccx\ccx_sub_entry_message.proto" />
+  </ItemGroup>
+  <PropertyGroup Label="Globals">
+    <ProjectGuid>{0F0063C4-BCBC-4379-A6D5-84A5669C940A}</ProjectGuid>
+    <RootNamespace>ccextractor</RootNamespace>
+    <Keyword>Win32Proj</Keyword>
+    <WindowsTargetPlatformVersion>10.0.22621.0</WindowsTargetPlatformVersion>
+  </PropertyGroup>
+  <PropertyGroup Label="Vcpkg">
+    <VcpkgEnableManifest>true</VcpkgEnableManifest>
+    <VcpkgTriplet>x64-windows-static</VcpkgTriplet>
+    <VcpkgEnabled>true</VcpkgEnabled>
+  </PropertyGroup>
+  <Import Project=" $(VCTargetsPath)\Microsoft.Cpp.Default.props" />
+  <PropertyGroup Condition="'$(Configuration)|$(Platform)'=='Debug-Full|x64'" Label="Configuration">
+    <ConfigurationType>Application</ConfigurationType>
+    <PlatformToolset>v143</PlatformToolset>
+  </PropertyGroup>
+  <PropertyGroup Condition="'$(Configuration)|$(Platform)'=='Release-Full|x64'"
+    Label="Configuration">
+    <ConfigurationType>Application</ConfigurationType>
+    <PlatformToolset>v143</PlatformToolset>
+  </PropertyGroup>
+  <Import Project="$(VCTargetsPath)\Microsoft.Cpp.props" />
+  <ImportGroup Label="ExtensionSettings">
+  </ImportGroup>
+  <ImportGroup Condition="'$(Configuration)|$(Platform)'=='Debug-Full|x64'" Label="PropertySheets">
+    <Import Project="$(UserRootDir)\Microsoft.Cpp.$(Platform).user.props"
+      Condition="exists('$(UserRootDir)\Microsoft.Cpp.$(Platform).user.props')"
+      Label="LocalAppDataPlatform" />
+  </ImportGroup>
+  <ImportGroup Condition="'$(Configuration)|$(Platform)'=='Release-Full|x64'" Label="PropertySheets">
+    <Import Project="$(UserRootDir)\Microsoft.Cpp.$(Platform).user.props"
+      Condition="exists('$(UserRootDir)\Microsoft.Cpp.$(Platform).user.props')"
+      Label="LocalAppDataPlatform" />
+  </ImportGroup>
+  <PropertyGroup Label="UserMacros" />
+  <PropertyGroup>
+    <_ProjectFileVersion>12.0.21005.1</_ProjectFileVersion>
+  </PropertyGroup>
+  <PropertyGroup Condition="'$(Configuration)|$(Platform)'=='Debug-Full|x64'">
+    <LinkIncremental>true</LinkIncremental>
+    <TargetName>ccextractorwinfull</TargetName>
+    <IncludePath>
+      $(ProjectDir)\libs\include;$(VCPKG_ROOT)\installed\$(VCPKG_DEFAULT_TRIPLET)\include;
+      "C:\Program Files\GPAC\sdk\include";
+      $(VCPKG_ROOT)\installed\$(VCPKG_DEFAULT_TRIPLET)\include\zlib;$(VCPKG_ROOT)\installed\$(VCPKG_DEFAULT_TRIPLET)\include\libpng16;$(IncludePath)</IncludePath>
+    <LibraryPath>
+      $(VCPKG_ROOT)\installed\$(VCPKG_DEFAULT_TRIPLET)\lib;
+      "C:\Program Files\GPAC\sdk\lib";$(VC_LibraryPath_x64);$(WindowsSDK_LibraryPath_x64)</LibraryPath>
+  </PropertyGroup>
+  <PropertyGroup Condition="'$(Configuration)|$(Platform)'=='Release-Full|x64'">
+    <LinkIncremental>false</LinkIncremental>
+    <TargetName>ccextractorwinfull</TargetName>
+    <IncludePath>
+      $(ProjectDir)\libs\include;$(VCPKG_ROOT)\installed\$(VCPKG_DEFAULT_TRIPLET)\include;
+      "C:\Program Files\GPAC\sdk\include";
+      $(VCPKG_ROOT)\installed\$(VCPKG_DEFAULT_TRIPLET)\include\zlib;$(VCPKG_ROOT)\installed\$(VCPKG_DEFAULT_TRIPLET)\include\libpng16;$(IncludePath)</IncludePath>
+    <LibraryPath>
+      $(VCPKG_ROOT)\installed\$(VCPKG_DEFAULT_TRIPLET)\lib;
+      "C:\Program Files\GPAC\sdk\lib";$(VC_LibraryPath_x64);$(WindowsSDK_LibraryPath_x64)</LibraryPath>
+  </PropertyGroup>
+  <ItemDefinitionGroup Condition="'$(Configuration)|$(Platform)'=='Debug-Full|x64'">
+    <ClCompile>
+      <Optimization>Disabled</Optimization>
+      <AdditionalIncludeDirectories>
+        ..\src\thirdparty\freetype\include;..\src;..\src\thirdparty\win_spec_incld;..\src\lib_ccx;..\src\thirdparty\lib_hash;..\src\lib_ccx\zvbi;..\src\thirdparty\protobuf-c;..\src\thirdparty\win_iconv;..\src\thirdparty\;..\src;$(VCPKG_ROOT)\installed\$(VCPKG_DEFAULT_TRIPLET)\include;
+        "C:\Program Files\GPAC\sdk\include";%(AdditionalIncludeDirectories)</AdditionalIncludeDirectories>
+      <PreprocessorDefinitions>
+        SEGMENT_BY_FILE_TIME;ENABLE_HARDSUBX;FT2_BUILD_LIBRARY;GPAC_DISABLE_VTT;GPAC_DISABLE_OD_DUMP;ENABLE_OCR;WIN32;_DEBUG;_CONSOLE;_FILE_OFFSET_BITS=64;GPAC_DISABLE_REMOTERY;GPAC_DISABLE_ZLIB;%(PreprocessorDefinitions)</PreprocessorDefinitions>
+      <BasicRuntimeChecks>EnableFastChecks</BasicRuntimeChecks>
+      <RuntimeLibrary>MultiThreadedDebug</RuntimeLibrary>
+      <PrecompiledHeader>
+      </PrecompiledHeader>
+      <WarningLevel>Level3</WarningLevel>
+      <DebugInformationFormat>ProgramDatabase</DebugInformationFormat>
+    </ClCompile>
+    <Link>
+      <AdditionalDependencies>
+        ccx_rust.lib;UserEnv.lib;Crypt32.lib;WS2_32.Lib;ntdll.lib;Bcrypt.lib;Mfplat.lib;Mfuuid.lib;Secur32.lib;Strmiids.lib;Ole32.lib;User32.lib;libcrypto.lib;libcurl.lib;avcodec.lib;avformat.lib;avutil.lib;avfilter.lib;swscale.lib;swresample.lib;leptonica-1.83.1.lib;tesseract53.lib;gif.lib;archive.lib;avdevice.lib;bz2.lib;charset.lib;iconv.lib;jpeg.lib;libpng16.lib;libsharpyuv.lib;libssl.lib;libwebp.lib;libwebpdecoder.lib;libwebpdemux.lib;libwebpmux.lib;libxml2.lib;lz4.lib;lzma.lib;openjp2.lib;tiff.lib;turbojpeg.lib;zlib.lib;zstd.lib;libgpac.lib;%(AdditionalDependencies)</AdditionalDependencies>
+      <ShowProgress>NotSet</ShowProgress>
+      <GenerateDebugInformation>true</GenerateDebugInformation>
+      <SubSystem>Console</SubSystem>
+      <AdditionalLibraryDirectories>
+        $(VCPKG_ROOT)\installed\$(VCPKG_DEFAULT_TRIPLET)\lib;
+        "C:\Program Files\GPAC\sdk\lib";%(AdditionalLibraryDirectories)</AdditionalLibraryDirectories>
+    </Link>
+    <PreBuildEvent>
+      <Command>call pre-build.bat
+        call rust.bat</Command>
+    </PreBuildEvent>
+    <PostBuildEvent>
+      <Command>
+        xcopy /y "$(ProjectDir)\dll\vcruntime140.dll" "$(OutDir)"
+        xcopy /y "$(ProjectDir)\dll\vcruntime140_1.dll" "$(OutDir)"
+        xcopy /y "C:\Program Files\GPAC\libgpac.dll" "$(OutDir)"
+        xcopy /y "C:\Program Files\GPAC\OpenSVCDecoder.dll" "$(OutDir)"
+        xcopy /y "C:\Program Files\GPAC\postproc-57.dll" "$(OutDir)"
+        xcopy /y "C:\Program Files\GPAC\swresample-4.dll" "$(OutDir)"
+        xcopy /y "C:\Program Files\GPAC\avfilter-9.dll" "$(OutDir)"
+        xcopy /y "C:\Program Files\GPAC\swscale-7.dll" "$(OutDir)"
+        xcopy /y "C:\Program Files\GPAC\avdevice-60.dll" "$(OutDir)"
+        xcopy /y "C:\Program Files\GPAC\avcodec-60.dll" "$(OutDir)"
+        xcopy /y "C:\Program Files\GPAC\avformat-60.dll" "$(OutDir)"
+        xcopy /y "C:\Program Files\GPAC\avutil-58.dll" "$(OutDir)"
+        xcopy /y "C:\Program Files\GPAC\libsslMD.dll" "$(OutDir)"
+        xcopy /y "C:\Program Files\GPAC\libcryptoMD.dll" "$(OutDir)"</Command>
+    </PostBuildEvent>
+  </ItemDefinitionGroup>
+  <ItemDefinitionGroup Condition="'$(Configuration)|$(Platform)'=='Release-Full|x64'">
+    <ClCompile>
+      <Optimization>Disabled</Optimization>
+      <AdditionalIncludeDirectories>
+        ..\src\thirdparty\freetype\include;..\src;..\src\thirdparty\win_spec_incld;..\src\lib_ccx;..\src\thirdparty\lib_hash;..\src\lib_ccx\zvbi;..\src\thirdparty\protobuf-c;..\src\thirdparty\win_iconv;..\src\thirdparty\;..\src;$(VCPKG_ROOT)\installed\$(VCPKG_DEFAULT_TRIPLET)\include;
+        "C:\Program Files\GPAC\sdk\include";%(AdditionalIncludeDirectories)</AdditionalIncludeDirectories>
+      <PreprocessorDefinitions>
+        ENABLE_HARDSUBX;FT2_BUILD_LIBRARY;GPAC_DISABLE_VTT;GPAC_DISABLE_OD_DUMP;VERSION_FILE_PRESENT;ENABLE_OCR;WIN32;NDEBUG;_CONSOLE;_FILE_OFFSET_BITS=64;GPAC_DISABLE_REMOTERY;GPAC_DISABLE_ZLIB;%(PreprocessorDefinitions)</PreprocessorDefinitions>
+      <RuntimeLibrary>MultiThreaded</RuntimeLibrary>
+      <PrecompiledHeader>
+      </PrecompiledHeader>
+      <WarningLevel>Level3</WarningLevel>
+      <DebugInformationFormat>ProgramDatabase</DebugInformationFormat>
+    </ClCompile>
+    <Link>
+      <AdditionalDependencies>
+        ccx_rust.lib;UserEnv.lib;Crypt32.lib;WS2_32.Lib;ntdll.lib;Bcrypt.lib;Mfplat.lib;Mfuuid.lib;Secur32.lib;Strmiids.lib;Ole32.lib;User32.lib;libcrypto.lib;libcurl.lib;avcodec.lib;avformat.lib;avutil.lib;avfilter.lib;swscale.lib;swresample.lib;leptonica-1.83.1.lib;tesseract53.lib;gif.lib;archive.lib;avdevice.lib;bz2.lib;charset.lib;iconv.lib;jpeg.lib;libpng16.lib;libsharpyuv.lib;libssl.lib;libwebp.lib;libwebpdecoder.lib;libwebpdemux.lib;libwebpmux.lib;libxml2.lib;lz4.lib;lzma.lib;openjp2.lib;tiff.lib;turbojpeg.lib;zlib.lib;zstd.lib;libgpac.lib;%(AdditionalDependencies)</AdditionalDependencies>
+      <GenerateDebugInformation>true</GenerateDebugInformation>
+      <SubSystem>Console</SubSystem>
+      <OptimizeReferences>true</OptimizeReferences>
+      <EnableCOMDATFolding>true</EnableCOMDATFolding>
+      <AdditionalLibraryDirectories>
+        $(VCPKG_ROOT)\installed\$(VCPKG_DEFAULT_TRIPLET)\lib;
+        "C:\Program Files\GPAC\sdk\lib";%(AdditionalLibraryDirectories)</AdditionalLibraryDirectories>
+    </Link>
+    <PreBuildEvent>
+      <Command>call pre-build.bat
+        call rust.bat -r</Command>
+    </PreBuildEvent>
+    <PostBuildEvent>
+      <Command>
+        xcopy /y "$(ProjectDir)\dll\vcruntime140.dll" "$(OutDir)"
+        xcopy /y "$(ProjectDir)\dll\vcruntime140_1.dll" "$(OutDir)"
+        xcopy /y "C:\Program Files\GPAC\libgpac.dll" "$(OutDir)"
+        xcopy /y "C:\Program Files\GPAC\OpenSVCDecoder.dll" "$(OutDir)"
+        xcopy /y "C:\Program Files\GPAC\postproc-57.dll" "$(OutDir)"
+        xcopy /y "C:\Program Files\GPAC\swresample-4.dll" "$(OutDir)"
+        xcopy /y "C:\Program Files\GPAC\avfilter-9.dll" "$(OutDir)"
+        xcopy /y "C:\Program Files\GPAC\swscale-7.dll" "$(OutDir)"
+        xcopy /y "C:\Program Files\GPAC\avdevice-60.dll" "$(OutDir)"
+        xcopy /y "C:\Program Files\GPAC\avcodec-60.dll" "$(OutDir)"
+        xcopy /y "C:\Program Files\GPAC\avformat-60.dll" "$(OutDir)"
+        xcopy /y "C:\Program Files\GPAC\avutil-58.dll" "$(OutDir)"
+        xcopy /y "C:\Program Files\GPAC\libsslMD.dll" "$(OutDir)"
+        xcopy /y "C:\Program Files\GPAC\libcryptoMD.dll" "$(OutDir)"</Command>
+    </PostBuildEvent>
+  </ItemDefinitionGroup>
+  <Import Project="$(VCTargetsPath)\Microsoft.Cpp.targets" />
+  <ImportGroup Label="ExtensionTargets">
+  </ImportGroup>
 </Project>
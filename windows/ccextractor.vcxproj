﻿<?xml version="1.0" encoding="utf-8"?>
<Project DefaultTargets="Build" ToolsVersion="14.0" xmlns="http://schemas.microsoft.com/developer/msbuild/2003">
  <ItemGroup Label="ProjectConfigurations">
    <ProjectConfiguration Include="Debug-Full|Win32">
      <Configuration>Debug-Full</Configuration>
      <Platform>Win32</Platform>
    </ProjectConfiguration>
    <ProjectConfiguration Include="Debug-Full|x64">
      <Configuration>Debug-Full</Configuration>
      <Platform>x64</Platform>
    </ProjectConfiguration>
    <ProjectConfiguration Include="Debug|Win32">
      <Configuration>Debug</Configuration>
      <Platform>Win32</Platform>
    </ProjectConfiguration>
    <ProjectConfiguration Include="Debug|x64">
      <Configuration>Debug</Configuration>
      <Platform>x64</Platform>
    </ProjectConfiguration>
    <ProjectConfiguration Include="Release-Full|Win32">
      <Configuration>Release-Full</Configuration>
      <Platform>Win32</Platform>
    </ProjectConfiguration>
    <ProjectConfiguration Include="Release-Full|x64">
      <Configuration>Release-Full</Configuration>
      <Platform>x64</Platform>
    </ProjectConfiguration>
    <ProjectConfiguration Include="Release|Win32">
      <Configuration>Release</Configuration>
      <Platform>Win32</Platform>
    </ProjectConfiguration>
    <ProjectConfiguration Include="Release|x64">
      <Configuration>Release</Configuration>
      <Platform>x64</Platform>
    </ProjectConfiguration>
  </ItemGroup>
  <ItemGroup>
    <ClInclude Include="..\src\ccextractor.h" />
    <ClInclude Include="..\src\extractors\extractor.h" />
<<<<<<< HEAD
    <ClInclude Include="..\src\gpacmp4\gpac\color.h" />
    <ClInclude Include="..\src\gpacmp4\gpac\maths.h" />
=======
    <ClInclude Include="..\src\lib_ccx\ccx_encoders_structs.h" />
>>>>>>> 5dc06c34
    <ClInclude Include="..\src\wrappers\wrapper.h" />
    <ClInclude Include="..\src\gpacmp4\gpac\avparse.h" />
    <ClInclude Include="..\src\gpacmp4\gpac\base_coding.h" />
    <ClInclude Include="..\src\gpacmp4\gpac\bitstream.h" />
    <ClInclude Include="..\src\gpacmp4\gpac\configuration.h" />
    <ClInclude Include="..\src\gpacmp4\gpac\config_file.h" />
    <ClInclude Include="..\src\gpacmp4\gpac\constants.h" />
    <ClInclude Include="..\src\gpacmp4\gpac\events_constants.h" />
    <ClInclude Include="..\src\gpacmp4\gpac\ietf.h" />
    <ClInclude Include="..\src\gpacmp4\gpac\internal\avilib.h" />
    <ClInclude Include="..\src\gpacmp4\gpac\internal\isomedia_dev.h" />
    <ClInclude Include="..\src\gpacmp4\gpac\internal\media_dev.h" />
    <ClInclude Include="..\src\gpacmp4\gpac\internal\odf_dev.h" />
    <ClInclude Include="..\src\gpacmp4\gpac\internal\odf_parse_common.h" />
    <ClInclude Include="..\src\gpacmp4\gpac\internal\ogg.h" />
    <ClInclude Include="..\src\gpacmp4\gpac\isomedia.h" />
    <ClInclude Include="..\src\gpacmp4\gpac\list.h" />
    <ClInclude Include="..\src\gpacmp4\gpac\media_tools.h" />
    <ClInclude Include="..\src\gpacmp4\gpac\mpeg4_odf.h" />
    <ClInclude Include="..\src\gpacmp4\gpac\network.h" />
    <ClInclude Include="..\src\gpacmp4\gpac\revision.h" />
    <ClInclude Include="..\src\gpacmp4\gpac\setup.h" />
    <ClInclude Include="..\src\gpacmp4\gpac\sync_layer.h" />
    <ClInclude Include="..\src\gpacmp4\gpac\tools.h" />
    <ClInclude Include="..\src\gpacmp4\gpac\utf.h" />
    <ClInclude Include="..\src\gpacmp4\gpac\version.h" />
    <ClInclude Include="..\src\lib_ccx\ccx_common_option.h" />
    <ClInclude Include="..\src\lib_ccx\ccx_share.h" />
    <ClInclude Include="..\src\lib_ccx\ccx_sub_entry_message.pb-c.h" />
    <ClInclude Include="..\src\lib_ccx\compile_info.h" />
    <ClInclude Include="..\src\libpng\png.h" />
    <ClInclude Include="..\src\libpng\pngconf.h" />
    <ClInclude Include="..\src\libpng\pngdebug.h" />
    <ClInclude Include="..\src\libpng\pnginfo.h" />
    <ClInclude Include="..\src\libpng\pnglibconf.h" />
    <ClInclude Include="..\src\libpng\pngpriv.h" />
    <ClInclude Include="..\src\libpng\pngstruct.h" />
    <ClInclude Include="..\src\lib_ccx\avc_functions.h" />
    <ClInclude Include="..\src\lib_ccx\ccx_common_char_encoding.h" />
    <ClInclude Include="..\src\lib_ccx\ccx_common_common.h" />
    <ClInclude Include="..\src\lib_ccx\ccx_common_constants.h" />
    <ClInclude Include="..\src\lib_ccx\ccx_common_platform.h" />
    <ClInclude Include="..\src\lib_ccx\ccx_common_structs.h" />
    <ClInclude Include="..\src\lib_ccx\ccx_common_timing.h" />
    <ClInclude Include="..\src\lib_ccx\ccx_decoders_608.h" />
    <ClInclude Include="..\src\lib_ccx\ccx_decoders_708.h" />
    <ClInclude Include="..\src\lib_ccx\ccx_decoders_708_encoding.h" />
    <ClInclude Include="..\src\lib_ccx\ccx_decoders_708_output.h" />
    <ClInclude Include="..\src\lib_ccx\ccx_decoders_common.h" />
    <ClInclude Include="..\src\lib_ccx\ccx_decoders_isdb.h" />
    <ClInclude Include="..\src\lib_ccx\ccx_decoders_structs.h" />
    <ClInclude Include="..\src\lib_ccx\ccx_decoders_xds.h" />
    <ClInclude Include="..\src\lib_ccx\ccx_encoders_common.h" />
    <ClInclude Include="..\src\lib_ccx\ccx_encoders_helpers.h" />
    <ClInclude Include="..\src\lib_ccx\disable_warnings.h" />
    <ClInclude Include="..\src\lib_ccx\dvb_subtitle_decoder.h" />
    <ClInclude Include="..\src\lib_ccx\lib_ccx.h" />
    <ClInclude Include="..\src\lib_ccx\teletext.h" />
    <ClInclude Include="..\src\lib_ccx\utility.h" />
    <ClInclude Include="..\src\lib_hash\sha2.h" />
    <ClInclude Include="..\src\microutf8\microutf8.h" />
    <ClInclude Include="..\src\protobuf-c\protobuf-c.h" />
    <ClInclude Include="..\src\utf8proc\utf8proc.h" />
    <ClInclude Include="..\src\win_iconv\iconv.h" />
    <ClInclude Include="..\src\win_spec_incld\dirent.h" />
    <ClInclude Include="..\src\zlib\crc32.h" />
    <ClInclude Include="..\src\zlib\deflate.h" />
    <ClInclude Include="..\src\zlib\gzguts.h" />
    <ClInclude Include="..\src\zlib\inffast.h" />
    <ClInclude Include="..\src\zlib\inffixed.h" />
    <ClInclude Include="..\src\zlib\inflate.h" />
    <ClInclude Include="..\src\zlib\inftrees.h" />
    <ClInclude Include="..\src\zlib\trees.h" />
    <ClInclude Include="..\src\zlib\zconf.h" />
    <ClInclude Include="..\src\zlib\zlib.h" />
    <ClInclude Include="..\src\zlib\zutil.h" />
    <ClInclude Include="..\src\zvbi\bcd.h" />
    <ClInclude Include="..\src\zvbi\bit_slicer.h" />
    <ClInclude Include="..\src\zvbi\macros.h" />
    <ClInclude Include="..\src\zvbi\misc.h" />
    <ClInclude Include="..\src\zvbi\raw_decoder.h" />
    <ClInclude Include="..\src\zvbi\sampling_par.h" />
    <ClInclude Include="..\src\zvbi\sliced.h" />
    <ClInclude Include="..\src\zvbi\zvbi_decoder.h" />
    <ClInclude Include="..\src\win_spec_incld\inttypes.h" />
    <ClInclude Include="..\src\win_spec_incld\stdint.h" />
    <ClInclude Include="..\src\freetype\include\ft2build.h" />
    <ClInclude Include="..\src\freetype\include\freetype\config\ftconfig.h" />
    <ClInclude Include="..\src\freetype\include\freetype\config\ftheader.h" />
    <ClInclude Include="..\src\freetype\include\freetype\config\ftmodule.h" />
    <ClInclude Include="..\src\freetype\include\freetype\config\ftoption.h" />
    <ClInclude Include="..\src\freetype\include\freetype\config\ftstdlib.h" />
  </ItemGroup>
  <ItemGroup>
    <ClCompile Include="..\src\extractors\extractor.c" />
<<<<<<< HEAD
    <ClCompile Include="..\src\gpacmp4\box_dump.c" />
=======
    <ClCompile Include="..\src\freetype\gzip\ftgzip.c" />
>>>>>>> 5dc06c34
    <ClCompile Include="..\src\lib_ccx\ccx_demuxer_mxf.c" />
    <ClCompile Include="..\src\lib_ccx\ccx_encoders_spupng.c" />
    <ClCompile Include="..\src\wrappers\wrapper.c" />
    <ClCompile Include="..\src\ccextractor.c" />
    <ClCompile Include="..\src\gpacmp4\avc_ext.c" />
    <ClCompile Include="..\src\gpacmp4\avilib.c" />
    <ClCompile Include="..\src\gpacmp4\av_parsers.c" />
    <ClCompile Include="..\src\gpacmp4\base_encoding.c" />
    <ClCompile Include="..\src\gpacmp4\bitstream.c" />
    <ClCompile Include="..\src\gpacmp4\box_code_3gpp.c" />
    <ClCompile Include="..\src\gpacmp4\box_code_adobe.c" />
    <ClCompile Include="..\src\gpacmp4\box_code_apple.c" />
    <ClCompile Include="..\src\gpacmp4\box_code_base.c" />
    <ClCompile Include="..\src\gpacmp4\box_code_drm.c" />
    <ClCompile Include="..\src\gpacmp4\box_code_meta.c" />
    <ClCompile Include="..\src\gpacmp4\box_funcs.c" />
    <ClCompile Include="..\src\gpacmp4\configfile.c" />
    <ClCompile Include="..\src\gpacmp4\data_map.c" />
    <ClCompile Include="..\src\gpacmp4\descriptors.c" />
    <ClCompile Include="..\src\gpacmp4\desc_private.c" />
    <ClCompile Include="..\src\gpacmp4\drm_sample.c" />
    <ClCompile Include="..\src\gpacmp4\error.c" />
    <ClCompile Include="..\src\gpacmp4\gpac_ogg.c" />
    <ClCompile Include="..\src\gpacmp4\hinting.c" />
    <ClCompile Include="..\src\gpacmp4\ipmpx_code.c" />
    <ClCompile Include="..\src\gpacmp4\ipmpx_parse.c" />
    <ClCompile Include="..\src\gpacmp4\isom_intern.c" />
    <ClCompile Include="..\src\gpacmp4\isom_read.c" />
    <ClCompile Include="..\src\gpacmp4\isom_store.c" />
    <ClCompile Include="..\src\gpacmp4\isom_write.c" />
    <ClCompile Include="..\src\gpacmp4\list.c" />
    <ClCompile Include="..\src\gpacmp4\math.c" />
    <ClCompile Include="..\src\gpacmp4\media.c" />
    <ClCompile Include="..\src\gpacmp4\media_odf.c" />
    <ClCompile Include="..\src\gpacmp4\meta.c" />
    <ClCompile Include="..\src\gpacmp4\movie_fragments.c" />
    <ClCompile Include="..\src\gpacmp4\mp4.c" />
    <ClCompile Include="..\src\gpacmp4\odf_code.c" />
    <ClCompile Include="..\src\gpacmp4\odf_codec.c" />
    <ClCompile Include="..\src\gpacmp4\odf_command.c" />
    <ClCompile Include="..\src\gpacmp4\os_config_init.c" />
    <ClCompile Include="..\src\gpacmp4\os_divers.c" />
    <ClCompile Include="..\src\gpacmp4\os_file.c" />
    <ClCompile Include="..\src\gpacmp4\qos.c" />
    <ClCompile Include="..\src\gpacmp4\sample_descs.c" />
    <ClCompile Include="..\src\gpacmp4\slc.c" />
    <ClCompile Include="..\src\gpacmp4\stbl_read.c" />
    <ClCompile Include="..\src\gpacmp4\stbl_write.c" />
    <ClCompile Include="..\src\gpacmp4\track.c" />
    <ClCompile Include="..\src\gpacmp4\tx3g.c" />
    <ClCompile Include="..\src\gpacmp4\url.c" />
    <ClCompile Include="..\src\gpacmp4\utf.c" />
    <ClCompile Include="..\src\libpng\png.c" />
    <ClCompile Include="..\src\libpng\pngerror.c" />
    <ClCompile Include="..\src\libpng\pngget.c" />
    <ClCompile Include="..\src\libpng\pngmem.c" />
    <ClCompile Include="..\src\libpng\pngpread.c" />
    <ClCompile Include="..\src\libpng\pngread.c" />
    <ClCompile Include="..\src\libpng\pngrio.c" />
    <ClCompile Include="..\src\libpng\pngrtran.c" />
    <ClCompile Include="..\src\libpng\pngrutil.c" />
    <ClCompile Include="..\src\libpng\pngset.c" />
    <ClCompile Include="..\src\libpng\pngtrans.c" />
    <ClCompile Include="..\src\libpng\pngwio.c" />
    <ClCompile Include="..\src\libpng\pngwrite.c" />
    <ClCompile Include="..\src\libpng\pngwtran.c" />
    <ClCompile Include="..\src\libpng\pngwutil.c" />
    <ClCompile Include="..\src\lib_ccx\activity.c" />
    <ClCompile Include="..\src\lib_ccx\asf_functions.c" />
    <ClCompile Include="..\src\lib_ccx\avc_functions.c" />
    <ClCompile Include="..\src\lib_ccx\ccx_common_char_encoding.c" />
    <ClCompile Include="..\src\lib_ccx\ccx_common_common.c" />
    <ClCompile Include="..\src\lib_ccx\ccx_common_constants.c" />
    <ClCompile Include="..\src\lib_ccx\ccx_common_option.c" />
    <ClCompile Include="..\src\lib_ccx\ccx_common_timing.c" />
    <ClCompile Include="..\src\lib_ccx\ccx_decoders_608.c" />
    <ClCompile Include="..\src\lib_ccx\ccx_decoders_708.c" />
    <ClCompile Include="..\src\lib_ccx\ccx_decoders_708_encoding.c" />
    <ClCompile Include="..\src\lib_ccx\ccx_decoders_708_output.c" />
    <ClCompile Include="..\src\lib_ccx\ccx_decoders_common.c" />
    <ClCompile Include="..\src\lib_ccx\ccx_decoders_isdb.c" />
    <ClCompile Include="..\src\lib_ccx\ccx_decoders_vbi.c" />
    <ClCompile Include="..\src\lib_ccx\ccx_decoders_xds.c" />
    <ClCompile Include="..\src\lib_ccx\ccx_demuxer.c" />
    <ClCompile Include="..\src\lib_ccx\ccx_dtvcc.c" />
    <ClCompile Include="..\src\lib_ccx\ccx_encoders_common.c" />
    <ClCompile Include="..\src\lib_ccx\ccx_encoders_curl.c" />
    <ClCompile Include="..\src\lib_ccx\ccx_encoders_g608.c" />
    <ClCompile Include="..\src\lib_ccx\ccx_encoders_helpers.c" />
    <ClCompile Include="..\src\lib_ccx\ccx_encoders_python.c" />
    <ClCompile Include="..\src\lib_ccx\ccx_encoders_sami.c" />
    <ClCompile Include="..\src\lib_ccx\ccx_encoders_smptett.c" />
    <ClCompile Include="..\src\lib_ccx\ccx_encoders_splitbysentence.c" />
    <ClCompile Include="..\src\lib_ccx\ccx_encoders_srt.c" />
    <ClCompile Include="..\src\lib_ccx\ccx_encoders_ssa.c" />
    <ClCompile Include="..\src\lib_ccx\ccx_encoders_transcript.c" />
    <ClCompile Include="..\src\lib_ccx\ccx_encoders_webvtt.c" />
    <ClCompile Include="..\src\lib_ccx\ccx_encoders_xds.c" />
    <ClCompile Include="..\src\lib_ccx\ccx_gxf.c" />
    <ClCompile Include="..\src\lib_ccx\ccx_share.c" />
    <ClCompile Include="..\src\lib_ccx\ccx_sub_entry_message.pb-c.c" />
    <ClCompile Include="..\src\lib_ccx\cc_bitstream.c" />
    <ClCompile Include="..\src\lib_ccx\configuration.c" />
    <ClCompile Include="..\src\lib_ccx\dvb_subtitle_decoder.c" />
    <ClCompile Include="..\src\lib_ccx\dvd_subtitle_decoder.c" />
    <ClCompile Include="..\src\lib_ccx\es_functions.c" />
    <ClCompile Include="..\src\lib_ccx\es_userdata.c" />
    <ClCompile Include="..\src\lib_ccx\ffmpeg_intgr.c" />
    <ClCompile Include="..\src\lib_ccx\file_functions.c" />
    <ClCompile Include="..\src\lib_ccx\general_loop.c" />
    <ClCompile Include="..\src\lib_ccx\hardsubx.c" />
    <ClCompile Include="..\src\lib_ccx\hardsubx_classifier.c" />
    <ClCompile Include="..\src\lib_ccx\hardsubx_decoder.c" />
    <ClCompile Include="..\src\lib_ccx\hardsubx_imgops.c" />
    <ClCompile Include="..\src\lib_ccx\hardsubx_utility.c" />
    <ClCompile Include="..\src\lib_ccx\lib_ccx.c" />
    <ClCompile Include="..\src\lib_ccx\matroska.c" />
    <ClCompile Include="..\src\lib_ccx\myth.c" />
    <ClCompile Include="..\src\lib_ccx\networking.c" />
    <ClCompile Include="..\src\lib_ccx\ocr.c" />
    <ClCompile Include="..\src\lib_ccx\output.c" />
    <ClCompile Include="..\src\lib_ccx\params.c" />
    <ClCompile Include="..\src\lib_ccx\params_dump.c" />
    <ClCompile Include="..\src\lib_ccx\sequencing.c" />
    <ClCompile Include="..\src\lib_ccx\stream_functions.c" />
    <ClCompile Include="..\src\lib_ccx\telxcc.c" />
    <ClCompile Include="..\src\lib_ccx\ts_functions.c" />
    <ClCompile Include="..\src\lib_ccx\ts_info.c" />
    <ClCompile Include="..\src\lib_ccx\ts_tables.c" />
    <ClCompile Include="..\src\lib_ccx\ts_tables_epg.c" />
    <ClCompile Include="..\src\lib_ccx\utility.c" />
    <ClCompile Include="..\src\lib_ccx\wtv_functions.c" />
    <ClCompile Include="..\src\lib_hash\sha2.c" />
    <ClCompile Include="..\src\protobuf-c\protobuf-c.c" />
    <ClCompile Include="..\src\utf8proc\utf8proc.c" />
    <ClCompile Include="..\src\win_iconv\win_iconv.c" />
    <ClCompile Include="..\src\zlib\adler32.c" />
    <ClCompile Include="..\src\zlib\crc32.c" />
    <ClCompile Include="..\src\zlib\deflate.c" />
    <ClCompile Include="..\src\zlib\inffast.c" />
    <ClCompile Include="..\src\zlib\inflate.c" />
    <ClCompile Include="..\src\zlib\inftrees.c" />
    <ClCompile Include="..\src\zlib\trees.c" />
    <ClCompile Include="..\src\zlib\zutil.c" />
    <ClCompile Include="..\src\zvbi\bit_slicer.c" />
    <ClCompile Include="..\src\zvbi\decoder.c" />
    <ClCompile Include="..\src\zvbi\raw_decoder.c" />
    <ClCompile Include="..\src\zvbi\sampling_par.c" />
    <ClCompile Include="..\src\freetype\autofit\autofit.c" />
    <ClCompile Include="..\src\freetype\bdf\bdf.c" />
    <ClCompile Include="..\src\freetype\cff\cff.c" />
    <ClCompile Include="..\src\freetype\base\ftbase.c" />
    <ClCompile Include="..\src\freetype\base\ftbitmap.c" />
    <ClCompile Include="..\src\freetype\cache\ftcache.c" />
    <ClCompile Include="..\src\freetype\base\ftfstype.c" />
    <ClCompile Include="..\src\freetype\base\ftgasp.c" />
    <ClCompile Include="..\src\freetype\base\ftglyph.c" />
    <ClCompile Include="..\src\freetype\base\ftinit.c" />
    <ClCompile Include="..\src\freetype\lzw\ftlzw.c" />
    <ClCompile Include="..\src\freetype\base\ftstroke.c" />
    <ClCompile Include="..\src\freetype\base\ftsystem.c" />
    <ClCompile Include="..\src\freetype\smooth\smooth.c" />
    <ClCompile Include="..\src\freetype\base\ftbbox.c" />
    <ClCompile Include="..\src\freetype\base\ftfntfmt.c" />
    <ClCompile Include="..\src\freetype\base\ftmm.c" />
    <ClCompile Include="..\src\freetype\base\ftpfr.c" />
    <ClCompile Include="..\src\freetype\base\ftsynth.c" />
    <ClCompile Include="..\src\freetype\base\fttype1.c" />
    <ClCompile Include="..\src\freetype\base\ftwinfnt.c" />
    <ClCompile Include="..\src\freetype\base\ftlcdfil.c" />
    <ClCompile Include="..\src\freetype\base\ftgxval.c" />
    <ClCompile Include="..\src\freetype\base\ftotval.c" />
    <ClCompile Include="..\src\freetype\base\ftpatent.c" />
    <ClCompile Include="..\src\freetype\pcf\pcf.c" />
    <ClCompile Include="..\src\freetype\pfr\pfr.c" />
    <ClCompile Include="..\src\freetype\psaux\psaux.c" />
    <ClCompile Include="..\src\freetype\pshinter\pshinter.c" />
    <ClCompile Include="..\src\freetype\psnames\psmodule.c" />
    <ClCompile Include="..\src\freetype\raster\raster.c" />
    <ClCompile Include="..\src\freetype\sfnt\sfnt.c" />
    <ClCompile Include="..\src\freetype\truetype\truetype.c" />
    <ClCompile Include="..\src\freetype\type1\type1.c" />
    <ClCompile Include="..\src\freetype\cid\type1cid.c" />
    <ClCompile Include="..\src\freetype\type42\type42.c" />
    <ClCompile Include="..\src\freetype\winfonts\winfnt.c" />
  </ItemGroup>
  <ItemGroup>
    <None Include="..\src\lib_ccx\ccx_sub_entry_message.proto" />
  </ItemGroup>
  <PropertyGroup Label="Globals">
    <ProjectGuid>{0F0063C4-BCBC-4379-A6D5-84A5669C940A}</ProjectGuid>
    <RootNamespace>ccextractor</RootNamespace>
    <Keyword>Win32Proj</Keyword>
  </PropertyGroup>
  <Import Project="$(VCTargetsPath)\Microsoft.Cpp.Default.props" />
  <PropertyGroup Condition="'$(Configuration)|$(Platform)'=='Release|Win32'" Label="Configuration">
    <ConfigurationType>Application</ConfigurationType>
    <PlatformToolset>v140_xp</PlatformToolset>
  </PropertyGroup>
  <PropertyGroup Condition="'$(Configuration)|$(Platform)'=='Release|x64'" Label="Configuration">
    <ConfigurationType>Application</ConfigurationType>
    <PlatformToolset>v140</PlatformToolset>
  </PropertyGroup>
  <PropertyGroup Condition="'$(Configuration)|$(Platform)'=='Debug|Win32'" Label="Configuration">
    <ConfigurationType>Application</ConfigurationType>
    <PlatformToolset>v140_xp</PlatformToolset>
  </PropertyGroup>
  <PropertyGroup Condition="'$(Configuration)|$(Platform)'=='Debug|x64'" Label="Configuration">
    <ConfigurationType>Application</ConfigurationType>
    <PlatformToolset>v140</PlatformToolset>
  </PropertyGroup>
  <PropertyGroup Condition="'$(Configuration)|$(Platform)'=='Debug-Full|Win32'" Label="Configuration">
    <ConfigurationType>Application</ConfigurationType>
    <PlatformToolset>v140_xp</PlatformToolset>
  </PropertyGroup>
  <PropertyGroup Condition="'$(Configuration)|$(Platform)'=='Debug-Full|x64'" Label="Configuration">
    <ConfigurationType>Application</ConfigurationType>
    <PlatformToolset>v140</PlatformToolset>
  </PropertyGroup>
  <PropertyGroup Condition="'$(Configuration)|$(Platform)'=='Release-Full|Win32'" Label="Configuration">
    <ConfigurationType>Application</ConfigurationType>
    <PlatformToolset>v140_xp</PlatformToolset>
  </PropertyGroup>
  <PropertyGroup Condition="'$(Configuration)|$(Platform)'=='Release-Full|x64'" Label="Configuration">
    <ConfigurationType>Application</ConfigurationType>
    <PlatformToolset>v140</PlatformToolset>
  </PropertyGroup>
  <Import Project="$(VCTargetsPath)\Microsoft.Cpp.props" />
  <ImportGroup Label="ExtensionSettings">
  </ImportGroup>
  <ImportGroup Condition="'$(Configuration)|$(Platform)'=='Release|Win32'" Label="PropertySheets">
    <Import Project="$(UserRootDir)\Microsoft.Cpp.$(Platform).user.props" Condition="exists('$(UserRootDir)\Microsoft.Cpp.$(Platform).user.props')" Label="LocalAppDataPlatform" />
  </ImportGroup>
  <ImportGroup Condition="'$(Configuration)|$(Platform)'=='Release|x64'" Label="PropertySheets">
    <Import Project="$(UserRootDir)\Microsoft.Cpp.$(Platform).user.props" Condition="exists('$(UserRootDir)\Microsoft.Cpp.$(Platform).user.props')" Label="LocalAppDataPlatform" />
  </ImportGroup>
  <ImportGroup Condition="'$(Configuration)|$(Platform)'=='Debug|Win32'" Label="PropertySheets">
    <Import Project="$(UserRootDir)\Microsoft.Cpp.$(Platform).user.props" Condition="exists('$(UserRootDir)\Microsoft.Cpp.$(Platform).user.props')" Label="LocalAppDataPlatform" />
  </ImportGroup>
  <ImportGroup Condition="'$(Configuration)|$(Platform)'=='Debug|x64'" Label="PropertySheets">
    <Import Project="$(UserRootDir)\Microsoft.Cpp.$(Platform).user.props" Condition="exists('$(UserRootDir)\Microsoft.Cpp.$(Platform).user.props')" Label="LocalAppDataPlatform" />
  </ImportGroup>
  <ImportGroup Condition="'$(Configuration)|$(Platform)'=='Debug-Full|Win32'" Label="PropertySheets">
    <Import Project="$(UserRootDir)\Microsoft.Cpp.$(Platform).user.props" Condition="exists('$(UserRootDir)\Microsoft.Cpp.$(Platform).user.props')" Label="LocalAppDataPlatform" />
  </ImportGroup>
  <ImportGroup Condition="'$(Configuration)|$(Platform)'=='Debug-Full|x64'" Label="PropertySheets">
    <Import Project="$(UserRootDir)\Microsoft.Cpp.$(Platform).user.props" Condition="exists('$(UserRootDir)\Microsoft.Cpp.$(Platform).user.props')" Label="LocalAppDataPlatform" />
  </ImportGroup>
  <ImportGroup Condition="'$(Configuration)|$(Platform)'=='Release-Full|Win32'" Label="PropertySheets">
    <Import Project="$(UserRootDir)\Microsoft.Cpp.$(Platform).user.props" Condition="exists('$(UserRootDir)\Microsoft.Cpp.$(Platform).user.props')" Label="LocalAppDataPlatform" />
  </ImportGroup>
  <ImportGroup Condition="'$(Configuration)|$(Platform)'=='Release-Full|x64'" Label="PropertySheets">
    <Import Project="$(UserRootDir)\Microsoft.Cpp.$(Platform).user.props" Condition="exists('$(UserRootDir)\Microsoft.Cpp.$(Platform).user.props')" Label="LocalAppDataPlatform" />
  </ImportGroup>
  <PropertyGroup Label="UserMacros" />
  <PropertyGroup>
    <_ProjectFileVersion>12.0.21005.1</_ProjectFileVersion>
  </PropertyGroup>
  <PropertyGroup Condition="'$(Configuration)|$(Platform)'=='Debug|Win32'">
    <OutDir>Debug\</OutDir>
    <IntDir>Debug\</IntDir>
    <LinkIncremental>true</LinkIncremental>
    <TargetName>ccextractorwin</TargetName>
  </PropertyGroup>
  <PropertyGroup Condition="'$(Configuration)|$(Platform)'=='Debug|x64'">
    <LinkIncremental>true</LinkIncremental>
    <TargetName>ccextractorwin</TargetName>
  </PropertyGroup>
  <PropertyGroup Condition="'$(Configuration)|$(Platform)'=='Debug-Full|Win32'">
    <OutDir>Debug-Full\</OutDir>
    <IntDir>Debug-Full\</IntDir>
    <LinkIncremental>true</LinkIncremental>
    <TargetName>ccextractorwinfull</TargetName>
    <IncludePath>$(IncludePath)</IncludePath>
    <LibraryPath>$(LibraryPath)</LibraryPath>
  </PropertyGroup>
  <PropertyGroup Condition="'$(Configuration)|$(Platform)'=='Debug-Full|x64'">
    <LinkIncremental>true</LinkIncremental>
    <TargetName>ccextractorwin</TargetName>
    <IncludePath>$(ProjectDir)\libs\include;$(IncludePath)</IncludePath>
    <LibraryPath>$(ProjectDir)\libs\lib;$(VC_LibraryPath_x86);$(WindowsSDK_LibraryPath_x86)</LibraryPath>
  </PropertyGroup>
  <PropertyGroup Condition="'$(Configuration)|$(Platform)'=='Release-Full|Win32'">
    <OutDir>Release-Full\</OutDir>
    <IntDir>Release-Full\</IntDir>
    <LinkIncremental>false</LinkIncremental>
    <TargetName>ccextractorwinfull</TargetName>
    <IncludePath>$(IncludePath)</IncludePath>
    <LibraryPath>$(LibraryPath)</LibraryPath>
  </PropertyGroup>
  <PropertyGroup Condition="'$(Configuration)|$(Platform)'=='Release-Full|x64'">
    <LinkIncremental>false</LinkIncremental>
    <TargetName>ccextractorwin</TargetName>
    <IncludePath>$(ProjectDir)\libs\include;$(IncludePath)</IncludePath>
    <LibraryPath>$(ProjectDir)\libs\lib;$(VC_LibraryPath_x86);$(WindowsSDK_LibraryPath_x86)</LibraryPath>
  </PropertyGroup>
  <PropertyGroup Condition="'$(Configuration)|$(Platform)'=='Release|Win32'">
    <OutDir>Release\</OutDir>
    <IntDir>Release\</IntDir>
    <LinkIncremental>false</LinkIncremental>
    <TargetName>ccextractorwin</TargetName>
  </PropertyGroup>
  <PropertyGroup Condition="'$(Configuration)|$(Platform)'=='Release|x64'">
    <LinkIncremental>false</LinkIncremental>
    <TargetName>ccextractorwin</TargetName>
  </PropertyGroup>
  <ItemDefinitionGroup Condition="'$(Configuration)|$(Platform)'=='Debug|Win32'">
    <ClCompile>
      <Optimization>Disabled</Optimization>
      <AdditionalIncludeDirectories>..\src\freetype\include;..\src\win_spec_incld;..\src\lib_ccx;..\src\lib_hash;..\src\zvbi;..\src\protobuf-c;..\src\gpacmp4;..\src\win_iconv;..\src\zlib;..\src\libpng;..\src;libs\include;%(AdditionalIncludeDirectories)</AdditionalIncludeDirectories>
      <PreprocessorDefinitions>WIN32;FT2_BUILD_LIBRARY;_DEBUG;_CONSOLE;_FILE_OFFSET_BITS=64;%(PreprocessorDefinitions)</PreprocessorDefinitions>
      <MinimalRebuild>true</MinimalRebuild>
      <BasicRuntimeChecks>EnableFastChecks</BasicRuntimeChecks>
      <RuntimeLibrary>MultiThreadedDebug</RuntimeLibrary>
      <PrecompiledHeader />
      <WarningLevel>Level3</WarningLevel>
      <DebugInformationFormat>EditAndContinue</DebugInformationFormat>
      <MultiProcessorCompilation>true</MultiProcessorCompilation>
    </ClCompile>
    <Link>
      <AdditionalDependencies>WS2_32.Lib;%(AdditionalDependencies)</AdditionalDependencies>
      <ShowProgress>NotSet</ShowProgress>
      <GenerateDebugInformation>true</GenerateDebugInformation>
      <SubSystem>Console</SubSystem>
      <TargetMachine>MachineX86</TargetMachine>
    </Link>
  </ItemDefinitionGroup>
  <ItemDefinitionGroup Condition="'$(Configuration)|$(Platform)'=='Debug|x64'">
    <ClCompile>
      <Optimization>Disabled</Optimization>
      <AdditionalIncludeDirectories>../src/utf8proc;../src/win_spec_incld;../src/gpacmp4;../src/libpng;../src/zlib;../src;../src/lib_ccx;../src/zvbi;../src/protobuf-c;%(AdditionalIncludeDirectories)</AdditionalIncludeDirectories>
      <PreprocessorDefinitions>WIN32;_DEBUG;_CONSOLE;_FILE_OFFSET_BITS=64;%(PreprocessorDefinitions)</PreprocessorDefinitions>
      <BasicRuntimeChecks>EnableFastChecks</BasicRuntimeChecks>
      <RuntimeLibrary>MultiThreadedDebugDLL</RuntimeLibrary>
      <PrecompiledHeader>
      </PrecompiledHeader>
      <WarningLevel>Level3</WarningLevel>
      <DebugInformationFormat>ProgramDatabase</DebugInformationFormat>
    </ClCompile>
    <Link>
      <AdditionalDependencies>WS2_32.Lib;%(AdditionalDependencies)</AdditionalDependencies>
      <ShowProgress>NotSet</ShowProgress>
      <GenerateDebugInformation>true</GenerateDebugInformation>
      <SubSystem>Console</SubSystem>
    </Link>
  </ItemDefinitionGroup>
  <ItemDefinitionGroup Condition="'$(Configuration)|$(Platform)'=='Debug-Full|Win32'">
    <ClCompile>
      <Optimization>Disabled</Optimization>
      <AdditionalIncludeDirectories>..\src\freetype\include;..\src\win_spec_incld;..\src\lib_ccx;..\src\lib_hash;..\src\zvbi;..\src\protobuf-c;..\src\gpacmp4;..\src\win_iconv;..\src\zlib;..\src\libpng;..\src;libs\include;%(AdditionalIncludeDirectories)</AdditionalIncludeDirectories>
      <PreprocessorDefinitions>SEGMENT_BY_FILE_TIME;ENABLE_HARDSUBX;FT2_BUILD_LIBRARY;ENABLE_OCR;WIN32;_DEBUG;_CONSOLE;_FILE_OFFSET_BITS=64;%(PreprocessorDefinitions)</PreprocessorDefinitions>
      <MinimalRebuild>false</MinimalRebuild>
      <BasicRuntimeChecks>EnableFastChecks</BasicRuntimeChecks>
      <RuntimeLibrary>MultiThreadedDebug</RuntimeLibrary>
      <PrecompiledHeader>NotUsing</PrecompiledHeader>
      <WarningLevel>TurnOffAllWarnings</WarningLevel>
      <DebugInformationFormat>ProgramDatabase</DebugInformationFormat>
      <MultiProcessorCompilation>true</MultiProcessorCompilation>
      <InlineFunctionExpansion>Disabled</InlineFunctionExpansion>
      <RuntimeTypeInfo>true</RuntimeTypeInfo>
      <CompileAs>CompileAsC</CompileAs>
      <DisableSpecificWarnings>4005;4996</DisableSpecificWarnings>
    </ClCompile>
    <Link>
      <AdditionalDependencies>Ws2_32.lib;$(ProjectDir)libs\lib\debug-lib\pvt.cppan.demo.danbloomberg.leptonica-1.74.0.lib;$(ProjectDir)libs\lib\debug-lib\pvt.cppan.demo.google.tesseract.tesseract-master.lib;$(ProjectDir)libs\lib\debug-lib\pvt.cppan.demo.gif-5.1.4.lib;$(ProjectDir)libs\lib\debug-lib\pvt.cppan.demo.tiff-4.0.7.lib;$(ProjectDir)libs\lib\debug-lib\pvt.cppan.demo.jpeg-9.2.0.lib;$(ProjectDir)libs\lib\debug-lib\pvt.cppan.demo.openjpeg.openjp2-2.1.2.lib;$(ProjectDir)libs\lib\debug-lib\pvt.cppan.demo.mgk25.jbig.jbig-2.1.0.lib;$(ProjectDir)libs\lib\debug-lib\pvt.cppan.demo.mgk25.jbig.ar-2.1.0.lib;$(ProjectDir)libs\lib\debug-lib\pvt.cppan.demo.xz_utils.lzma-5.2.2.lib;$(ProjectDir)libs\lib\debug-lib\pvt.cppan.demo.webp-0.5.1.lib;$(ProjectDir)libs\lib\ffmpeg-lib\avcodec.lib;$(ProjectDir)libs\lib\ffmpeg-lib\avformat.lib;$(ProjectDir)libs\lib\ffmpeg-lib\avutil.lib;$(ProjectDir)libs\lib\ffmpeg-lib\swscale.lib;%(AdditionalDependencies)</AdditionalDependencies>
      <ShowProgress>NotSet</ShowProgress>
      <GenerateDebugInformation>true</GenerateDebugInformation>
      <SubSystem>Console</SubSystem>
      <TargetMachine>MachineX86</TargetMachine>
      <AdditionalOptions>/SAFESEH:NO %(AdditionalOptions)</AdditionalOptions>
      <ImageHasSafeExceptionHandlers>true</ImageHasSafeExceptionHandlers>
    </Link>
    <PostBuildEvent>
      <Command>xcopy /y "$(ProjectDir)libs\lib\ffmpeg-lib\avcodec-57.dll" "$(ProjectDir)$(OutDir)"
xcopy /y "$(ProjectDir)libs\lib\ffmpeg-lib\avformat-57.dll" "$(ProjectDir)$(OutDir)"
xcopy /y "$(ProjectDir)libs\lib\ffmpeg-lib\avutil-55.dll" "$(ProjectDir)$(OutDir)"
xcopy /y "$(ProjectDir)libs\lib\ffmpeg-lib\swresample-2.dll" "$(ProjectDir)$(OutDir)"
xcopy /y "$(ProjectDir)libs\lib\ffmpeg-lib\swscale-4.dll" "$(ProjectDir)$(OutDir)"</Command>
    </PostBuildEvent>
    <ProjectReference>
      <LinkLibraryDependencies>false</LinkLibraryDependencies>
    </ProjectReference>
  </ItemDefinitionGroup>
  <ItemDefinitionGroup Condition="'$(Configuration)|$(Platform)'=='Debug-Full|x64'">
    <ClCompile>
      <Optimization>Disabled</Optimization>
      <AdditionalIncludeDirectories>../src/utf8proc;../src/win_spec_incld;../src/gpacmp4;../src/libpng;../src/zlib;../src;../src/lib_ccx;../src/zvbi;../src/protobuf-c;%(AdditionalIncludeDirectories)</AdditionalIncludeDirectories>
      <PreprocessorDefinitions>ENABLE_OCR;WIN32;_DEBUG;_CONSOLE;_FILE_OFFSET_BITS=64;%(PreprocessorDefinitions)</PreprocessorDefinitions>
      <BasicRuntimeChecks>EnableFastChecks</BasicRuntimeChecks>
      <RuntimeLibrary>MultiThreadedDebugDLL</RuntimeLibrary>
      <PrecompiledHeader>
      </PrecompiledHeader>
      <WarningLevel>Level3</WarningLevel>
      <DebugInformationFormat>ProgramDatabase</DebugInformationFormat>
    </ClCompile>
    <Link>
      <AdditionalDependencies>WS2_32.Lib;avcodec.lib;avformat.lib;avutil.lib;swscale.lib;liblept172.lib;libtesseract304d.lib;%(AdditionalDependencies)</AdditionalDependencies>
      <ShowProgress>NotSet</ShowProgress>
      <GenerateDebugInformation>true</GenerateDebugInformation>
      <SubSystem>Console</SubSystem>
    </Link>
    <PostBuildEvent>
      <Command>xcopy /y "$(ProjectDir)libs\lib\liblept172.dll" "$(ProjectDir)$(OutDir)"
xcopy /y "$(ProjectDir)libs\lib\libtesseract304d.dll" "$(ProjectDir)$(OutDir)"</Command>
    </PostBuildEvent>
  </ItemDefinitionGroup>
  <ItemDefinitionGroup Condition="'$(Configuration)|$(Platform)'=='Release-Full|Win32'">
    <ClCompile>
      <Optimization>MaxSpeed</Optimization>
      <AdditionalIncludeDirectories>..\src\freetype\include;..\src\win_spec_incld;..\src\lib_ccx;..\src\lib_hash;..\src\zvbi;..\src\protobuf-c;..\src\gpacmp4;..\src\win_iconv;..\src\libpng;..\src\zlib;..\src;libs\include;%(AdditionalIncludeDirectories)</AdditionalIncludeDirectories>
      <PreprocessorDefinitions>ENABLE_HARDSUBX;VERSION_FILE_PRESENT;FT2_BUILD_LIBRARY;ENABLE_OCR;WIN32;NDEBUG;_CONSOLE;_FILE_OFFSET_BITS=64;%(PreprocessorDefinitions)</PreprocessorDefinitions>
      <RuntimeLibrary>MultiThreaded</RuntimeLibrary>
      <PrecompiledHeader>NotUsing</PrecompiledHeader>
      <WarningLevel>TurnOffAllWarnings</WarningLevel>
      <DebugInformationFormat>ProgramDatabase</DebugInformationFormat>
      <MultiProcessorCompilation>true</MultiProcessorCompilation>
      <InlineFunctionExpansion>AnySuitable</InlineFunctionExpansion>
      <RuntimeTypeInfo>true</RuntimeTypeInfo>
      <DisableSpecificWarnings>4005;4996</DisableSpecificWarnings>
    </ClCompile>
    <Link>
      <AdditionalDependencies>Ws2_32.lib;$(ProjectDir)libs\lib\release-lib\pvt.cppan.demo.danbloomberg.leptonica-1.74.0.lib;$(ProjectDir)libs\lib\release-lib\pvt.cppan.demo.google.tesseract.tesseract-master.lib;$(ProjectDir)libs\lib\release-lib\pvt.cppan.demo.gif-5.1.4.lib;$(ProjectDir)libs\lib\release-lib\pvt.cppan.demo.tiff-4.0.7.lib;$(ProjectDir)libs\lib\release-lib\pvt.cppan.demo.jpeg-9.2.0.lib;$(ProjectDir)libs\lib\release-lib\pvt.cppan.demo.openjpeg.openjp2-2.1.2.lib;$(ProjectDir)libs\lib\release-lib\pvt.cppan.demo.mgk25.jbig.jbig-2.1.0.lib;$(ProjectDir)libs\lib\release-lib\pvt.cppan.demo.mgk25.jbig.ar-2.1.0.lib;$(ProjectDir)libs\lib\release-lib\pvt.cppan.demo.xz_utils.lzma-5.2.2.lib;$(ProjectDir)libs\lib\release-lib\pvt.cppan.demo.webp-0.5.1.lib;$(ProjectDir)libs\lib\ffmpeg-lib\avcodec.lib;$(ProjectDir)libs\lib\ffmpeg-lib\avformat.lib;$(ProjectDir)libs\lib\ffmpeg-lib\avutil.lib;$(ProjectDir)libs\lib\ffmpeg-lib\swscale.lib;%(AdditionalDependencies)</AdditionalDependencies>
      <GenerateDebugInformation>false</GenerateDebugInformation>
      <SubSystem>Console</SubSystem>
      <OptimizeReferences>true</OptimizeReferences>
      <EnableCOMDATFolding>true</EnableCOMDATFolding>
      <TargetMachine>MachineX86</TargetMachine>
      <ImageHasSafeExceptionHandlers>false</ImageHasSafeExceptionHandlers>
    </Link>
    <PostBuildEvent>
      <Command>xcopy /y "$(ProjectDir)libs\lib\ffmpeg-lib\avcodec-57.dll" "$(ProjectDir)$(OutDir)"
xcopy /y "$(ProjectDir)libs\lib\ffmpeg-lib\avformat-57.dll" "$(ProjectDir)$(OutDir)"
xcopy /y "$(ProjectDir)libs\lib\ffmpeg-lib\avutil-55.dll" "$(ProjectDir)$(OutDir)"
xcopy /y "$(ProjectDir)libs\lib\ffmpeg-lib\swresample-2.dll" "$(ProjectDir)$(OutDir)"
xcopy /y "$(ProjectDir)libs\lib\ffmpeg-lib\swscale-4.dll" "$(ProjectDir)$(OutDir)"</Command>
    </PostBuildEvent>
    <PreBuildEvent>
      <Command>pre-build.bat</Command>
    </PreBuildEvent>
    <ProjectReference>
      <LinkLibraryDependencies>false</LinkLibraryDependencies>
    </ProjectReference>
  </ItemDefinitionGroup>
  <ItemDefinitionGroup Condition="'$(Configuration)|$(Platform)'=='Release-Full|x64'">
    <ClCompile>
      <Optimization>Disabled</Optimization>
      <AdditionalIncludeDirectories>../src/utf8proc;../src/win_spec_incld;../src/gpacmp4;../src/libpng;../src/zlib;../src;../src/lib_ccx;../src/zvbi;../src/protobuf-c;%(AdditionalIncludeDirectories)</AdditionalIncludeDirectories>
      <PreprocessorDefinitions>VERSION_FILE_PRESENT;ENABLE_OCR;WIN32;NDEBUG;_CONSOLE;_FILE_OFFSET_BITS=64;%(PreprocessorDefinitions)</PreprocessorDefinitions>
      <RuntimeLibrary>MultiThreadedDebugDLL</RuntimeLibrary>
      <PrecompiledHeader>
      </PrecompiledHeader>
      <WarningLevel>Level3</WarningLevel>
      <DebugInformationFormat>ProgramDatabase</DebugInformationFormat>
    </ClCompile>
    <Link>
      <AdditionalDependencies>WS2_32.Lib;avcodec.lib;avformat.lib;avutil.lib;swscale.lib;liblept172.lib;libtesseract304d.lib;%(AdditionalDependencies)</AdditionalDependencies>
      <GenerateDebugInformation>true</GenerateDebugInformation>
      <SubSystem>Console</SubSystem>
      <OptimizeReferences>true</OptimizeReferences>
      <EnableCOMDATFolding>true</EnableCOMDATFolding>
    </Link>
    <PostBuildEvent>
      <Command>xcopy /y "$(ProjectDir)libs\lib\liblept172.dll" "$(ProjectDir)$(OutDir)"
xcopy /y "$(ProjectDir)libs\lib\libtesseract304d.dll" "$(ProjectDir)$(OutDir)"</Command>
    </PostBuildEvent>
  </ItemDefinitionGroup>
  <ItemDefinitionGroup Condition="'$(Configuration)|$(Platform)'=='Release|Win32'">
    <ClCompile>
      <AdditionalIncludeDirectories>..\src\freetype\include;..\src\win_spec_incld;..\src\lib_ccx;..\src\lib_hash;..\src\zvbi;..\src\protobuf-c;..\src\gpacmp4;..\src\win_iconv;..\src\zlib;..\src\libpng;..\src;libs\include;%(AdditionalIncludeDirectories)</AdditionalIncludeDirectories>
      <PreprocessorDefinitions>VERSION_FILE_PRESENT;FT2_BUILD_LIBRARY;WIN32;NDEBUG;_CONSOLE;_FILE_OFFSET_BITS=64;%(PreprocessorDefinitions)</PreprocessorDefinitions>
      <RuntimeLibrary>MultiThreaded</RuntimeLibrary>
      <PrecompiledHeader />
      <WarningLevel>Level3</WarningLevel>
      <DebugInformationFormat>ProgramDatabase</DebugInformationFormat>
      <MultiProcessorCompilation>true</MultiProcessorCompilation>
      <InlineFunctionExpansion>AnySuitable</InlineFunctionExpansion>
    </ClCompile>
    <Link>
      <AdditionalDependencies>WS2_32.Lib;%(AdditionalDependencies)</AdditionalDependencies>
      <GenerateDebugInformation>true</GenerateDebugInformation>
      <SubSystem>Console</SubSystem>
      <OptimizeReferences>true</OptimizeReferences>
      <EnableCOMDATFolding>true</EnableCOMDATFolding>
      <TargetMachine>MachineX86</TargetMachine>
    </Link>
    <PreBuildEvent>
      <Command>pre-build.bat</Command>
    </PreBuildEvent>
  </ItemDefinitionGroup>
  <ItemDefinitionGroup Condition="'$(Configuration)|$(Platform)'=='Release|x64'">
    <ClCompile>
      <AdditionalIncludeDirectories>../src/utf8proc;../src/win_spec_incld;../src/lib_ccx;../src/lib_hash;../src/gpacmp4;../src/libpng;../src/zlib;../src/zvbi;../src/protobuf-c;%(AdditionalIncludeDirectories)</AdditionalIncludeDirectories>
      <PreprocessorDefinitions>VERSION_FILE_PRESENT;WIN32;NDEBUG;_CONSOLE;_FILE_OFFSET_BITS=64;%(PreprocessorDefinitions)</PreprocessorDefinitions>
      <RuntimeLibrary>MultiThreadedDLL</RuntimeLibrary>
      <PrecompiledHeader>
      </PrecompiledHeader>
      <WarningLevel>Level3</WarningLevel>
      <DebugInformationFormat>ProgramDatabase</DebugInformationFormat>
    </ClCompile>
    <Link>
      <AdditionalDependencies>WS2_32.Lib;%(AdditionalDependencies)</AdditionalDependencies>
      <GenerateDebugInformation>true</GenerateDebugInformation>
      <SubSystem>Console</SubSystem>
      <OptimizeReferences>true</OptimizeReferences>
      <EnableCOMDATFolding>true</EnableCOMDATFolding>
    </Link>
    <PreBuildEvent>
      <Command>pre-build.bat</Command>
    </PreBuildEvent>
  </ItemDefinitionGroup>
  <Import Project="$(VCTargetsPath)\Microsoft.Cpp.targets" />
  <ImportGroup Label="ExtensionTargets">
  </ImportGroup>
</Project><|MERGE_RESOLUTION|>--- conflicted
+++ resolved
@@ -37,16 +37,12 @@
   <ItemGroup>
     <ClInclude Include="..\src\ccextractor.h" />
     <ClInclude Include="..\src\extractors\extractor.h" />
-<<<<<<< HEAD
-    <ClInclude Include="..\src\gpacmp4\gpac\color.h" />
-    <ClInclude Include="..\src\gpacmp4\gpac\maths.h" />
-=======
     <ClInclude Include="..\src\lib_ccx\ccx_encoders_structs.h" />
->>>>>>> 5dc06c34
     <ClInclude Include="..\src\wrappers\wrapper.h" />
     <ClInclude Include="..\src\gpacmp4\gpac\avparse.h" />
     <ClInclude Include="..\src\gpacmp4\gpac\base_coding.h" />
     <ClInclude Include="..\src\gpacmp4\gpac\bitstream.h" />
+    <ClInclude Include="..\src\gpacmp4\gpac\color.h" />
     <ClInclude Include="..\src\gpacmp4\gpac\configuration.h" />
     <ClInclude Include="..\src\gpacmp4\gpac\config_file.h" />
     <ClInclude Include="..\src\gpacmp4\gpac\constants.h" />
@@ -60,6 +56,7 @@
     <ClInclude Include="..\src\gpacmp4\gpac\internal\ogg.h" />
     <ClInclude Include="..\src\gpacmp4\gpac\isomedia.h" />
     <ClInclude Include="..\src\gpacmp4\gpac\list.h" />
+    <ClInclude Include="..\src\gpacmp4\gpac\maths.h" />
     <ClInclude Include="..\src\gpacmp4\gpac\media_tools.h" />
     <ClInclude Include="..\src\gpacmp4\gpac\mpeg4_odf.h" />
     <ClInclude Include="..\src\gpacmp4\gpac\network.h" />
@@ -138,11 +135,7 @@
   </ItemGroup>
   <ItemGroup>
     <ClCompile Include="..\src\extractors\extractor.c" />
-<<<<<<< HEAD
-    <ClCompile Include="..\src\gpacmp4\box_dump.c" />
-=======
     <ClCompile Include="..\src\freetype\gzip\ftgzip.c" />
->>>>>>> 5dc06c34
     <ClCompile Include="..\src\lib_ccx\ccx_demuxer_mxf.c" />
     <ClCompile Include="..\src\lib_ccx\ccx_encoders_spupng.c" />
     <ClCompile Include="..\src\wrappers\wrapper.c" />
@@ -158,6 +151,7 @@
     <ClCompile Include="..\src\gpacmp4\box_code_base.c" />
     <ClCompile Include="..\src\gpacmp4\box_code_drm.c" />
     <ClCompile Include="..\src\gpacmp4\box_code_meta.c" />
+    <ClCompile Include="..\src\gpacmp4\box_dump.c" />
     <ClCompile Include="..\src\gpacmp4\box_funcs.c" />
     <ClCompile Include="..\src\gpacmp4\configfile.c" />
     <ClCompile Include="..\src\gpacmp4\data_map.c" />

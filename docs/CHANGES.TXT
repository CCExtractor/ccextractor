0.88(2018-10-24) (unreleased)
-----------------
- New: More tapping points for debug image in ccextractor.
- New: Add support for tesseract 4.0
- Optimize: Remove multiple RGB to grey conversion in OCR.
- Fix: Update UTF8Proc to 2.2.0
- Fix: Update LibPNG to 1.6.35
- Fix: Update Protobuf-c to 1.3.1
- Fix: Warn instead of fatal when a 0xFF marker is missing
- Fix: Segfault in general_loop.c due to null pointer dereference (case of no encoder)
- Fix: Enable printing hdtv stats to console.
- Fix: Many typos in comments and output messages
- Fix: Ignore Visual Studio temporary project files
- New: Add support for non-Latin characters in stdout
<<<<<<< HEAD
- New: Add --noempty parameter. This will prevent creating empty output files.
=======
- Fix: Check whether stream is empty
- New: Add support for EIA-608 inside .mkv
- New: Add support for DVB inside .mkv
>>>>>>> 116f308a

0.87 (2018-10-23)
-----------------
- New: Upgrade libGPAC to 0.7.1.
- New: mp4 tx3g & multitrack subtitles.
- New: Guide to update dependencies (docs/Updating_Dependencies.txt).
- New: Add LICENSE File (#959).
- New: Display quantisation mode in info box (#954).
- New: Add instruction required to build ccextractor with HARDSUBX support (#946).
- New: Added version no. of libraries to --version.
- New: Added -quant (OCR quantization function).
- New: Python API now compatible with Python 3.
- Fix: linux/builddebug: Added non-local directories to the incluye search path so we don't
       require a locally compiled tesseract or leptonica.
- Fix: Correct -HARDSUBX Bug In CMake, allow build with hardsubx using cmake (#966).
- Fix: possible segfaults in hardsubx_classifier.c due to strdup (#963).
- Fix: Improve the start and end timestamps of extracted burned in captions (#962).
- Fix: Update COMPILATION.md (#960).
- Fix: Fixed crash with "-out=report" and "-out=null".
- Fix: -nocf not working with OCR'ing (#958).
- Fix: segfault in add_cc_sub_text and initialize to NULL in init_encoder (#950).
- Fix: ccx_decoders_common.c: Copy data type when creating a copy of the subtitle structure.
- Fix: Implicit declaration of these functions throws warning during build (#948).
- Fix: ccx_decoders_common.c: Properly release allocated resources on free_subtitle().
- Fix: Added a datatype member to struct cc_subtitle - needed so we can properly free all
       memory when void *data points to a structure that has its own pointers.
- Fix: dvb_subtitle_decoder.c: When combining image regions verify that the offset is
       never negative.
- Fix: Updated traivis.yml to fix osx build (#947).
- Fix: Add utf8proc src file to cmake, updated header file (#944).
- Fix: Added required pointers on freep() calls.
- Fix: Removed dvb_debug_traces_to_stdout and used the usual dbg_print instead.
- Fix: Additional debug traces for DVB.
- Fix: Fix minor memory leak in ocr.c.
- Fix: Fix issue with displaying utf8proc version.
- Fix: Fix failing cmake due to liblept/tesseract header files.
- Fix: Added missing \n in params.c.
- Fix: builddebug: Use -fsanitize=address -fno-omit-frame-pointer.
- Fix: ccx_decoders_common.c: Removed trivial memory leak.
- Fix: ccx_encoders_srt.c: Made sure a pointer is non-NULL before dereferencing.
- Fix: dvb_subtitle_decoder.c: Initialize pointer members to NULL when creating a structure.
- Fix: lib_ccx.c: Initialize (memset 0) structure cc_subtitle after memory allocation.
- Fix: Added verboseness to error/warnings in dvb_subtitle_decoder.c.
- Fix: dvb_subtitle_decoder.c: Work on passing invalid streams errors upstream (plus some
       warning messages) so we can eventually recover from this situation instead of crashing.
- Fix: telxcc.c: Currently setting a colour doesn't necessarily add a space even though the
       specifications mandate it. (#930).
- Fix: dvb_subtitle_decoder.c: Fix null pointer derefence when region==NULL in write_dvb_sub.
- Fix: DVB Teletext subtitle incomplete.
- Fix: replace all 0xA characters within startbox with 0x20.
- Fix: DVB Teletext subtitle incomplete (#922).
- Fix: Add missing return value to one of the returns in process_tx3g().
- Fix: Typos and other minor bugs.
- Fix: Tidy CMakeLists & vcxproj (#920).
- Fix: Added m2ts and -mxf to help screen.
- Fix: Added MKV to demuxer_print_cfg.
- Fix: Added MXF to demuxer_print_cfg.
- Fix: "Out of order packets" error had wrong print() parameters.
- Fix: Updated Python documentation.
- Fix: Fix incorrect path in XML (#904).
- Fix: linux build script (non-debug): Don't hide warnings from compiler.
- Fix: linux build script (debug): Display what's step of the build script we're in.
- Fix: Make the build reproducible (#976).
- Fix: Remove instance of o1 and o2 from help.
- Fix: Colors of DVB subtitles with depth 2 broken due to a missing break.
- Fix: CEA-708: Caption loss due to CW command (#991).
- Fix: CEA-708: Update patch for windows priority with functions (#990).

0.86 (2018-01-09)
-----------------
- New: Preliminary MXF support
- New: Added a histogram in one-minute increments of the number of lines in a subtitle.
- New: Added Autoconf build scripts for CCExtractor to generate makefiles (mac).
- New: Added Autoconf build scripts for CCExtractor to generate makefiles (linux).
- New: Added .rpm package generation script.
- New: Added build/installation script for .pkg.tar.xz (Arch Linux).
- New: Added tarball generation script.
- New: Added --analyzevideo. If present the video stream will be processed even if the
  subtitles are in a different stream. This is useful when we want video information
  (resolution, frame type, etc). -vides now implies this option too. 
  [Note: Tentative - some possibly breaking changed were made for this, so if you
  use it validate results]
- New: Added a GUI in the main CCExtractor binary (separate from the external GUIs 
  such as CCExtractorGUI).
- New: A Python binding extension so it's possible to use CCExtractor's tools from
  Python.
- New: Added -nospupngocr (don't OCR bitmaps when generating spupng, faster)
- New: Add support for file split on keyframe (-segmentonkeyonly)
- New: Added WebVTT output from Matroska.
- New: Support for source-specific multicast.
- New: FreeType-based text renderer (-out=spupng with teletext/EIA608).
- New: Upgrade library UTF8proc
- New: Upgrade library win_iconv
- New: Upgrade library zlib 
- New: Upgrade library LibPNG 
- New: Support for Source-Specific Multicast
- New: Added Travis CI support 
- New: Made error messages clearer, less ambiguous
- Fix: Prevent the OCR being initialized more than once (happened on multiprogram and
  PAT changes)
- Fix: Makefiles, build scripts, etc... everything updated and corrected for all
  platforms.
 -Fix: Proper line ending for .srt files from bitmaps.  
- Fix: OCR corrections using grayscale before extracting texts. 
- Fix: End timestamps in transcripts from DVB.
- Fix: Forcing -noru to cause deduplication in ISDB
- Fix: TS: Skip NULL packets 
- Fix:  When NAL decoding fails, don't dump the whole decoded thing, limit to 160 bytes.
- Fix: Modify Autoconf scripts to generate tarball for mac from `/package_creators/tarball.sh` 
  and include GUI files in tarball
- Fix: Started work on libGPAC upgrade.
- Fix: DVB subtitle not extracted if there's no display segment
- Fix: Heap corruption in add_ocrtext2str
- Fix: bug that caused -out=spupng sometimes crashes
- Fix: Checks for text before newlines on DVB subtitles 
- Fix: OCR issue caused by separated dvb subtitle regions 
- Fix: DVB crash on specific condition (!rect->ocr_text)
- Fix: DVB bug (Multiple-line subtitle; Missing last line)
- Fix: --sentencecap for teletext samples
- Fix: Crash when image passed into OCR is empty
- Fix: Temporarily wrapped the Python API, not production ready yet
- Fix: -delay option in DVB


0.85b (2017-01-26)
------------------
- Fix: Base Windows binary (without OCR) compiled without DLL dependencies.

0.85 (2017-01-23)
-----------------
- New: Added FFMPEG 3.0 to Windows build - last one that is XP compatible.
- New: Major improvements in CEA-608 to WebVTT (styles, etc).
- New: Return a non-zero return code if no subtitles are found.
- New: Windows build files updated to Visual Studio 2015, new target platform is 140_xp.
- New: Added basic support of Tesseract 4.0.0.
- New: Added build script for .deb.
- New: Updated -debugdvbsub parameter to get the most relevant DVB traces for debugging.
- New: SMPTE-TT files are now compatible with Adobe Premiere.
- New: Updated libpng.
- New: Added 3rd party (Tracy from archive.org) static linux build script.
- New: Add chapter extraction for MP4 files.
- New: Return code 10 if no captions are found at all.
- Fix: Teletext duplicate lines in certain cases.
- Fix: Improved teletext timing.
- Fix: DVB timing is finally good.
- Fix: A few minor memory leaks.
- Fix: tesseract library file included in mac build command.
- Fix: Bad WTV timings in some cases.
- Fix: Mac build script.
- Fix: Memory optimization in HARDSUBX edit_distance.
- Fix: SubStation Alpha subtitles in bitmap.
- Fix: lept msg severity in linux.
- Fix: SSA, SPUPNG and VTT timing and skipping of subtitles for SAMI and TTML.
- Fix: SMPTE-TT : Added support for font color.
- Fix: SAMI unnecessary empty subtitle when extracting DVB subs.
- Fix: Skip the packet if the adaptation field length is broken.
- Fix: 708 - lots of work done in the decoder. Implementation of more commands. Better timing.



0.84 (2016-12-16)
-----------------
- New: In Windows, both with and without-OCR binaries are bundled, since the OCR one causes problems due to 
  dependencies in some system. So unless you need the OCR just use the non-OCR version.
- New: Added -sbs (sentence by sentence) for DVB output. Each frame in the output file contains a complete
  sentence (experimental).
- New: Added -curlposturl. If used each output frame will be sent with libcurl by doing a POST to that URL.
- Fix: More code consistency checking in function names.
- Fix: linux build script now tries to verify dependencies.
- Fix: Mac build script was missing a directory.


0.83 (2016-12-13)
-----------------
- Fix: Duplicate lines in mp4 (specifically affects itunes).
- Fix: Timing in .mp4, timing now calculated for each CC pair instead of per atom.
- Fix: Typos everywhere in the documentation and source code.
- Fix: CMakeLists for build in cmake.
- Fix: -unixts option.
- Fix: FPS switching messages.
- Fix: Removed ugly debug statement with local path in HardsubX.
- Fix: Changed platform target to v120_xp in Visual Studio (so XP is supported again).
- Fix: Added detail in many error messages.
- Fix: Memory leaks in videos with XDS.
- Fix: Makefile compatibility issues with Raspberry pi.
- Fix: missing separation between WebVTT header and body. 
- Fix: Stupid bug in M2TS that preventing it from working.
- Fix: OCR libraries dependencies for the release version in Windows.
- Fix: non-buffered reading from pipes.
- Fix: --stream option with stdin.
- New: terminate_asap to buffered_read_opt
- New: Added some TV-show specific spelling dictionaries.
- New: Updated GPAC library.
- New: ASS/SSA.
- New: Capture sigterm to do some clean up before terminating.
- New: Work on 708: Changed DefineWindow behavior, only clear text of an existing window is style has changed.

0.82 (2016-08-15)
-----------------
- New: HardsubX - Burned in subtitle extraction subsystem.
- New: Color Detection in DVB Subtitles
- Fix: Corrected sentence capitalization
- Fix: Skipping redundant bytes at the end of tx3g atom in MP4
- Fix: Illegal SRT files being created from DVB subtitles
- Fix: Incorrect Progress Display

0.81 (2016-06-13)
-----------------
- New: --version parameter for extensive version information (version number, compile date, executable hash, git commit (if appropriate))
- New: Add -sem (semaphore) to create a .sem file when an output file is open and delete it when it's closed.
- New: Add --append parameter. This will prevent overwriting of existing files.
- New: File Rotation support added. The user has to send a USR1 signal to rotate.
- Fix: Issues with files <1 Mb
- Fix: Preview of generated transcript.
- Fix: Statistics were not generated anymore.
- Fix: Correcting display of sub mode and info in transcripts.
- Fix: Teletext page number displayed in -UCLA.
- Fix: Removal of excessive XDS notices about aspect ratio info.
- Fix: Force Flushing of file buffers works for all files now.
- Fix: mp4 void atoms that was causing some .mp4 files to fail.
- Fix: Memory usage caused by EPG processing was high due to many non-dynamic buffers.
- Fix: Project files for Visual Studio now include OCR support in Windows.

0.80 (2016-04-24)
-----------------
- Fix: "Premature end of file" (one of the scenarios)
- Fix: XDS data is always parsed again (needed to extract information such as program name)
- Fix: Teletext parsing: @ was incorrectly exported as * - X/26 packet specifications in ETS 300 706 v1.2.1 now better followed
- Fix: Teletext parsing: Latin G2 subsets and accented characters not displaying properly
- Fix: Timing in -ucla
- Fix: Timing in ISDB (some instances)
- Fix: "mfra" mp4 box weight changed to 1 (this helps with correct file format detection)
- Fix: Fix for TARGET File is null. 
- Fix: Fixed SegFaults while parsing parameters (if mandatory parameter is not present in -outinterval, -codec or -nocodec)
- Fix: Crash when input small is too small
- Fix: Update some URLs in code (references to docs)
- Fix: -delay now updates final timestamp in ISDB, too
- Fix: Removed minor compiler warnings
- Fix: Visual Studio solution files working again
- Fix: ffmpeg integration working again
- New: Added --forceflush (-ff). If used, output file descriptors will be flushed immediately after being written to
- New: Hexdump XDS packets that we cannot parse (shouldn't be many of those anyway)
- New: If input file cannot be open, provide a decent human readable explanation
- New: GXF support

0.79 (2016-01-09)
-----------------
- Support for Grid Format (g608)
- Show Correct number of teletext packet processed
- Removed Segfault on incorrect mp4 detection
- Remove xml header from transcript format
- Help message updated for Teletext
- Added --help and -h for help message
- Added --nohtmlescape option
- Added --noscte20 option

0.78 (2015-12-12)
-----------------
- Support to extract Closed Caption from MultiProgram at once.
- CEA-708: exporting to SAMI (.smi), Transcript (.txt), Timed Transcript (ttxt) and SubRip (.srt).
- CEA-708: 16 bit charset support (tested on Korean).
- CEA-708: Roll Up captions handling.
- Changed TCP connection protocol (BIN data is now wrapped in packets, added EPG support and keep-alive packets).
- TCP connection password prompt is removed. To set connection password use -tcppassword argument instead.
- Support ISDB Closed Caption.
- Added a new output format, simplexml (used internally by a CCExtractor user, may or may not be useful for
  anyone else).

0.77 (2015-06-20)
-----------------
- Fixed bug in capitalization code ('I' was not being capitalized).
- GUI should now run in Windows 8 (using the include .Net runtime, since
  3.5 cannot be installed in Windows 8 apparently).
- Fixed Mac build script, binary is now compiled with support for
  files over 2 GB.
- Fixed bug in PMT code, damaged PMT sections could make CCExtractor
  crash.

0.76 (2015-03-28)
-----------------
- Added basic M2TS support
- Added EPG support - you can now export the Program Guide to XML
- Some bug fixes

0.75 (2015-01-15)
-----------------
- Fixed issue with teletext to other then srt.
- CCExtractor can be used as library if compiled using cmake
- By default the Windows version adds BOM to generated UTF files (this is
  because it's needed to open the files correctly) while all other
  builds don't add it (because it messes with text processing tools). 
  You can use -bom and -nobom to change the behaviour.

0.74 (2014-09-24)
-----------------
- Fixed issue with -o1 -o2 and -12 parameters (where it would write output only in the o2 file)
- Fixed UCLA parameter issue. Now the UCLA parameter settings can't be overwritten anymore by later parameters that affect the custom transcript
- Switched order around for TLT and TT page number in custom transcript to match UCLA settings
- Added nobom parameter, for when files are processed by tools that can't handle the BOM. If using this, files might be not readable under windows.
- Segfault fix when no input files were given
- No more bin output when sending to server + possibility to send TT to server for processing
- Windows: Added the Microsoft redistributable MSVCR120.DLL to both the installation package and the application zip.

0.73 - GSOC (2014-08-19)
------------------------
- Added support of BIN format for Teletext
- Added start of librarization. This will allow in the future for other programs to use encoder/decoder functions and more.

0.72 - GSOC (2014-08-12)
------------------------
- Fix for WTV files with incorrect timing
- Added support for fps change using data from AVC video track in a H264 TS file.
- Added FFMpeg Support to enable all encapsulator and decoder provided by ffmpeg

0.71 - GSOC (2014-07-31)
------------------------
- Added feature to receive captions in BIN format according to CCExtractor's own
  protocol over TCP (-tcp port [-tcppassword password])
- Added ability to send captions to the server described above or to the
  online repository (-sendto host[:port])
- Added -stdin parameter for reading input stream from standard input
- Compilation in Cygwin using linux/Makefile
- Fix for .bin files when not using latin1 charset
- Correction of mp4 timing, when one timestamp points timing of two atom

0.70 - GSOC (2014-07-06)
------------------------
This is the first release that is part of Google's Summer of Code.
Anshul, Ruslan and Willem joined CCExtractor to work on a number of things
over the summer, and their work is already reaching the mainstream 
version of CCExtractor.

- Added a huge dictionary submitted by Matt Stockard.
- Added DVB subtitles decoder, spupng in output
- Added support for cdt2 media atoms in QT video files. Now multiple atoms in
 a single sample sequence are supported.
- Changed Makefile.
- Fixed some bugs.
- Added feature to print info about file's subtitles and streams (-out=report).
- Support Long PMT.
- Support Configuration file.
	- There is an sample configuration file in doc/ folder with name
	  ccextractor.cnf.sample
	- Just now only ccextractor.cnf named files kept beside ccextractor
	  executable is supported
	- for details of which options can be set using configuration file,
	  please look at sample file.

- Added options for custom transcript output:
	new parameter (-customtxt format), where the format must be like this: 1100100 (7 digits).
	These indicate whether the next things should be displayed  or not in the (timed) transcript:
		- Display start time
		- Display end time
		- Display caption mode
		- Display caption channel
		- Use a relative timestamp (relative to the sample)
		- Display XDS info
		- Use colors
	Examples:
		0000101 is the default setting for transcripts
		1110101 is the default for timed transcripts
		1111001 is the default setting for -ucla
	Make sure you use this parameter after others that might affect these 
	settings (-out, -ucla, -xds, -txt, -ttxt, ...)
- Fixed Negative timing Bug

0.69 (2014-04-05)
-----------------
- A few patches from Christopher Small, including proper support
  for multiple multicast clients listening on the same port.
- GUI: Fixed teletext preview.
- GUI: Added a small indicator of data being received when reading from
  UDP.
- GUI: Added UTF-8 support to preview Window (used for teletext).
- Fixes in Makefile and build script, compilation in linux and OSX failed
  if another libpng was found in the system.
- WTV support directly in CCExtractor (no need for wtvccdump any more).
- Started refactoring and clean-up.
- Fix: MPEG clock rollover (happens each 26 hours) caused a time
  discontinuity.
- Windows GUI: Started work on HDHomeRun support. For now it just looks 
  for HDHomeRun devices. Lots of other things will arrive in the next
  versions.
- Windows GUI: Some code refactoring, since the HDHomeRun support makes
  the code larger enough to require more than one source file :-)

0.68 (2013-12-24)
-----------------
- A couple of shared variables between 608 decoders were causing
  problems when both fields were processed at the same time with
  -12, fixed.
- Added BOM for UTF-8 files.
- Corrected a few extended characters in the UTF-8 encoding,
  probably never used in real world captioning but since we got
  a good test sample file...
- Color and fonts in PAC commands were ignored, fixed (Helen Buus).
- Added a new output format, spupng. It consists on one .png file
  for each subtitle frame and one .xml with all the timing 
  (Heleen Buus).
- Some fixes (Chris Small).

0.67 (2013-10-09)
-----------------
- Padding bytes were being discarded early in the process in 0.66,
  which is convenient for debugging, but it messes with timing in
  .raw, which depends on padding. Fixed.
- MythTV's branch had a fixed size buffer that could not be enough
  some times. Made dynamic.
- Better support for PAT changing mid-stream.
- Removed quotes in Start in .smi (format fix).
- Added multicast support (Chris Small)
- Added ability to select IP address to bind in UDP (Chris Small)
- Fixes in -unixts and -delay for teletext.
- Added -autodash : When two people are talking, add a dash as
  needed (this is based on subtitle position). Only in .srt and
  with -trim. Quite experimental, feedback appreciated.
- Added -latin1 to select Latin 1 as encoding. Default is now
  UTF-8 (-utf8 still exists but it's not needed).
- Added -ru1, which emulates a (non-existing in real life) 1 line
  roll-up mode. 


0.66 (2013-07-01)
-----------------
- Fixed bug in auto detection code that triggered a message 
  about file being auto of sync.
- Added -investigate_packets
  The PMT is used to select the most promising elementary stream
  to get captions from. Sometimes captions are where you least
  expect it so -datapid allows you to select a elementary stream
  manually, in case the CC location is not obvious from the PMT
  contents. To assist looking for the right stream, the parameter
  "-investigate_packets" will have CCExtractor look inside each
  stream, looking for CC markers, and report the streams that 
  are likely to contain CC data even if it can't be determined from
  their PMT entry.
- Added -datastreamtype to manually selecting a stream based on
  its type instead of its PID. Useful if your recording program
  always hides the caption under the stream type. 
- Added -streamtype so if an elementary stream is selected manually
  for processing, the streamtype can be selected too. This can be 
  needed if you process, for example a stream that is declared as 
  "private MPEG" in the PMT, so CCExtractor can't tell what it is.
  Usually you'll want -streamtype 2 (MPEG video) or -streamtype 6
  (MPEG private data).
- PMT content listing improved, it now shows the stream type for
  more types.
- Fixes in roll-up, cursor was being moved to column 1 if a 
  RU2, RU3 or RU4 was received even if already in roll-up mode.
- Added -autoprogram. If a multiprogram TS is processed and 
  -autoprogram is used, CCExtractor will analyze all PMTs and use
  the first program that has a suitable data stream.
- Timed transcript (ttxt) now also exports the caption mode 
  (roll-up, paint-on, etc.) next to each line, as it's useful to 
  detect things like commercials.
- Content Advisory information from XDS is now decoded if it's
  transmitted in "US TV parental guidelines" or "MPA". 
  Other encoding such as Canada's are not supported yet due 
  to lack of samples.
- Copy Management information from XDS is now decoded.
- Added -xds. If present and export format is timed transcript
  (only), XDS information will be saved to file (same file as the
  transcript, with XDS being clearly marked). Note that for now
  all XDS data is exported even if it doesn't change, so the 
  transcript file will be significantly larger.
- Added some PaintOn support, at least enough to prevent it 
  from breaking things when the other modes are used.
- Removed afd_data() warning. AFD doesn't carry any caption related
  data. AFD still detected in code in case we want to do something
  with it later anyway.
- Ported last changes from Petr Kutalek's telxcc. Current version
  is 2.4.4.
- In teletext mode when exporting to transcript (not .srt), an effort
  is made to detect and merge line duplicates. This is done by using
  the Levenshtein's distance, which is the number of changes requires
  to convert one string to another. To simplify things, strings are
  compared up to the length of the shortest one.
  There are 3 parameters that can be used to tweak the thresholds:
      -deblev: Enable debug so the calculated distance for each two
	   strings is displayed. The output includes both strings, the
	   calculated distance, the maximum allowed distance, and whether
	   the strings are ultimately considered equivalent or not, i.e.
	   the calculated distance is less or equal than the max allowed.
	  -levdistmincnt value: Minimum distance we always allow 
	   regardless of the length of the strings. Default 2. This means 
	   that if the calculated distance is 0, 1 or 2, we consider the 
	   strings to be equivalent.
	  -levdistmaxpct value: Maximum distance we allow, as a 
	   percentage of the shortest string length. Default 10%. For 
	   example, consider a comparison of one string of 30 characters 
	   and one of 60 characters. We want to determine whether the 
	   first 30 characters of the longer string are more or less the 
	   same as the shortest string, i.e. whether the longest string 
	   is the shortest one plus new characters and maybe some 
	   corrections. Since the shortest string is 30 characters and 
	   the default percentage is 10%, we would allow a distance of 
	   up to 3 between the first 30 characters.
- Added -lf : Use UNIX line terminator (LF) instead of Windows (CRLF).	   
- Added -noautotimeref: Prevent UTC reference from being auto set from
  the stream data.

0.65 (2013-03-14)
-----------------
- Minor GUI changes for teletext
- Added end timestamps in timed transcripts
- Added support for SMPTE (patch by John Kemp)
- Initial support for MPEG2 video tracks inside MP4 files (thanks a
  lot to GPAC's Jean who assisted in analyzing the sample and 
  doing the required changes in GPAC).
- Improved MP4 auto detection
- Support for PCR if PTS is not available (needed for some teletext
  samples, and probably useful for everything else).
- Support for UDP streaming - finally. Use "-udp $port" to have
  CCExtractor listen for a stream. I've only been able to test it
  with an European HDHomeRun, but it should work fine with any other
  tuner.
- Refactored PMT / PAT processing in transport streams, now allows to
  display their contents (-parsePAT and -parsePMT) which makes
  troubleshooting easier.
  
0.64 (2012-10-29)
-----------------
- Changed Window GUI size (larger).
- Added Teletext options to GUI.
- Added -teletext to force teletext mode even if not detected
- Added -noteletext to disable teletext detection. This can be needed
  for streams that have both 608 data and teletext packets if you
  need to process the 608 data (if teletext is detected it will
  take precedence otherwise).
- Added -datapid to force a specific elementary stream to be used for
  data (bypassing detections).
- Added -ru2 and -ru3 to limit the number of visible lines in roll-up
  captions (bypassing whatever the broadcast says).
- Added support for a .hex (hexadecimal) dump of data. 
- Added support for wtv in Windows. This is done by using a new program
  (wtvccdump.exe) and a new DirectShow filter (CCExtractorDump.dll) that
  process the .wtv using DirecShow's filters and export the line 21 data
  to a .hex file. The GUI calls wtvccdump.exe as needed.
- Added --nogoptime to force PTS timing even when CCExtractor would
  use GOP timing otherwise.

0.63 (2012-08-17)
-----------------
- Telext support added, by integrating Petr Kutalek's telxcc. Integration is
  still quite basic (there's equivalent code from both CCExtractor and 
  telxcc) and some clean up is needed, but it works. Petr has announced that 
  he's abandoning telxcc so further development will happen directly in 
  CCExtractor.
- Some bug fixes, as usual.

0.62 (2012-05-23)
-----------------
- Corrected Mac build "script" (needed to add GPAC includes). Thanks to the
  Mac users that sent this.
- Hauppauge mode now uses PES timing, needed for files that don't have
  caption data during all the video (such as in commercial breaks).
- Added -mp4 and -in:mp4 to force the input to be processed as MP4. 
- CC608 data embedded in a separate stream (as opposed as in the video
  stream itself) in MP4 files is now supported (not heavily tested). 
  This should be rather useful since closed captioned files from iTunes
  use this format.
- More CEA-708 work. The debugger is now able to dump the "TV" contents for
  the first time. Also, a .srt can be generated, however timing is not quite 
  good yet (still need to figure out why). 
- Added -svc (or --service) to select the CEA-708 services to be processed.
  For example, -svc 1,2 will process the primary and secondary language
  services. Valid values are 1-63, where 1 is the primary language, 2 is
  the secondary language (this is part of the specification) and 3-63 are
  provider defined.
- Rajesh Hingorani sent a fix for the MPEG decoder that fixes garbled output
  or certain samples (we had none like this in our test collection). Thanks,
  Rajesh.

0.61 (2012-03-08)
-----------------
- Fix: GCC 3.4.4 can now build CCExtractor.
- Fix: Damaged TS packets (those that come with 'error in transport' bit
  on) are now skipped.
- Fix: Part of the changes for MP4 support (CC packets buffering in 
  particular) broke some stuff for other files, causing at least very 
  annoying character duplication. We hope we've fixed it without breaking 
  anything but please report).
- Some non-interesting cleanup.

0.60 (unreleased)
-----------------
- Add: MP4 support, using GPAC (a media library). Integration is currently
  "enough so it works", but needs some more work. There's some duplicate
  code, the stream must be a file (no streaming), etc.
- Fix: The Windows version was writing text files with double \r.
- Fix: Closed captions blocks with no data could cause a crash.
- Fix: -noru (to generate files without duplicate lines in 
  roll-up) was broken, with complete lines being missing.
- Fix: bin format not working as input. 

0.59 (2011-10-07)
-----------------
- More AVC/H.264 work. pic_order_cnt_type != 0 will be processed now. 
- Fix: Roll-up captions with interruptions for Text (with ResumeTextDisplay
  in the middle of the caption data) were missing complete lines.
- Added a timed text transcript output format, probably only useful for
  roll-up captions. Use --timedtranscript or -ttxt. Output is like this:

00:01:25,485 | HOST: LAST NIGHT THE REPUBLICAN
00:01:29,522 | HOPEFULS INTRODUCE THEMSELVES TO
00:01:30,623 | PRIMARY VOTERS.

- XDS parser. Not complete (no point in dealing with V-Chip stuff for
  example), but enough to extract program and station information.
- Input streams can now come from standard input using - (just an hyphen)
  as parameter.
- Added a new output format called 'null' (use -null or -out=null). This
  format means "Don't produce any file", and is useful to have CCExtractor
  process the stream (for XDS messages, debugging, etc) without actually
  generating anything.
- Updated Windows GUI.
- Added -quiet => If used, CCExtractor will not write any message.
- Added -stdout => If used, the captions will be sent to stdout (console)
  instead of file. Combined with -, CCExtractor can work as a filter in
  a larger process, receiving the stream from stdin and sending the
  captions to stdout. 
- Some code clean up, minor refactoring.
- Teletext detection (not yet processing).

0.58 (2011-08-21)
-----------------
- Implemented new PTS based mode to order the caption information
  of AVC/H.264 data streams.  The old pic_order_cnt_lsb based method
  is still available via the -poc or --usepicorder command switches.
- Removed a couple of those annoying "Impossible!" error messages 
  that appears when processing some (possibly broken, unsure) files.
- Added -nots --notypesettings to prevent italics and underline 
  codes from being displayed.
- Note to those not liking the paragraph symbol being used for the 
  music note: Submit a VALID replacement in latin-1.
- Added preliminary support for multiple program TS files. The 
  parameter --program-number (or -pn) will let you choose which
  program number to process. If no number is passed and the TS 
  file contains more than one, CCExtractor will display a list of
  found programs and terminate.
- Added support (basic, because I only received one sample) for some
  Hauppauge cards that save CC data in their own format. Use the
  parameter -haup to enable it (CCExtractor will display a notice 
  if it thinks that it's processing a Hauppauge capture anyway).
- Fixed bug in roll-up.
- More AVC work, now TS files from echostar that provided garbled
  output are processed OK.
- Updated Windows GUI.

0.57 (2010-12-16)
-----------------
- Bug fixes in the Windows version. Some debug code was unintentionally
  left in the released version. 

0.56 (2010-12-09)
-----------------
- H264 support
- Other minor changes a lot less important

0.55 (2009-08-09)
-----------------
- Replace pattern matching code with improved parser for MPEG-2 elementary
  streams.
- Fix parsing of ReplayTV 5000 captions.
- Add ability to decode SCTE 20 encoded captions.
- Make decoding of TS files more error tolerant.
- Start implementation of EIA-708 decoding (not active yet).
- Add -gt / --goptime switch to use GOP timing instead of PTS timing.
- Start implementation of AVC/H.264 decoding (not active yet).
- Fixed: The basic problem is that when 24fps movie film gets converted to 30fps NTSC 
  they repeat every 4th frame. Some pics have 3 fields of CC data with field 3 CC data 
  belongs to the same channel as field 1. The following pics have the fields reversed 
  because of the odd number of fields. I used top_field_first to tell when the channels 
  are reversed. See Table 6-1 of the SCTE 20 [Paul Fernquist]

0.54 (2009-04-16)
-----------------
- Add -nosync and -fullbin switches for debugging purposes.
- Remove -lg (--largegops) switch.
- Improve synchronization of captions for source files with
  jumps in their time information or gaps in the caption
  information.
- [R. Abarca] Changed Mac script, it now compiles/link 
  everything from the /src directory. 
- It's now possible to have CCExtractor add credits 
  automatically.
- Added a feature to add start and end messages (for credits).
  See help screen for details.

0.53 (2009-02-24)
-----------------
- Force generated RCWT files to have the same length as source file.
- Fix documentation for -startat / -endat switches.
- Make -startat / -endat work with all output formats.
- Fix sync check for raw/rcwt files.
- Improve timing of dvr-ms NTSC captions.
- Add -in=bin switch to read CCExtractor's own binary format.
- Fix problem with short input files (smaller 1MB).
- Clean up regular and debug output.
- Add -out=bin switch to write RCWT data.
- Remove -bo/--bufferoutput switch and functionality.
- [Volker] Added new generic binary format (RCWT
  for Raw Captions With Time). This new format
  allows one file to contain all the available
  closed caption data instead of just one stream.
- Added --no_progress_bar to disable status 
  information (mostly used when debugging, as the
  progress information is annoying in the middle
  of debug logs).
- The Windows GUI was reported to freeze in some 
  conditions. Fixed.
- The Windows GUI is now targeted for .NET 2.0 
  instead of 3.5. This allows Windows 2000 to run
  it (there's not .NET 3.5 for Windows 2000), as
  requested by a couple of key users.

0.51 (unreleased)
-----------------
- Removed -autopad and -goppad, no longer needed.
- In preparation to a new binary format we have 
  renamed the current .bin to .raw. Raw files 
  have only CC data (with no header, timing, etc.).
- The input file format (when forced) is now
  specified with 
    	-in=format
  such as -in=ts, -in=raw, -in=ps ...
  The old switches (-ts, -ps, etc.) still work.
  The only exception is -bin which has been removed
  (reserved for the new binary format). Use
  -in=raw to process a raw file. 
- Removed -d, which when produced a raw file used
  a DVD format. This has been merged into a new
  output type "dvdraw". So now instead of using
  -raw -d as before, use -out=dvdraw if you need
  this.
- Removed --noff
- Added gui_mode_reports for frontend communications,
  see related file.
- Windows GUI rewritten. Source code now included, 
  too.
- [Volker] Dish Network clean-up

0.50 (2008-12-12)
-----------------
- [Volker] Fix in DVR-MS NTSC timing
- [Volker] More clean-up
- Minor fixes

0.49 (2008-12-10)
-----------------
- [Volker] Major MPEG parser rework. Code much
  cleaner now. 
- Some stations transmit broken roll-up captions,
  and for some reason don't send CRs but RUs...
  Added work-around code to make captions readable.
- Started work on EIA-708 (DTV). Right now you can
  add -debug-708 to get a dump of the 708 data. 
  An actually useful decoder will come soon.
- Some of the changes MIGHT HAVE BROKEN MythTV's
  code. I don't use MythTV myself so I rely on
  other people's samples and reports. If MythTV
  is broken please let me know.
- Added new debug options.
- [Volker] Added support for DVR-MS NTSC files.
- Other minor bug fixes and changes.

0.46 (2008-11-24)
-----------------
- Added support for live streaming, CCExtractor
  can now process files that are being recorded
  at the same time.
  
- [Volker] Added a new DVR-MS loop - this is 
  completely new, DVR-MS specific code, so we no
  longer use the generic MPEG code for DVR-MS. 
  DVR-MS should (or will be eventually at least)
  be as reliable as TS.
  Note: For now, it's only ATSC recordings, not
  NTSC (analog) recordings.

0.45 (2008-11-14)
-----------------
- Added auto-detection of DVR-MS files.
- Added -asf to force DVR-MS mode.
- Added some specific support for DVR-MS
  files. These format used to work
  correctly in 0.34 (pure luck) but the
  MPEG code rework broke it. It should
  work as it used to.
- Updated Windows GUI to support the
  new options.
- Added      -lg --largegops
  From the help screen:
  Each Group-of-Picture comes with timing 
  information. When this info is too separate 
  (for example because there are a lot of 
  frames in a GOP) ccextractor may prefer not 
  to use GOP timing. Use this option is you 
  need ccextractor to use GOP timing in large
  GOPs.

0.44 (2008-09-10)
-----------------
- Added an option to the GUI to process
  individual files in batch, i.e. call
  ccextractor once per file. Use it if you
  want to process several unrelated files
  in one go.
- Added an option to prevent duplicate
  lines in roll-up captions.
- Several minor bug fixes.
- Updated the GUI to add the new options.

0.43 (2008-06-20)
-----------------
- Fixed a bug in the read loop (no less)
  that caused some files to fail when 
  reading without buffering (which is 
  the default in the Linux build).
- Several improvements in the GUI, such as
  saving current options as default.

0.42 (2008-06-17)
-----------------
- The option switch "-transcript" has been
  changed to "--transcript". Also, "-txt"
  has been added as the short alias.
- Windows GUI
- Updated help screen

0.41 (2008-06-15)
-----------------
- Default output is now .srt instead of .bin,
  use -raw if you need the data dump instead of
  .srt. 
- Added -trim, which removes blank spaces at 
  the left and rights of each line in .srt.
  Note that those spaces are there to help
  deaf people know if the person talking is
  at the left or the right of the screen, i.e.
  there aren't useless. But if they annoy
  you, go ahead...

0.40 (2008-05-20)
-----------------
- Fixed a bug in the sanity check function 
  that caused the Myth branch to abort. 
- Fixed the OSX build script, it needed a
  new #define to work.

0.39 (2008-05-11)
-----------------
- Added a -transcript. If used, the output will
  have no time information. Also, if in roll-up
  mode there will be no repeated lines.
- Lots of changes in the MPEG parser, most of
  them submitted by Volker Quetschke. 
- Fixed a bug in the CC decoder that could cause
  the first line not to be cleared in roll-up
  mode. 
- CCExtractor can now follow number sequences in
  file names, by suffixing the name with +.
  For example,
  
  DVD0001.VOB+ 

  means DVD0001.VOB, DVD0002.VOB, etc. This works
  for all files, so part001.ts+ does what you
  could expect.
- Added -90090 which changes the clock frequency
  from the MPEG standard 90000 to 90090. It 
  *could* (remains to be seen) help if there are
  timing issues. 
- Better support for Tivo files.
- By default ccextractor now considers the whole
  input file list a one large file, instead of
  several, independent, video files. This has
  been changed because most programs (for example
  DVDDecrypt) just cut the files by size. 
  If you need the old behaviour (because you 
  actually edited the video files and want to
  join the subs), use -ve.


0.36 (unreleased)
-----------------
- Fixed bug in SMI, nbsp was missing a ;.
- Footer for SAMI files was incorrect (<body> and
  <sami> tags were being opened again instead of
  being closed).
- Displayed memory is now written to disk at end
  of stream even if there is no command requesting
  so (may prevent losing the last screen-full).
- Important change that could break scripts, but
  that have been added because old behaviour was
  annoying to most people: _1 and _2 at the end
  of the output file names is now added ONLY if
  -12 is used (i.e. when there are two output 
  files to produce). So

  ccextractor -srt sopranos.mpg

  now produces sopranos.srt instead of sopranos_1.srt.
  If you use -12, i.e.

  ccextractor -srt -12 sopranos.mpg

  You get

  sopranos_1.srt and
  sopranos_2.srt

  as usual.


0.35 (unreleased)
-----------------
- Added --defaultcolor to the help screen. Code
  was already in 0.34 but the documentation wasn't
  updated.
- Buffer is larger now, since I've found a sample
  where 256 Kb isn't enough for a PES (go figure).
- At the end of the process, a ratio between
  video length and time to process is displayed.

0.34 (2007-06-03)
-----------------
- Added some basic letter case and capitalization
  support. For captions that broadcast in ALL
  UPPERCASE (most of them), ccextractor can now
  do the first part of the job.

  --sentencecap or -sc will tell ccextractor to
  follow the typical capitalization rules, such
  as capitalize months, days of week, etc.

  So from
             YOU BETTER RESPECT
             THIS ROBE, ALAN

  You get

             You better respect
             this robe, alan.

  --capfile or -caf also enables the case
  processing part and adds an extra list of
  words in the specified file, for example:

  --capfile names.txt

  where names.txt is just a plain text file
  with the proper spelling for some words,
  such as
  
  Alan
  Tony

  So you get 

             You better respect
             this robe, Alan.

  Which is the correct spelling. You can
  have a different spelling file per TV
  show, or a large file with a lot of
  words, etc.
- ccextractor has been reported to 
  compile and run on Mac with a minor
  change in the build script, so I've
  created a mac directory with the
  modified script. I haven't tested it
  myself.
- Windows build comes with a File Version
  Number (0.0.0.34 in this version) in case
  you want to check for version info.

0.33 (unreleased)
-----------------
- Added -scr or --screenfuls, to select the
  number of screenfuls ccextractor should
  write before exiting. A screenful is 
  a change of screen contents caused by
  a CC command (not new characters). In
  practice, this means that for .srt each
  group of lines is a screenful, except when
  using -dru (which produces a lot of 
  groups of lines because each new character
  produces a new group).
- Completed tables for all encodings.
- Fixed bug in .srt related to milliseconds
  in time lines. 
- Font colors are back for .srt (apparently
  some programs do support them after all).
  Use -nofc or --nofontcolor if you don't
  want these tags.

0.32 (unreleased)
-----------------
- Added -delay ms, which adds (or subtracts)
  a number of milliseconds to all times in 
  .srt/.sami files. For example,
  
         -delay 400

  causes all subtitles to appear 400 ms later
  than they would normally do, and

         -delay -400

  causes all subtitles to appear 400 ms before
  they would normally do.
- Added -startat at -endat which lets you
  select just a portion of data to be processed,
  such as from minute 3 to minute 5. Check
  help screen for exact syntax.

0.31 (unreleased)
-----------------
- Added -dru (direct rollup), which causes
  roll-up captions to be written as
  they would on TV instead of line by line.
  This makes .srt/.sami files a lot longer,
  and ugly too (each line is written many
  times, two characters at time).

0.30 (2007-05-24)
-----------------
- Fix in extended char decoding, I wasn't
  replacing the previous char.
- When a sequence code was found before
  having a PTS, reported time was 
  undefined. 

0.29 (unreleased)
-----------------
- Minor bug fix.

0.28 (unreleased)
-----------------
- Fixed a buffering related issue. Short version,
  the first 2 Mb in non-TS mode were being
  discarded.
- .srt no longer has <font> tags. No player
  seems to process them so my guess is that
  they are not part of the .srt "standard"
  even if McPoodle add them.

0.27 (unreleased)
-----------------
- Modified sanitizing code, it's less aggressive
  now. Ideally it should mean that characters
  won't be missed anymore. We'll see.

0.26 (unreleased)
-----------------
- Added -gp (or -goppad) to make ccextractor use
  GOP timing. Try it for non TS files where 
  subs start OK but desync as the video advances.

0.25 (unreleased)
-----------------
- Format detection is not perfect yet. I've added
  -nomyth to prevent the MytvTV code path to be
  called. I've seen apparently correct files that
  make MythTV's MPEG decoder to choke. So, if it
  doesn't work correctly automatically: Try 
  -nomyth and -myth. Hopefully one of the two
  options will work.


0.24 (unreleased)
-----------------
- Fixed a bug that caused dvr-ms (Windows Media Center)
  files to be incorrectly processed (letters out of
  order all the time).
- Reworked input buffer code, faster now.
- Completed MythTV's MPEG decoder for Program Streams,
  which results in better processing of some specific
  files. 
- Automatic file format detection for all kind of
  files and closed caption storage method. No need to
  tell ccextractor anything about your file (but you
  still can).


0.22 (2007-05-15)
-----------------
- Added text mode handling into decoder, which gets rids 
  of junk when text mode data is present.
- Added support for certain (possibly non standard
  compliant) DVDs that add more captions block in a 
  user data block than they should (such as Red October).
- Fix in roll-up init code that caused the previous popup
  captions not to be written to disk.
- Other Minor bug fixes.


0.20 (2007-05-07)
-----------------
- Unicode should be decent now.
- Added support for Hauppauge PVR 250 cards, and (possibly)
  many others (bttv) with the same closed caption recording 
  format.
  This is the result of hacking MythTV's MPEG parser into
  CCExtractor. Integration is not very good (to put it
  midly) but it seems to work. Depending on the feedback I
  may continue working on this or just leave it 'as it'
  (good enough). 
  If you want to process a file generated by one of these
  analog cards, use -myth. This is essential as it will
  make the program take a totally different code path.
- Added .SAMI generation. I'm sure this can be improved,
  though. If you have a good CSS for .SAMI files let me
  know.

0.19 (2007-05-03)
-----------------
- Work on Dish Network streams, timing was completely broken. 
  It's fixed now at least for the samples I have, if it's not
  completely fixed let me know. Credit for this goes to
  Jack Ha who sent me a couple of samples and a first 
  implementation of a semi working-fix.
- Added support for several input files (see help screen for
  details).
- Added Unicode and Latin-1 encoding.
  

0.17 (2007-04-29)
-----------------
- Extraction to .srt is almost complete - works correctly for
  pop-up and roll-up captions, possibly not yet for paint-on
  (mostly because I don't have any sample with paint-on captions
  so I can't test).
- Minor bug fixes.
- Automatic TS/non-TS mode detection.

0.14 (2007-04-25)
-----------------
- Work on handling special cases related to the MPEG reference
  clock: Roll over, jumps, etc.
- Modified padding code a bit: In particular, padding occurs
  on B-Frames now.
- Started work on CC data parsing (use -608 to see output).
- Added built-in input buffering.
- Major code reorganization.
- Added a decent progress indicator.
- Added TS header synchronization (so the input file no longer
  needs to start with a TS header).
- Minor bug fixes.

0.07 (2007-04-19)
-----------------
- Added MPEG reference clock parsing.
- Added auto padding in TS. Does miracles with timing.
- Added video information (as extracted from sequence header).
- Some code clean-up.
- FF sanity check enabled by default.
<|MERGE_RESOLUTION|>--- conflicted
+++ resolved
@@ -12,13 +12,10 @@
 - Fix: Many typos in comments and output messages
 - Fix: Ignore Visual Studio temporary project files
 - New: Add support for non-Latin characters in stdout
-<<<<<<< HEAD
 - New: Add --noempty parameter. This will prevent creating empty output files.
-=======
 - Fix: Check whether stream is empty
 - New: Add support for EIA-608 inside .mkv
 - New: Add support for DVB inside .mkv
->>>>>>> 116f308a
 
 0.87 (2018-10-23)
 -----------------

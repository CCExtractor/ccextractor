--- conflicted
+++ resolved
@@ -1,10 +1,7 @@
 0.95 (to be released)
 -----------------
-<<<<<<< HEAD
 - New: Add bits and levenshtein module in lib_ccxr (#1627)
-=======
 - New:  [FEAT] Add constants module in lib_ccxr (#1624) 
->>>>>>> cf9c9dde
 - New: Add log module in lib_ccxr (#1622)
 - New: Create `lib_ccxr` and `libccxr_exports` (#1621)
 - Fix: Unexpected behavior of get_write_interval (#1609)

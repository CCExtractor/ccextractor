--- conflicted
+++ resolved
@@ -5,12 +5,9 @@
 - Fix: Update UTF8Proc to 2.2.0
 - Fix: Warn instead of fatal when a 0xFF marker is missing
 - Fix: Segfault in general_loop.c due to null pointer dereference (case of no encoder)
-<<<<<<< HEAD
 - Fix: Enable printing hdtv stats to console.
-=======
 - Fix: Many typos in comments and output messages
 - Fix: Ignore Visual Studio temporary project files
->>>>>>> 7b4bf0b1
 
 0.87 (2018-10-23)
 -----------------

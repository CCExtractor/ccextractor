0.89 (TBD)
-----------------
- Fix: Fix broken links in README
- Fix: Timing in DVB, sub duration check for timeout.
- New: Added support for SCC and CCD encoder formats
- New: Added support to output captions to MCC file (#733).
- New: Add support for censoring words ("Kid Friendly") (#1139)
- New: Extend support of capitalization for all BITMAP and 608 subtitles (#1214)
- New: Added an option to disable timestamps for WebVTT (In response to issue #1127)
- Fix: Change inet_ntop to inet_ntoa for Windows XP compatibility
- Fix: Added italics, underline, and color rendering support for -out=spupng with EIA608/teletext
- Fix: ccx_demuxer_mxf.c: Parse framerate from MXF captions to fix caption timings.
- Fix: hardsubx_decoder.c: Fix memory leaks using Leptonica API.
- Fix: linux/Makefile.am: added some sources to enable rpms to be created.
- Fix: Crash when using -sc (sentence case) option (#1115)
- Fix: Segmentation fault on VOB #1128
- Fix: Hang while processing video #1121
- Fix: lib_ccx.c: Initialize fatal error logging function before first usage in init_libraries
- Fix: A few (minor) memory leaks around the code.
- Fix: General code clean up / reformatting
- Fix: Fix multiple definitions with new -fno-common default in GCC 10
- Fix: Mac now builds reproducibly again without errors on the date command (#1230)
- Fix: Allow all oem modes with tesseract v4 (#1264)
- Doc: Updated ccextractor.cnf.sample.
- Update: Updated LibPNG to 1.6.37
- Remove: Python API (since no one cares about it and it's unmaintained)
- Remove: -cf , just use FFmpeg if you want a ES from a TS or PS, CCExtractor is a bad tool
  for this.
- Fix: Segmentation fault on Windows
- Update: Updated libGPAC to 1.0.1
- Fix: Segmentation fault with unsupported and multitrack file reports
- Fix: Write subtitle header to multitrack outputs
- Fix: Write multitrack files to the output file directory
<<<<<<< HEAD
- Fix: Regression on Teletext that caused dates to be wrong (RT 78 on the sample platform)
=======
- Fix: Correct frame number calculation in SCC (#1340)
>>>>>>> 40071983

0.88 (2019-05-21)
-----------------
- New: More tapping points for debug image in ccextractor.
- New: Add support for tesseract 4.0
- Optimize: Remove multiple RGB to grey conversion in OCR.
- Fix: Update UTF8Proc to 2.2.0
- Fix: Update LibPNG to 1.6.35
- Fix: Update Protobuf-c to 1.3.1
- Fix: Warn instead of fatal when a 0xFF marker is missing
- Fix: Segfault in general_loop.c due to null pointer dereference (case of no encoder)
- Fix: Enable printing hdtv stats to console.
- Fix: Many typos in comments and output messages
- Fix: Ignore Visual Studio temporary project files
- New: Add support for non-Latin characters in stdout
- Fix: Check whether stream is empty
- New: Add support for EIA-608 inside .mkv
- New: Add support for DVB inside .mkv
- Fix: Added -latrusmap Map Latin symbols to Cyrillic ones in special cases
       of Russian Teletext files (issue #1086)
- Fix: Several OCR crashes 

0.87 (2018-10-23)
-----------------
- New: Upgrade libGPAC to 0.7.1.
- New: mp4 tx3g & multitrack subtitles.
- New: Guide to update dependencies (docs/Updating_Dependencies.txt).
- New: Add LICENSE File (#959).
- New: Display quantisation mode in info box (#954).
- New: Add instruction required to build ccextractor with HARDSUBX support (#946).
- New: Added version no. of libraries to --version.
- New: Added -quant (OCR quantization function).
- New: Python API now compatible with Python 3.
- Fix: linux/builddebug: Added non-local directories to the incluye search path so we don't
       require a locally compiled tesseract or leptonica.
- Fix: Correct -HARDSUBX Bug In CMake, allow build with hardsubx using cmake (#966).
- Fix: possible segfaults in hardsubx_classifier.c due to strdup (#963).
- Fix: Improve the start and end timestamps of extracted burned in captions (#962).
- Fix: Update COMPILATION.md (#960).
- Fix: Fixed crash with "-out=report" and "-out=null".
- Fix: -nocf not working with OCR'ing (#958).
- Fix: segfault in add_cc_sub_text and initialize to NULL in init_encoder (#950).
- Fix: ccx_decoders_common.c: Copy data type when creating a copy of the subtitle structure.
- Fix: Implicit declaration of these functions throws warning during build (#948).
- Fix: ccx_decoders_common.c: Properly release allocated resources on free_subtitle().
- Fix: Added a datatype member to struct cc_subtitle - needed so we can properly free all
       memory when void *data points to a structure that has its own pointers.
- Fix: dvb_subtitle_decoder.c: When combining image regions verify that the offset is
       never negative.
- Fix: Updated traivis.yml to fix osx build (#947).
- Fix: Add utf8proc src file to cmake, updated header file (#944).
- Fix: Added required pointers on freep() calls.
- Fix: Removed dvb_debug_traces_to_stdout and used the usual dbg_print instead.
- Fix: Additional debug traces for DVB.
- Fix: Fix minor memory leak in ocr.c.
- Fix: Fix issue with displaying utf8proc version.
- Fix: Fix failing cmake due to liblept/tesseract header files.
- Fix: Added missing \n in params.c.
- Fix: builddebug: Use -fsanitize=address -fno-omit-frame-pointer.
- Fix: ccx_decoders_common.c: Removed trivial memory leak.
- Fix: ccx_encoders_srt.c: Made sure a pointer is non-NULL before dereferencing.
- Fix: dvb_subtitle_decoder.c: Initialize pointer members to NULL when creating a structure.
- Fix: lib_ccx.c: Initialize (memset 0) structure cc_subtitle after memory allocation.
- Fix: Added verboseness to error/warnings in dvb_subtitle_decoder.c.
- Fix: dvb_subtitle_decoder.c: Work on passing invalid streams errors upstream (plus some
       warning messages) so we can eventually recover from this situation instead of crashing.
- Fix: telxcc.c: Currently setting a colour doesn't necessarily add a space even though the
       specifications mandate it. (#930).
- Fix: dvb_subtitle_decoder.c: Fix null pointer derefence when region==NULL in write_dvb_sub.
- Fix: DVB Teletext subtitle incomplete.
- Fix: replace all 0xA characters within startbox with 0x20.
- Fix: DVB Teletext subtitle incomplete (#922).
- Fix: Add missing return value to one of the returns in process_tx3g().
- Fix: Typos and other minor bugs.
- Fix: Tidy CMakeLists & vcxproj (#920).
- Fix: Added m2ts and -mxf to help screen.
- Fix: Added MKV to demuxer_print_cfg.
- Fix: Added MXF to demuxer_print_cfg.
- Fix: "Out of order packets" error had wrong print() parameters.
- Fix: Updated Python documentation.
- Fix: Fix incorrect path in XML (#904).
- Fix: linux build script (non-debug): Don't hide warnings from compiler.
- Fix: linux build script (debug): Display what's step of the build script we're in.
- Fix: Make the build reproducible (#976).
- Fix: Remove instance of o1 and o2 from help.
- Fix: Colors of DVB subtitles with depth 2 broken due to a missing break.
- Fix: CEA-708: Caption loss due to CW command (#991).
- Fix: CEA-708: Update patch for windows priority with functions (#990).

0.86 (2018-01-09)
-----------------
- New: Preliminary MXF support
- New: Added a histogram in one-minute increments of the number of lines in a subtitle.
- New: Added Autoconf build scripts for CCExtractor to generate makefiles (mac).
- New: Added Autoconf build scripts for CCExtractor to generate makefiles (linux).
- New: Added .rpm package generation script.
- New: Added build/installation script for .pkg.tar.xz (Arch Linux).
- New: Added tarball generation script.
- New: Added --analyzevideo. If present the video stream will be processed even if the
  subtitles are in a different stream. This is useful when we want video information
  (resolution, frame type, etc). -vides now implies this option too. 
  [Note: Tentative - some possibly breaking changed were made for this, so if you
  use it validate results]
- New: Added a GUI in the main CCExtractor binary (separate from the external GUIs 
  such as CCExtractorGUI).
- New: A Python binding extension so it's possible to use CCExtractor's tools from
  Python.
- New: Added -nospupngocr (don't OCR bitmaps when generating spupng, faster)
- New: Add support for file split on keyframe (-segmentonkeyonly)
- New: Added WebVTT output from Matroska.
- New: Support for source-specific multicast.
- New: FreeType-based text renderer (-out=spupng with teletext/EIA608).
- New: Upgrade library UTF8proc
- New: Upgrade library win_iconv
- New: Upgrade library zlib 
- New: Upgrade library LibPNG 
- New: Support for Source-Specific Multicast
- New: Added Travis CI support 
- New: Made error messages clearer, less ambiguous
- Fix: Prevent the OCR being initialized more than once (happened on multiprogram and
  PAT changes)
- Fix: Makefiles, build scripts, etc... everything updated and corrected for all
  platforms.
 -Fix: Proper line ending for .srt files from bitmaps.  
- Fix: OCR corrections using grayscale before extracting texts. 
- Fix: End timestamps in transcripts from DVB.
- Fix: Forcing -noru to cause deduplication in ISDB
- Fix: TS: Skip NULL packets 
- Fix:  When NAL decoding fails, don't dump the whole decoded thing, limit to 160 bytes.
- Fix: Modify Autoconf scripts to generate tarball for mac from `/package_creators/tarball.sh` 
  and include GUI files in tarball
- Fix: Started work on libGPAC upgrade.
- Fix: DVB subtitle not extracted if there's no display segment
- Fix: Heap corruption in add_ocrtext2str
- Fix: bug that caused -out=spupng sometimes crashes
- Fix: Checks for text before newlines on DVB subtitles 
- Fix: OCR issue caused by separated dvb subtitle regions 
- Fix: DVB crash on specific condition (!rect->ocr_text)
- Fix: DVB bug (Multiple-line subtitle; Missing last line)
- Fix: --sentencecap for teletext samples
- Fix: Crash when image passed into OCR is empty
- Fix: Temporarily wrapped the Python API, not production ready yet
- Fix: -delay option in DVB


0.85b (2017-01-26)
------------------
- Fix: Base Windows binary (without OCR) compiled without DLL dependencies.

0.85 (2017-01-23)
-----------------
- New: Added FFMPEG 3.0 to Windows build - last one that is XP compatible.
- New: Major improvements in CEA-608 to WebVTT (styles, etc).
- New: Return a non-zero return code if no subtitles are found.
- New: Windows build files updated to Visual Studio 2015, new target platform is 140_xp.
- New: Added basic support of Tesseract 4.0.0.
- New: Added build script for .deb.
- New: Updated -debugdvbsub parameter to get the most relevant DVB traces for debugging.
- New: SMPTE-TT files are now compatible with Adobe Premiere.
- New: Updated libpng.
- New: Added 3rd party (Tracy from archive.org) static linux build script.
- New: Add chapter extraction for MP4 files.
- New: Return code 10 if no captions are found at all.
- Fix: Teletext duplicate lines in certain cases.
- Fix: Improved teletext timing.
- Fix: DVB timing is finally good.
- Fix: A few minor memory leaks.
- Fix: tesseract library file included in mac build command.
- Fix: Bad WTV timings in some cases.
- Fix: Mac build script.
- Fix: Memory optimization in HARDSUBX edit_distance.
- Fix: SubStation Alpha subtitles in bitmap.
- Fix: lept msg severity in linux.
- Fix: SSA, SPUPNG and VTT timing and skipping of subtitles for SAMI and TTML.
- Fix: SMPTE-TT : Added support for font color.
- Fix: SAMI unnecessary empty subtitle when extracting DVB subs.
- Fix: Skip the packet if the adaptation field length is broken.
- Fix: 708 - lots of work done in the decoder. Implementation of more commands. Better timing.



0.84 (2016-12-16)
-----------------
- New: In Windows, both with and without-OCR binaries are bundled, since the OCR one causes problems due to 
  dependencies in some system. So unless you need the OCR just use the non-OCR version.
- New: Added -sbs (sentence by sentence) for DVB output. Each frame in the output file contains a complete
  sentence (experimental).
- New: Added -curlposturl. If used each output frame will be sent with libcurl by doing a POST to that URL.
- Fix: More code consistency checking in function names.
- Fix: linux build script now tries to verify dependencies.
- Fix: Mac build script was missing a directory.


0.83 (2016-12-13)
-----------------
- Fix: Duplicate lines in mp4 (specifically affects itunes).
- Fix: Timing in .mp4, timing now calculated for each CC pair instead of per atom.
- Fix: Typos everywhere in the documentation and source code.
- Fix: CMakeLists for build in cmake.
- Fix: -unixts option.
- Fix: FPS switching messages.
- Fix: Removed ugly debug statement with local path in HardsubX.
- Fix: Changed platform target to v120_xp in Visual Studio (so XP is supported again).
- Fix: Added detail in many error messages.
- Fix: Memory leaks in videos with XDS.
- Fix: Makefile compatibility issues with Raspberry pi.
- Fix: missing separation between WebVTT header and body. 
- Fix: Stupid bug in M2TS that preventing it from working.
- Fix: OCR libraries dependencies for the release version in Windows.
- Fix: non-buffered reading from pipes.
- Fix: --stream option with stdin.
- New: terminate_asap to buffered_read_opt
- New: Added some TV-show specific spelling dictionaries.
- New: Updated GPAC library.
- New: ASS/SSA.
- New: Capture sigterm to do some clean up before terminating.
- New: Work on 708: Changed DefineWindow behavior, only clear text of an existing window is style has changed.

0.82 (2016-08-15)
-----------------
- New: HardsubX - Burned in subtitle extraction subsystem.
- New: Color Detection in DVB Subtitles
- Fix: Corrected sentence capitalization
- Fix: Skipping redundant bytes at the end of tx3g atom in MP4
- Fix: Illegal SRT files being created from DVB subtitles
- Fix: Incorrect Progress Display

0.81 (2016-06-13)
-----------------
- New: --version parameter for extensive version information (version number, compile date, executable hash, git commit (if appropriate))
- New: Add -sem (semaphore) to create a .sem file when an output file is open and delete it when it's closed.
- New: Add --append parameter. This will prevent overwriting of existing files.
- New: File Rotation support added. The user has to send a USR1 signal to rotate.
- Fix: Issues with files <1 Mb
- Fix: Preview of generated transcript.
- Fix: Statistics were not generated anymore.
- Fix: Correcting display of sub mode and info in transcripts.
- Fix: Teletext page number displayed in -UCLA.
- Fix: Removal of excessive XDS notices about aspect ratio info.
- Fix: Force Flushing of file buffers works for all files now.
- Fix: mp4 void atoms that was causing some .mp4 files to fail.
- Fix: Memory usage caused by EPG processing was high due to many non-dynamic buffers.
- Fix: Project files for Visual Studio now include OCR support in Windows.

0.80 (2016-04-24)
-----------------
- Fix: "Premature end of file" (one of the scenarios)
- Fix: XDS data is always parsed again (needed to extract information such as program name)
- Fix: Teletext parsing: @ was incorrectly exported as * - X/26 packet specifications in ETS 300 706 v1.2.1 now better followed
- Fix: Teletext parsing: Latin G2 subsets and accented characters not displaying properly
- Fix: Timing in -ucla
- Fix: Timing in ISDB (some instances)
- Fix: "mfra" mp4 box weight changed to 1 (this helps with correct file format detection)
- Fix: Fix for TARGET File is null. 
- Fix: Fixed SegFaults while parsing parameters (if mandatory parameter is not present in -outinterval, -codec or -nocodec)
- Fix: Crash when input small is too small
- Fix: Update some URLs in code (references to docs)
- Fix: -delay now updates final timestamp in ISDB, too
- Fix: Removed minor compiler warnings
- Fix: Visual Studio solution files working again
- Fix: ffmpeg integration working again
- New: Added --forceflush (-ff). If used, output file descriptors will be flushed immediately after being written to
- New: Hexdump XDS packets that we cannot parse (shouldn't be many of those anyway)
- New: If input file cannot be open, provide a decent human readable explanation
- New: GXF support

0.79 (2016-01-09)
-----------------
- Support for Grid Format (g608)
- Show Correct number of teletext packet processed
- Removed Segfault on incorrect mp4 detection
- Remove xml header from transcript format
- Help message updated for Teletext
- Added --help and -h for help message
- Added --nohtmlescape option
- Added --noscte20 option

0.78 (2015-12-12)
-----------------
- Support to extract Closed Caption from MultiProgram at once.
- CEA-708: exporting to SAMI (.smi), Transcript (.txt), Timed Transcript (ttxt) and SubRip (.srt).
- CEA-708: 16 bit charset support (tested on Korean).
- CEA-708: Roll Up captions handling.
- Changed TCP connection protocol (BIN data is now wrapped in packets, added EPG support and keep-alive packets).
- TCP connection password prompt is removed. To set connection password use -tcppassword argument instead.
- Support ISDB Closed Caption.
- Added a new output format, simplexml (used internally by a CCExtractor user, may or may not be useful for
  anyone else).

0.77 (2015-06-20)
-----------------
- Fixed bug in capitalization code ('I' was not being capitalized).
- GUI should now run in Windows 8 (using the include .Net runtime, since
  3.5 cannot be installed in Windows 8 apparently).
- Fixed Mac build script, binary is now compiled with support for
  files over 2 GB.
- Fixed bug in PMT code, damaged PMT sections could make CCExtractor
  crash.

0.76 (2015-03-28)
-----------------
- Added basic M2TS support
- Added EPG support - you can now export the Program Guide to XML
- Some bug fixes

0.75 (2015-01-15)
-----------------
- Fixed issue with teletext to other then srt.
- CCExtractor can be used as library if compiled using cmake
- By default the Windows version adds BOM to generated UTF files (this is
  because it's needed to open the files correctly) while all other
  builds don't add it (because it messes with text processing tools). 
  You can use -bom and -nobom to change the behaviour.

0.74 (2014-09-24)
-----------------
- Fixed issue with -o1 -o2 and -12 parameters (where it would write output only in the o2 file)
- Fixed UCLA parameter issue. Now the UCLA parameter settings can't be overwritten anymore by later parameters that affect the custom transcript
- Switched order around for TLT and TT page number in custom transcript to match UCLA settings
- Added nobom parameter, for when files are processed by tools that can't handle the BOM. If using this, files might be not readable under windows.
- Segfault fix when no input files were given
- No more bin output when sending to server + possibility to send TT to server for processing
- Windows: Added the Microsoft redistributable MSVCR120.DLL to both the installation package and the application zip.

0.73 - GSOC (2014-08-19)
------------------------
- Added support of BIN format for Teletext
- Added start of librarization. This will allow in the future for other programs to use encoder/decoder functions and more.

0.72 - GSOC (2014-08-12)
------------------------
- Fix for WTV files with incorrect timing
- Added support for fps change using data from AVC video track in a H264 TS file.
- Added FFMpeg Support to enable all encapsulator and decoder provided by ffmpeg

0.71 - GSOC (2014-07-31)
------------------------
- Added feature to receive captions in BIN format according to CCExtractor's own
  protocol over TCP (-tcp port [-tcppassword password])
- Added ability to send captions to the server described above or to the
  online repository (-sendto host[:port])
- Added -stdin parameter for reading input stream from standard input
- Compilation in Cygwin using linux/Makefile
- Fix for .bin files when not using latin1 charset
- Correction of mp4 timing, when one timestamp points timing of two atom

0.70 - GSOC (2014-07-06)
------------------------
This is the first release that is part of Google's Summer of Code.
Anshul, Ruslan and Willem joined CCExtractor to work on a number of things
over the summer, and their work is already reaching the mainstream 
version of CCExtractor.

- Added a huge dictionary submitted by Matt Stockard.
- Added DVB subtitles decoder, spupng in output
- Added support for cdt2 media atoms in QT video files. Now multiple atoms in
 a single sample sequence are supported.
- Changed Makefile.
- Fixed some bugs.
- Added feature to print info about file's subtitles and streams (-out=report).
- Support Long PMT.
- Support Configuration file.
	- There is an sample configuration file in doc/ folder with name
	  ccextractor.cnf.sample
	- Just now only ccextractor.cnf named files kept beside ccextractor
	  executable is supported
	- for details of which options can be set using configuration file,
	  please look at sample file.

- Added options for custom transcript output:
	new parameter (-customtxt format), where the format must be like this: 1100100 (7 digits).
	These indicate whether the next things should be displayed  or not in the (timed) transcript:
		- Display start time
		- Display end time
		- Display caption mode
		- Display caption channel
		- Use a relative timestamp (relative to the sample)
		- Display XDS info
		- Use colors
	Examples:
		0000101 is the default setting for transcripts
		1110101 is the default for timed transcripts
		1111001 is the default setting for -ucla
	Make sure you use this parameter after others that might affect these 
	settings (-out, -ucla, -xds, -txt, -ttxt, ...)
- Fixed Negative timing Bug

0.69 (2014-04-05)
-----------------
- A few patches from Christopher Small, including proper support
  for multiple multicast clients listening on the same port.
- GUI: Fixed teletext preview.
- GUI: Added a small indicator of data being received when reading from
  UDP.
- GUI: Added UTF-8 support to preview Window (used for teletext).
- Fixes in Makefile and build script, compilation in linux and OSX failed
  if another libpng was found in the system.
- WTV support directly in CCExtractor (no need for wtvccdump any more).
- Started refactoring and clean-up.
- Fix: MPEG clock rollover (happens each 26 hours) caused a time
  discontinuity.
- Windows GUI: Started work on HDHomeRun support. For now it just looks 
  for HDHomeRun devices. Lots of other things will arrive in the next
  versions.
- Windows GUI: Some code refactoring, since the HDHomeRun support makes
  the code larger enough to require more than one source file :-)

0.68 (2013-12-24)
-----------------
- A couple of shared variables between 608 decoders were causing
  problems when both fields were processed at the same time with
  -12, fixed.
- Added BOM for UTF-8 files.
- Corrected a few extended characters in the UTF-8 encoding,
  probably never used in real world captioning but since we got
  a good test sample file...
- Color and fonts in PAC commands were ignored, fixed (Helen Buus).
- Added a new output format, spupng. It consists on one .png file
  for each subtitle frame and one .xml with all the timing 
  (Heleen Buus).
- Some fixes (Chris Small).

0.67 (2013-10-09)
-----------------
- Padding bytes were being discarded early in the process in 0.66,
  which is convenient for debugging, but it messes with timing in
  .raw, which depends on padding. Fixed.
- MythTV's branch had a fixed size buffer that could not be enough
  some times. Made dynamic.
- Better support for PAT changing mid-stream.
- Removed quotes in Start in .smi (format fix).
- Added multicast support (Chris Small)
- Added ability to select IP address to bind in UDP (Chris Small)
- Fixes in -unixts and -delay for teletext.
- Added -autodash : When two people are talking, add a dash as
  needed (this is based on subtitle position). Only in .srt and
  with -trim. Quite experimental, feedback appreciated.
- Added -latin1 to select Latin 1 as encoding. Default is now
  UTF-8 (-utf8 still exists but it's not needed).
- Added -ru1, which emulates a (non-existing in real life) 1 line
  roll-up mode. 


0.66 (2013-07-01)
-----------------
- Fixed bug in auto detection code that triggered a message 
  about file being auto of sync.
- Added -investigate_packets
  The PMT is used to select the most promising elementary stream
  to get captions from. Sometimes captions are where you least
  expect it so -datapid allows you to select a elementary stream
  manually, in case the CC location is not obvious from the PMT
  contents. To assist looking for the right stream, the parameter
  "-investigate_packets" will have CCExtractor look inside each
  stream, looking for CC markers, and report the streams that 
  are likely to contain CC data even if it can't be determined from
  their PMT entry.
- Added -datastreamtype to manually selecting a stream based on
  its type instead of its PID. Useful if your recording program
  always hides the caption under the stream type. 
- Added -streamtype so if an elementary stream is selected manually
  for processing, the streamtype can be selected too. This can be 
  needed if you process, for example a stream that is declared as 
  "private MPEG" in the PMT, so CCExtractor can't tell what it is.
  Usually you'll want -streamtype 2 (MPEG video) or -streamtype 6
  (MPEG private data).
- PMT content listing improved, it now shows the stream type for
  more types.
- Fixes in roll-up, cursor was being moved to column 1 if a 
  RU2, RU3 or RU4 was received even if already in roll-up mode.
- Added -autoprogram. If a multiprogram TS is processed and 
  -autoprogram is used, CCExtractor will analyze all PMTs and use
  the first program that has a suitable data stream.
- Timed transcript (ttxt) now also exports the caption mode 
  (roll-up, paint-on, etc.) next to each line, as it's useful to 
  detect things like commercials.
- Content Advisory information from XDS is now decoded if it's
  transmitted in "US TV parental guidelines" or "MPA". 
  Other encoding such as Canada's are not supported yet due 
  to lack of samples.
- Copy Management information from XDS is now decoded.
- Added -xds. If present and export format is timed transcript
  (only), XDS information will be saved to file (same file as the
  transcript, with XDS being clearly marked). Note that for now
  all XDS data is exported even if it doesn't change, so the 
  transcript file will be significantly larger.
- Added some PaintOn support, at least enough to prevent it 
  from breaking things when the other modes are used.
- Removed afd_data() warning. AFD doesn't carry any caption related
  data. AFD still detected in code in case we want to do something
  with it later anyway.
- Ported last changes from Petr Kutalek's telxcc. Current version
  is 2.4.4.
- In teletext mode when exporting to transcript (not .srt), an effort
  is made to detect and merge line duplicates. This is done by using
  the Levenshtein's distance, which is the number of changes requires
  to convert one string to another. To simplify things, strings are
  compared up to the length of the shortest one.
  There are 3 parameters that can be used to tweak the thresholds:
      -deblev: Enable debug so the calculated distance for each two
	   strings is displayed. The output includes both strings, the
	   calculated distance, the maximum allowed distance, and whether
	   the strings are ultimately considered equivalent or not, i.e.
	   the calculated distance is less or equal than the max allowed.
	  -levdistmincnt value: Minimum distance we always allow 
	   regardless of the length of the strings. Default 2. This means 
	   that if the calculated distance is 0, 1 or 2, we consider the 
	   strings to be equivalent.
	  -levdistmaxpct value: Maximum distance we allow, as a 
	   percentage of the shortest string length. Default 10%. For 
	   example, consider a comparison of one string of 30 characters 
	   and one of 60 characters. We want to determine whether the 
	   first 30 characters of the longer string are more or less the 
	   same as the shortest string, i.e. whether the longest string 
	   is the shortest one plus new characters and maybe some 
	   corrections. Since the shortest string is 30 characters and 
	   the default percentage is 10%, we would allow a distance of 
	   up to 3 between the first 30 characters.
- Added -lf : Use UNIX line terminator (LF) instead of Windows (CRLF).	   
- Added -noautotimeref: Prevent UTC reference from being auto set from
  the stream data.

0.65 (2013-03-14)
-----------------
- Minor GUI changes for teletext
- Added end timestamps in timed transcripts
- Added support for SMPTE (patch by John Kemp)
- Initial support for MPEG2 video tracks inside MP4 files (thanks a
  lot to GPAC's Jean who assisted in analyzing the sample and 
  doing the required changes in GPAC).
- Improved MP4 auto detection
- Support for PCR if PTS is not available (needed for some teletext
  samples, and probably useful for everything else).
- Support for UDP streaming - finally. Use "-udp $port" to have
  CCExtractor listen for a stream. I've only been able to test it
  with an European HDHomeRun, but it should work fine with any other
  tuner.
- Refactored PMT / PAT processing in transport streams, now allows to
  display their contents (-parsePAT and -parsePMT) which makes
  troubleshooting easier.
  
0.64 (2012-10-29)
-----------------
- Changed Window GUI size (larger).
- Added Teletext options to GUI.
- Added -teletext to force teletext mode even if not detected
- Added -noteletext to disable teletext detection. This can be needed
  for streams that have both 608 data and teletext packets if you
  need to process the 608 data (if teletext is detected it will
  take precedence otherwise).
- Added -datapid to force a specific elementary stream to be used for
  data (bypassing detections).
- Added -ru2 and -ru3 to limit the number of visible lines in roll-up
  captions (bypassing whatever the broadcast says).
- Added support for a .hex (hexadecimal) dump of data. 
- Added support for wtv in Windows. This is done by using a new program
  (wtvccdump.exe) and a new DirectShow filter (CCExtractorDump.dll) that
  process the .wtv using DirecShow's filters and export the line 21 data
  to a .hex file. The GUI calls wtvccdump.exe as needed.
- Added --nogoptime to force PTS timing even when CCExtractor would
  use GOP timing otherwise.

0.63 (2012-08-17)
-----------------
- Telext support added, by integrating Petr Kutalek's telxcc. Integration is
  still quite basic (there's equivalent code from both CCExtractor and 
  telxcc) and some clean up is needed, but it works. Petr has announced that 
  he's abandoning telxcc so further development will happen directly in 
  CCExtractor.
- Some bug fixes, as usual.

0.62 (2012-05-23)
-----------------
- Corrected Mac build "script" (needed to add GPAC includes). Thanks to the
  Mac users that sent this.
- Hauppauge mode now uses PES timing, needed for files that don't have
  caption data during all the video (such as in commercial breaks).
- Added -mp4 and -in:mp4 to force the input to be processed as MP4. 
- CC608 data embedded in a separate stream (as opposed as in the video
  stream itself) in MP4 files is now supported (not heavily tested). 
  This should be rather useful since closed captioned files from iTunes
  use this format.
- More CEA-708 work. The debugger is now able to dump the "TV" contents for
  the first time. Also, a .srt can be generated, however timing is not quite 
  good yet (still need to figure out why). 
- Added -svc (or --service) to select the CEA-708 services to be processed.
  For example, -svc 1,2 will process the primary and secondary language
  services. Valid values are 1-63, where 1 is the primary language, 2 is
  the secondary language (this is part of the specification) and 3-63 are
  provider defined.
- Rajesh Hingorani sent a fix for the MPEG decoder that fixes garbled output
  or certain samples (we had none like this in our test collection). Thanks,
  Rajesh.

0.61 (2012-03-08)
-----------------
- Fix: GCC 3.4.4 can now build CCExtractor.
- Fix: Damaged TS packets (those that come with 'error in transport' bit
  on) are now skipped.
- Fix: Part of the changes for MP4 support (CC packets buffering in 
  particular) broke some stuff for other files, causing at least very 
  annoying character duplication. We hope we've fixed it without breaking 
  anything but please report).
- Some non-interesting cleanup.

0.60 (unreleased)
-----------------
- Add: MP4 support, using GPAC (a media library). Integration is currently
  "enough so it works", but needs some more work. There's some duplicate
  code, the stream must be a file (no streaming), etc.
- Fix: The Windows version was writing text files with double \r.
- Fix: Closed captions blocks with no data could cause a crash.
- Fix: -noru (to generate files without duplicate lines in 
  roll-up) was broken, with complete lines being missing.
- Fix: bin format not working as input. 

0.59 (2011-10-07)
-----------------
- More AVC/H.264 work. pic_order_cnt_type != 0 will be processed now. 
- Fix: Roll-up captions with interruptions for Text (with ResumeTextDisplay
  in the middle of the caption data) were missing complete lines.
- Added a timed text transcript output format, probably only useful for
  roll-up captions. Use --timedtranscript or -ttxt. Output is like this:

00:01:25,485 | HOST: LAST NIGHT THE REPUBLICAN
00:01:29,522 | HOPEFULS INTRODUCE THEMSELVES TO
00:01:30,623 | PRIMARY VOTERS.

- XDS parser. Not complete (no point in dealing with V-Chip stuff for
  example), but enough to extract program and station information.
- Input streams can now come from standard input using - (just an hyphen)
  as parameter.
- Added a new output format called 'null' (use -null or -out=null). This
  format means "Don't produce any file", and is useful to have CCExtractor
  process the stream (for XDS messages, debugging, etc) without actually
  generating anything.
- Updated Windows GUI.
- Added -quiet => If used, CCExtractor will not write any message.
- Added -stdout => If used, the captions will be sent to stdout (console)
  instead of file. Combined with -, CCExtractor can work as a filter in
  a larger process, receiving the stream from stdin and sending the
  captions to stdout. 
- Some code clean up, minor refactoring.
- Teletext detection (not yet processing).

0.58 (2011-08-21)
-----------------
- Implemented new PTS based mode to order the caption information
  of AVC/H.264 data streams.  The old pic_order_cnt_lsb based method
  is still available via the -poc or --usepicorder command switches.
- Removed a couple of those annoying "Impossible!" error messages 
  that appears when processing some (possibly broken, unsure) files.
- Added -nots --notypesettings to prevent italics and underline 
  codes from being displayed.
- Note to those not liking the paragraph symbol being used for the 
  music note: Submit a VALID replacement in latin-1.
- Added preliminary support for multiple program TS files. The 
  parameter --program-number (or -pn) will let you choose which
  program number to process. If no number is passed and the TS 
  file contains more than one, CCExtractor will display a list of
  found programs and terminate.
- Added support (basic, because I only received one sample) for some
  Hauppauge cards that save CC data in their own format. Use the
  parameter -haup to enable it (CCExtractor will display a notice 
  if it thinks that it's processing a Hauppauge capture anyway).
- Fixed bug in roll-up.
- More AVC work, now TS files from echostar that provided garbled
  output are processed OK.
- Updated Windows GUI.

0.57 (2010-12-16)
-----------------
- Bug fixes in the Windows version. Some debug code was unintentionally
  left in the released version. 

0.56 (2010-12-09)
-----------------
- H264 support
- Other minor changes a lot less important

0.55 (2009-08-09)
-----------------
- Replace pattern matching code with improved parser for MPEG-2 elementary
  streams.
- Fix parsing of ReplayTV 5000 captions.
- Add ability to decode SCTE 20 encoded captions.
- Make decoding of TS files more error tolerant.
- Start implementation of EIA-708 decoding (not active yet).
- Add -gt / --goptime switch to use GOP timing instead of PTS timing.
- Start implementation of AVC/H.264 decoding (not active yet).
- Fixed: The basic problem is that when 24fps movie film gets converted to 30fps NTSC 
  they repeat every 4th frame. Some pics have 3 fields of CC data with field 3 CC data 
  belongs to the same channel as field 1. The following pics have the fields reversed 
  because of the odd number of fields. I used top_field_first to tell when the channels 
  are reversed. See Table 6-1 of the SCTE 20 [Paul Fernquist]

0.54 (2009-04-16)
-----------------
- Add -nosync and -fullbin switches for debugging purposes.
- Remove -lg (--largegops) switch.
- Improve synchronization of captions for source files with
  jumps in their time information or gaps in the caption
  information.
- [R. Abarca] Changed Mac script, it now compiles/link 
  everything from the /src directory. 
- It's now possible to have CCExtractor add credits 
  automatically.
- Added a feature to add start and end messages (for credits).
  See help screen for details.

0.53 (2009-02-24)
-----------------
- Force generated RCWT files to have the same length as source file.
- Fix documentation for -startat / -endat switches.
- Make -startat / -endat work with all output formats.
- Fix sync check for raw/rcwt files.
- Improve timing of dvr-ms NTSC captions.
- Add -in=bin switch to read CCExtractor's own binary format.
- Fix problem with short input files (smaller 1MB).
- Clean up regular and debug output.
- Add -out=bin switch to write RCWT data.
- Remove -bo/--bufferoutput switch and functionality.
- [Volker] Added new generic binary format (RCWT
  for Raw Captions With Time). This new format
  allows one file to contain all the available
  closed caption data instead of just one stream.
- Added --no_progress_bar to disable status 
  information (mostly used when debugging, as the
  progress information is annoying in the middle
  of debug logs).
- The Windows GUI was reported to freeze in some 
  conditions. Fixed.
- The Windows GUI is now targeted for .NET 2.0 
  instead of 3.5. This allows Windows 2000 to run
  it (there's not .NET 3.5 for Windows 2000), as
  requested by a couple of key users.

0.51 (unreleased)
-----------------
- Removed -autopad and -goppad, no longer needed.
- In preparation to a new binary format we have 
  renamed the current .bin to .raw. Raw files 
  have only CC data (with no header, timing, etc.).
- The input file format (when forced) is now
  specified with 
    	-in=format
  such as -in=ts, -in=raw, -in=ps ...
  The old switches (-ts, -ps, etc.) still work.
  The only exception is -bin which has been removed
  (reserved for the new binary format). Use
  -in=raw to process a raw file. 
- Removed -d, which when produced a raw file used
  a DVD format. This has been merged into a new
  output type "dvdraw". So now instead of using
  -raw -d as before, use -out=dvdraw if you need
  this.
- Removed --noff
- Added gui_mode_reports for frontend communications,
  see related file.
- Windows GUI rewritten. Source code now included, 
  too.
- [Volker] Dish Network clean-up

0.50 (2008-12-12)
-----------------
- [Volker] Fix in DVR-MS NTSC timing
- [Volker] More clean-up
- Minor fixes

0.49 (2008-12-10)
-----------------
- [Volker] Major MPEG parser rework. Code much
  cleaner now. 
- Some stations transmit broken roll-up captions,
  and for some reason don't send CRs but RUs...
  Added work-around code to make captions readable.
- Started work on EIA-708 (DTV). Right now you can
  add -debug-708 to get a dump of the 708 data. 
  An actually useful decoder will come soon.
- Some of the changes MIGHT HAVE BROKEN MythTV's
  code. I don't use MythTV myself so I rely on
  other people's samples and reports. If MythTV
  is broken please let me know.
- Added new debug options.
- [Volker] Added support for DVR-MS NTSC files.
- Other minor bug fixes and changes.

0.46 (2008-11-24)
-----------------
- Added support for live streaming, CCExtractor
  can now process files that are being recorded
  at the same time.
  
- [Volker] Added a new DVR-MS loop - this is 
  completely new, DVR-MS specific code, so we no
  longer use the generic MPEG code for DVR-MS. 
  DVR-MS should (or will be eventually at least)
  be as reliable as TS.
  Note: For now, it's only ATSC recordings, not
  NTSC (analog) recordings.

0.45 (2008-11-14)
-----------------
- Added auto-detection of DVR-MS files.
- Added -asf to force DVR-MS mode.
- Added some specific support for DVR-MS
  files. These format used to work
  correctly in 0.34 (pure luck) but the
  MPEG code rework broke it. It should
  work as it used to.
- Updated Windows GUI to support the
  new options.
- Added      -lg --largegops
  From the help screen:
  Each Group-of-Picture comes with timing 
  information. When this info is too separate 
  (for example because there are a lot of 
  frames in a GOP) ccextractor may prefer not 
  to use GOP timing. Use this option is you 
  need ccextractor to use GOP timing in large
  GOPs.

0.44 (2008-09-10)
-----------------
- Added an option to the GUI to process
  individual files in batch, i.e. call
  ccextractor once per file. Use it if you
  want to process several unrelated files
  in one go.
- Added an option to prevent duplicate
  lines in roll-up captions.
- Several minor bug fixes.
- Updated the GUI to add the new options.

0.43 (2008-06-20)
-----------------
- Fixed a bug in the read loop (no less)
  that caused some files to fail when 
  reading without buffering (which is 
  the default in the Linux build).
- Several improvements in the GUI, such as
  saving current options as default.

0.42 (2008-06-17)
-----------------
- The option switch "-transcript" has been
  changed to "--transcript". Also, "-txt"
  has been added as the short alias.
- Windows GUI
- Updated help screen

0.41 (2008-06-15)
-----------------
- Default output is now .srt instead of .bin,
  use -raw if you need the data dump instead of
  .srt. 
- Added -trim, which removes blank spaces at 
  the left and rights of each line in .srt.
  Note that those spaces are there to help
  deaf people know if the person talking is
  at the left or the right of the screen, i.e.
  there aren't useless. But if they annoy
  you, go ahead...

0.40 (2008-05-20)
-----------------
- Fixed a bug in the sanity check function 
  that caused the Myth branch to abort. 
- Fixed the OSX build script, it needed a
  new #define to work.

0.39 (2008-05-11)
-----------------
- Added a -transcript. If used, the output will
  have no time information. Also, if in roll-up
  mode there will be no repeated lines.
- Lots of changes in the MPEG parser, most of
  them submitted by Volker Quetschke. 
- Fixed a bug in the CC decoder that could cause
  the first line not to be cleared in roll-up
  mode. 
- CCExtractor can now follow number sequences in
  file names, by suffixing the name with +.
  For example,
  
  DVD0001.VOB+ 

  means DVD0001.VOB, DVD0002.VOB, etc. This works
  for all files, so part001.ts+ does what you
  could expect.
- Added -90090 which changes the clock frequency
  from the MPEG standard 90000 to 90090. It 
  *could* (remains to be seen) help if there are
  timing issues. 
- Better support for Tivo files.
- By default ccextractor now considers the whole
  input file list a one large file, instead of
  several, independent, video files. This has
  been changed because most programs (for example
  DVDDecrypt) just cut the files by size. 
  If you need the old behaviour (because you 
  actually edited the video files and want to
  join the subs), use -ve.


0.36 (unreleased)
-----------------
- Fixed bug in SMI, nbsp was missing a ;.
- Footer for SAMI files was incorrect (<body> and
  <sami> tags were being opened again instead of
  being closed).
- Displayed memory is now written to disk at end
  of stream even if there is no command requesting
  so (may prevent losing the last screen-full).
- Important change that could break scripts, but
  that have been added because old behaviour was
  annoying to most people: _1 and _2 at the end
  of the output file names is now added ONLY if
  -12 is used (i.e. when there are two output 
  files to produce). So

  ccextractor -srt sopranos.mpg

  now produces sopranos.srt instead of sopranos_1.srt.
  If you use -12, i.e.

  ccextractor -srt -12 sopranos.mpg

  You get

  sopranos_1.srt and
  sopranos_2.srt

  as usual.


0.35 (unreleased)
-----------------
- Added --defaultcolor to the help screen. Code
  was already in 0.34 but the documentation wasn't
  updated.
- Buffer is larger now, since I've found a sample
  where 256 Kb isn't enough for a PES (go figure).
- At the end of the process, a ratio between
  video length and time to process is displayed.

0.34 (2007-06-03)
-----------------
- Added some basic letter case and capitalization
  support. For captions that broadcast in ALL
  UPPERCASE (most of them), ccextractor can now
  do the first part of the job.

  --sentencecap or -sc will tell ccextractor to
  follow the typical capitalization rules, such
  as capitalize months, days of week, etc.

  So from
             YOU BETTER RESPECT
             THIS ROBE, ALAN

  You get

             You better respect
             this robe, alan.

  --capfile or -caf also enables the case
  processing part and adds an extra list of
  words in the specified file, for example:

  --capfile names.txt

  where names.txt is just a plain text file
  with the proper spelling for some words,
  such as
  
  Alan
  Tony

  So you get 

             You better respect
             this robe, Alan.

  Which is the correct spelling. You can
  have a different spelling file per TV
  show, or a large file with a lot of
  words, etc.
- ccextractor has been reported to 
  compile and run on Mac with a minor
  change in the build script, so I've
  created a mac directory with the
  modified script. I haven't tested it
  myself.
- Windows build comes with a File Version
  Number (0.0.0.34 in this version) in case
  you want to check for version info.

0.33 (unreleased)
-----------------
- Added -scr or --screenfuls, to select the
  number of screenfuls ccextractor should
  write before exiting. A screenful is 
  a change of screen contents caused by
  a CC command (not new characters). In
  practice, this means that for .srt each
  group of lines is a screenful, except when
  using -dru (which produces a lot of 
  groups of lines because each new character
  produces a new group).
- Completed tables for all encodings.
- Fixed bug in .srt related to milliseconds
  in time lines. 
- Font colors are back for .srt (apparently
  some programs do support them after all).
  Use -nofc or --nofontcolor if you don't
  want these tags.

0.32 (unreleased)
-----------------
- Added -delay ms, which adds (or subtracts)
  a number of milliseconds to all times in 
  .srt/.sami files. For example,
  
         -delay 400

  causes all subtitles to appear 400 ms later
  than they would normally do, and

         -delay -400

  causes all subtitles to appear 400 ms before
  they would normally do.
- Added -startat at -endat which lets you
  select just a portion of data to be processed,
  such as from minute 3 to minute 5. Check
  help screen for exact syntax.

0.31 (unreleased)
-----------------
- Added -dru (direct rollup), which causes
  roll-up captions to be written as
  they would on TV instead of line by line.
  This makes .srt/.sami files a lot longer,
  and ugly too (each line is written many
  times, two characters at time).

0.30 (2007-05-24)
-----------------
- Fix in extended char decoding, I wasn't
  replacing the previous char.
- When a sequence code was found before
  having a PTS, reported time was 
  undefined. 

0.29 (unreleased)
-----------------
- Minor bug fix.

0.28 (unreleased)
-----------------
- Fixed a buffering related issue. Short version,
  the first 2 Mb in non-TS mode were being
  discarded.
- .srt no longer has <font> tags. No player
  seems to process them so my guess is that
  they are not part of the .srt "standard"
  even if McPoodle add them.

0.27 (unreleased)
-----------------
- Modified sanitizing code, it's less aggressive
  now. Ideally it should mean that characters
  won't be missed anymore. We'll see.

0.26 (unreleased)
-----------------
- Added -gp (or -goppad) to make ccextractor use
  GOP timing. Try it for non TS files where 
  subs start OK but desync as the video advances.

0.25 (unreleased)
-----------------
- Format detection is not perfect yet. I've added
  -nomyth to prevent the MytvTV code path to be
  called. I've seen apparently correct files that
  make MythTV's MPEG decoder to choke. So, if it
  doesn't work correctly automatically: Try 
  -nomyth and -myth. Hopefully one of the two
  options will work.


0.24 (unreleased)
-----------------
- Fixed a bug that caused dvr-ms (Windows Media Center)
  files to be incorrectly processed (letters out of
  order all the time).
- Reworked input buffer code, faster now.
- Completed MythTV's MPEG decoder for Program Streams,
  which results in better processing of some specific
  files. 
- Automatic file format detection for all kind of
  files and closed caption storage method. No need to
  tell ccextractor anything about your file (but you
  still can).


0.22 (2007-05-15)
-----------------
- Added text mode handling into decoder, which gets rids 
  of junk when text mode data is present.
- Added support for certain (possibly non standard
  compliant) DVDs that add more captions block in a 
  user data block than they should (such as Red October).
- Fix in roll-up init code that caused the previous popup
  captions not to be written to disk.
- Other Minor bug fixes.


0.20 (2007-05-07)
-----------------
- Unicode should be decent now.
- Added support for Hauppauge PVR 250 cards, and (possibly)
  many others (bttv) with the same closed caption recording 
  format.
  This is the result of hacking MythTV's MPEG parser into
  CCExtractor. Integration is not very good (to put it
  midly) but it seems to work. Depending on the feedback I
  may continue working on this or just leave it 'as it'
  (good enough). 
  If you want to process a file generated by one of these
  analog cards, use -myth. This is essential as it will
  make the program take a totally different code path.
- Added .SAMI generation. I'm sure this can be improved,
  though. If you have a good CSS for .SAMI files let me
  know.

0.19 (2007-05-03)
-----------------
- Work on Dish Network streams, timing was completely broken. 
  It's fixed now at least for the samples I have, if it's not
  completely fixed let me know. Credit for this goes to
  Jack Ha who sent me a couple of samples and a first 
  implementation of a semi working-fix.
- Added support for several input files (see help screen for
  details).
- Added Unicode and Latin-1 encoding.
  

0.17 (2007-04-29)
-----------------
- Extraction to .srt is almost complete - works correctly for
  pop-up and roll-up captions, possibly not yet for paint-on
  (mostly because I don't have any sample with paint-on captions
  so I can't test).
- Minor bug fixes.
- Automatic TS/non-TS mode detection.

0.14 (2007-04-25)
-----------------
- Work on handling special cases related to the MPEG reference
  clock: Roll over, jumps, etc.
- Modified padding code a bit: In particular, padding occurs
  on B-Frames now.
- Started work on CC data parsing (use -608 to see output).
- Added built-in input buffering.
- Major code reorganization.
- Added a decent progress indicator.
- Added TS header synchronization (so the input file no longer
  needs to start with a TS header).
- Minor bug fixes.

0.07 (2007-04-19)
-----------------
- Added MPEG reference clock parsing.
- Added auto padding in TS. Does miracles with timing.
- Added video information (as extracted from sequence header).
- Some code clean-up.
- FF sanity check enabled by default.<|MERGE_RESOLUTION|>--- conflicted
+++ resolved
@@ -31,11 +31,8 @@
 - Fix: Segmentation fault with unsupported and multitrack file reports
 - Fix: Write subtitle header to multitrack outputs
 - Fix: Write multitrack files to the output file directory
-<<<<<<< HEAD
+- Fix: Correct frame number calculation in SCC (#1340)
 - Fix: Regression on Teletext that caused dates to be wrong (RT 78 on the sample platform)
-=======
-- Fix: Correct frame number calculation in SCC (#1340)
->>>>>>> 40071983
 
 0.88 (2019-05-21)
 -----------------

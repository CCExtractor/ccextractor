0.95 (to be released)
-----------------
- New: Create `lib_ccxr` and `libccxr_exports` (#1621)
- Fix: Unexpected behavior of get_write_interval (#1609)
- Update: Bump rsmpeg to latest version for ffmpeg bindings (#1600)
- New: Add SCC support for CEA-708 decoder (#1595)
- Fix: respect `-stdout` even if multiple CC tracks are present in a Matroska input file (#1453)
- Fix: crash in Rust decoder on ATSC1.0 TS Files (#1407)
- Removed the --with-gui flag for linux/configure and mac/configure (use the Flutter GUI instead)
- Fix: segmentation fault in using hardsubx
- New: Add function (and command) that extracts closed caption subtitles as well as burnt-in subtitles from a file in a single pass. (As proposed in issue 726)
- Refactored: the `general_loop` function has some code moved to a new function
- Fix: WebVTT X-TIMESTAMP-MAP placement (#1463)
- Disable X-TIMESTAMP-MAP by default (changed option --no-timestamp-map to --timestamp-map)
- Fix: missing `#` in color attribute of font tag
- Fix: ffmpeg 5.0, tesseract 5.0 compatibility and remove deprecated methods
- Fix: tesseract 5.x traineddata location in ocr
- Fix: fix autoconf tesseract detection problem (#1503)
- Fix: add missing compile_info_real.h source to Autotools build
- Fix: add missing `-lavfilter` for hardsubx linking
- Fix: make webvtt-full work correctly with multi-byte utf-8 characters
- Fix: encoding of solid block in latin-1 and unicode
- Fix: McPoodle Broadcast Raw format for field 1
- Fix: Incorrect skipping of packets
- Fix: Repeated values for enums
- Cleanup: Remove the (unmaintained) Nuklear GUI code
- Cleanup: Reduce the amount of Windows build options in the project file
<<<<<<< HEAD
- Fix: fatal out of memory error extracting from a VOB PS
=======
- Fix: infinite loop in MP4 file type detector.
>>>>>>> f12f12b9

0.94 (2021-12-14)
-----------------
- BOM is no longer enabled by default on windows platforms
- CEA-708: Rust decoder is now default instead of C decoder
- CEA-708 subs are now extracted by default
- New: Add check for Minimum supported rust version (MSRV) (#1387) 
- Fix: Fix CEA-708 Carriage Return command implementation
- Fix: Fix bug with startat/endat parameter (#1396)
- Fix: Mac Build processes (#1390)
- Fix: Fix bug with negative delay parameter (#1365)

0.93 (2021-08-16)
-----------------
- Minor Rust updates (format, typos, docs)
- Updated GUI

0.92 (2021-08-10)
-----------------
- Rust updates: Added srt writer
- Rust updates:-Added writers for transcripts and SAMI
- Added missing DLL to Windows installer
- Updated Windows GUI

0.91 (2021-07-26)
-----------------
- More Rust in the 708 decoder (Add Pen Presets and timing functions)
- Updated GUI

0.90 (2021-07-14)
-----------------
- New installer (WiX based)
- New GUI (flutter based)
- More Rust (the 708 decoder is being rewritten)

0.89 (2021-06-13)
-----------------
- Fix: Fix broken links in README
- Fix: Timing in DVB, sub duration check for timeout.
- New: Added support for SCC and CCD encoder formats
- New: Added support to output captions to MCC file (#733).
- New: Add support for censoring words ("Kid Friendly") (#1139)
- New: Extend support of capitalization for all BITMAP and 608 subtitles (#1214)
- New: Added an option to disable timestamps for WebVTT (In response to issue #1127)
- Fix: Change inet_ntop to inet_ntoa for Windows XP compatibility
- Fix: Added italics, underline, and color rendering support for -out=spupng with EIA608/teletext
- Fix: ccx_demuxer_mxf.c: Parse framerate from MXF captions to fix caption timings.
- Fix: hardsubx_decoder.c: Fix memory leaks using Leptonica API.
- Fix: linux/Makefile.am: added some sources to enable rpms to be created.
- Fix: Crash when using -sc (sentence case) option (#1115)
- Fix: Segmentation fault on VOB #1128
- Fix: Hang while processing video #1121
- Fix: lib_ccx.c: Initialize fatal error logging function before first usage in init_libraries
- Fix: A few (minor) memory leaks around the code.
- Fix: General code clean up / reformatting
- Fix: Fix multiple definitions with new -fno-common default in GCC 10
- Fix: Mac now builds reproducibly again without errors on the date command (#1230)
- Fix: Allow all oem modes with tesseract v4 (#1264)
- Doc: Updated ccextractor.cnf.sample.
- Update: Updated LibPNG to 1.6.37
- Remove: Python API (since no one cares about it and it's unmaintained)
- Remove: -cf , just use FFmpeg if you want a ES from a TS or PS, CCExtractor is a bad tool
  for this.
- Fix: Segmentation fault on Windows
- Update: Updated libGPAC to 1.0.1
- Fix: Segmentation fault with unsupported and multitrack file reports
- Fix: Write subtitle header to multitrack outputs
- Fix: Write multitrack files to the output file directory
- Fix: Correct frame number calculation in SCC (#1340)
- Fix: Regression on Teletext that caused dates to be wrong (RT 78 on the sample platform)
- Fix: CEA-708: Better timing, fixes for missing subtitles
- Fix: timing for direct rollup
- Fix: timing for VOB files with multiple chapters

0.88 (2019-05-21)
-----------------
- New: More tapping points for debug image in ccextractor.
- New: Add support for tesseract 4.0
- Optimize: Remove multiple RGB to grey conversion in OCR.
- Fix: Update UTF8Proc to 2.2.0
- Fix: Update LibPNG to 1.6.35
- Fix: Update Protobuf-c to 1.3.1
- Fix: Warn instead of fatal when a 0xFF marker is missing
- Fix: Segfault in general_loop.c due to null pointer dereference (case of no encoder)
- Fix: Enable printing hdtv stats to console.
- Fix: Many typos in comments and output messages
- Fix: Ignore Visual Studio temporary project files
- New: Add support for non-Latin characters in stdout
- Fix: Check whether stream is empty
- New: Add support for EIA-608 inside .mkv
- New: Add support for DVB inside .mkv
- Fix: Added -latrusmap Map Latin symbols to Cyrillic ones in special cases
       of Russian Teletext files (issue #1086)
- Fix: Several OCR crashes

0.87 (2018-10-23)
-----------------
- New: Upgrade libGPAC to 0.7.1.
- New: mp4 tx3g & multitrack subtitles.
- New: Guide to update dependencies (docs/Updating_Dependencies.txt).
- New: Add LICENSE File (#959).
- New: Display quantisation mode in info box (#954).
- New: Add instruction required to build ccextractor with HARDSUBX support (#946).
- New: Added version no. of libraries to --version.
- New: Added -quant (OCR quantization function).
- New: Python API now compatible with Python 3.
- Fix: linux/builddebug: Added non-local directories to the incluye search path so we don't
       require a locally compiled tesseract or leptonica.
- Fix: Correct -HARDSUBX Bug In CMake, allow build with hardsubx using cmake (#966).
- Fix: possible segfaults in hardsubx_classifier.c due to strdup (#963).
- Fix: Improve the start and end timestamps of extracted burned in captions (#962).
- Fix: Update COMPILATION.md (#960).
- Fix: Fixed crash with "-out=report" and "-out=null".
- Fix: -nocf not working with OCR'ing (#958).
- Fix: segfault in add_cc_sub_text and initialize to NULL in init_encoder (#950).
- Fix: ccx_decoders_common.c: Copy data type when creating a copy of the subtitle structure.
- Fix: Implicit declaration of these functions throws warning during build (#948).
- Fix: ccx_decoders_common.c: Properly release allocated resources on free_subtitle().
- Fix: Added a datatype member to struct cc_subtitle - needed so we can properly free all
       memory when void *data points to a structure that has its own pointers.
- Fix: dvb_subtitle_decoder.c: When combining image regions verify that the offset is
       never negative.
- Fix: Updated traivis.yml to fix osx build (#947).
- Fix: Add utf8proc src file to cmake, updated header file (#944).
- Fix: Added required pointers on freep() calls.
- Fix: Removed dvb_debug_traces_to_stdout and used the usual dbg_print instead.
- Fix: Additional debug traces for DVB.
- Fix: Fix minor memory leak in ocr.c.
- Fix: Fix issue with displaying utf8proc version.
- Fix: Fix failing cmake due to liblept/tesseract header files.
- Fix: Added missing \n in params.c.
- Fix: builddebug: Use -fsanitize=address -fno-omit-frame-pointer.
- Fix: ccx_decoders_common.c: Removed trivial memory leak.
- Fix: ccx_encoders_srt.c: Made sure a pointer is non-NULL before dereferencing.
- Fix: dvb_subtitle_decoder.c: Initialize pointer members to NULL when creating a structure.
- Fix: lib_ccx.c: Initialize (memset 0) structure cc_subtitle after memory allocation.
- Fix: Added verboseness to error/warnings in dvb_subtitle_decoder.c.
- Fix: dvb_subtitle_decoder.c: Work on passing invalid streams errors upstream (plus some
       warning messages) so we can eventually recover from this situation instead of crashing.
- Fix: telxcc.c: Currently setting a colour doesn't necessarily add a space even though the
       specifications mandate it. (#930).
- Fix: dvb_subtitle_decoder.c: Fix null pointer derefence when region==NULL in write_dvb_sub.
- Fix: DVB Teletext subtitle incomplete.
- Fix: replace all 0xA characters within startbox with 0x20.
- Fix: DVB Teletext subtitle incomplete (#922).
- Fix: Add missing return value to one of the returns in process_tx3g().
- Fix: Typos and other minor bugs.
- Fix: Tidy CMakeLists & vcxproj (#920).
- Fix: Added m2ts and -mxf to help screen.
- Fix: Added MKV to demuxer_print_cfg.
- Fix: Added MXF to demuxer_print_cfg.
- Fix: "Out of order packets" error had wrong print() parameters.
- Fix: Updated Python documentation.
- Fix: Fix incorrect path in XML (#904).
- Fix: linux build script (non-debug): Don't hide warnings from compiler.
- Fix: linux build script (debug): Display what's step of the build script we're in.
- Fix: Make the build reproducible (#976).
- Fix: Remove instance of o1 and o2 from help.
- Fix: Colors of DVB subtitles with depth 2 broken due to a missing break.
- Fix: CEA-708: Caption loss due to CW command (#991).
- Fix: CEA-708: Update patch for windows priority with functions (#990).

0.86 (2018-01-09)
-----------------
- New: Preliminary MXF support
- New: Added a histogram in one-minute increments of the number of lines in a subtitle.
- New: Added Autoconf build scripts for CCExtractor to generate makefiles (mac).
- New: Added Autoconf build scripts for CCExtractor to generate makefiles (linux).
- New: Added .rpm package generation script.
- New: Added build/installation script for .pkg.tar.xz (Arch Linux).
- New: Added tarball generation script.
- New: Added --analyzevideo. If present the video stream will be processed even if the
  subtitles are in a different stream. This is useful when we want video information
  (resolution, frame type, etc). -vides now implies this option too.
  [Note: Tentative - some possibly breaking changed were made for this, so if you
  use it validate results]
- New: Added a GUI in the main CCExtractor binary (separate from the external GUIs
  such as CCExtractorGUI).
- New: A Python binding extension so it's possible to use CCExtractor's tools from
  Python.
- New: Added -nospupngocr (don't OCR bitmaps when generating spupng, faster)
- New: Add support for file split on keyframe (-segmentonkeyonly)
- New: Added WebVTT output from Matroska.
- New: Support for source-specific multicast.
- New: FreeType-based text renderer (-out=spupng with teletext/EIA608).
- New: Upgrade library UTF8proc
- New: Upgrade library win_iconv
- New: Upgrade library zlib
- New: Upgrade library LibPNG
- New: Support for Source-Specific Multicast
- New: Added Travis CI support
- New: Made error messages clearer, less ambiguous
- Fix: Prevent the OCR being initialized more than once (happened on multiprogram and
  PAT changes)
- Fix: Makefiles, build scripts, etc... everything updated and corrected for all
  platforms.
 -Fix: Proper line ending for .srt files from bitmaps.
- Fix: OCR corrections using grayscale before extracting texts.
- Fix: End timestamps in transcripts from DVB.
- Fix: Forcing -noru to cause deduplication in ISDB
- Fix: TS: Skip NULL packets
- Fix:  When NAL decoding fails, don't dump the whole decoded thing, limit to 160 bytes.
- Fix: Modify Autoconf scripts to generate tarball for mac from `/package_creators/tarball.sh`
  and include GUI files in tarball
- Fix: Started work on libGPAC upgrade.
- Fix: DVB subtitle not extracted if there's no display segment
- Fix: Heap corruption in add_ocrtext2str
- Fix: bug that caused -out=spupng sometimes crashes
- Fix: Checks for text before newlines on DVB subtitles
- Fix: OCR issue caused by separated dvb subtitle regions
- Fix: DVB crash on specific condition (!rect->ocr_text)
- Fix: DVB bug (Multiple-line subtitle; Missing last line)
- Fix: --sentencecap for teletext samples
- Fix: Crash when image passed into OCR is empty
- Fix: Temporarily wrapped the Python API, not production ready yet
- Fix: -delay option in DVB


0.85b (2017-01-26)
------------------
- Fix: Base Windows binary (without OCR) compiled without DLL dependencies.

0.85 (2017-01-23)
-----------------
- New: Added FFMPEG 3.0 to Windows build - last one that is XP compatible.
- New: Major improvements in CEA-608 to WebVTT (styles, etc).
- New: Return a non-zero return code if no subtitles are found.
- New: Windows build files updated to Visual Studio 2015, new target platform is 140_xp.
- New: Added basic support of Tesseract 4.0.0.
- New: Added build script for .deb.
- New: Updated -debugdvbsub parameter to get the most relevant DVB traces for debugging.
- New: SMPTE-TT files are now compatible with Adobe Premiere.
- New: Updated libpng.
- New: Added 3rd party (Tracy from archive.org) static linux build script.
- New: Add chapter extraction for MP4 files.
- New: Return code 10 if no captions are found at all.
- Fix: Teletext duplicate lines in certain cases.
- Fix: Improved teletext timing.
- Fix: DVB timing is finally good.
- Fix: A few minor memory leaks.
- Fix: tesseract library file included in mac build command.
- Fix: Bad WTV timings in some cases.
- Fix: Mac build script.
- Fix: Memory optimization in HARDSUBX edit_distance.
- Fix: SubStation Alpha subtitles in bitmap.
- Fix: lept msg severity in linux.
- Fix: SSA, SPUPNG and VTT timing and skipping of subtitles for SAMI and TTML.
- Fix: SMPTE-TT : Added support for font color.
- Fix: SAMI unnecessary empty subtitle when extracting DVB subs.
- Fix: Skip the packet if the adaptation field length is broken.
- Fix: 708 - lots of work done in the decoder. Implementation of more commands. Better timing.



0.84 (2016-12-16)
-----------------
- New: In Windows, both with and without-OCR binaries are bundled, since the OCR one causes problems due to
  dependencies in some system. So unless you need the OCR just use the non-OCR version.
- New: Added -sbs (sentence by sentence) for DVB output. Each frame in the output file contains a complete
  sentence (experimental).
- New: Added -curlposturl. If used each output frame will be sent with libcurl by doing a POST to that URL.
- Fix: More code consistency checking in function names.
- Fix: linux build script now tries to verify dependencies.
- Fix: Mac build script was missing a directory.


0.83 (2016-12-13)
-----------------
- Fix: Duplicate lines in mp4 (specifically affects itunes).
- Fix: Timing in .mp4, timing now calculated for each CC pair instead of per atom.
- Fix: Typos everywhere in the documentation and source code.
- Fix: CMakeLists for build in cmake.
- Fix: -unixts option.
- Fix: FPS switching messages.
- Fix: Removed ugly debug statement with local path in HardsubX.
- Fix: Changed platform target to v120_xp in Visual Studio (so XP is supported again).
- Fix: Added detail in many error messages.
- Fix: Memory leaks in videos with XDS.
- Fix: Makefile compatibility issues with Raspberry pi.
- Fix: missing separation between WebVTT header and body.
- Fix: Stupid bug in M2TS that preventing it from working.
- Fix: OCR libraries dependencies for the release version in Windows.
- Fix: non-buffered reading from pipes.
- Fix: --stream option with stdin.
- New: terminate_asap to buffered_read_opt
- New: Added some TV-show specific spelling dictionaries.
- New: Updated GPAC library.
- New: ASS/SSA.
- New: Capture sigterm to do some clean up before terminating.
- New: Work on 708: Changed DefineWindow behavior, only clear text of an existing window is style has changed.

0.82 (2016-08-15)
-----------------
- New: HardsubX - Burned in subtitle extraction subsystem.
- New: Color Detection in DVB Subtitles
- Fix: Corrected sentence capitalization
- Fix: Skipping redundant bytes at the end of tx3g atom in MP4
- Fix: Illegal SRT files being created from DVB subtitles
- Fix: Incorrect Progress Display

0.81 (2016-06-13)
-----------------
- New: --version parameter for extensive version information (version number, compile date, executable hash, git commit (if appropriate))
- New: Add -sem (semaphore) to create a .sem file when an output file is open and delete it when it's closed.
- New: Add --append parameter. This will prevent overwriting of existing files.
- New: File Rotation support added. The user has to send a USR1 signal to rotate.
- Fix: Issues with files <1 Mb
- Fix: Preview of generated transcript.
- Fix: Statistics were not generated anymore.
- Fix: Correcting display of sub mode and info in transcripts.
- Fix: Teletext page number displayed in -UCLA.
- Fix: Removal of excessive XDS notices about aspect ratio info.
- Fix: Force Flushing of file buffers works for all files now.
- Fix: mp4 void atoms that was causing some .mp4 files to fail.
- Fix: Memory usage caused by EPG processing was high due to many non-dynamic buffers.
- Fix: Project files for Visual Studio now include OCR support in Windows.

0.80 (2016-04-24)
-----------------
- Fix: "Premature end of file" (one of the scenarios)
- Fix: XDS data is always parsed again (needed to extract information such as program name)
- Fix: Teletext parsing: @ was incorrectly exported as * - X/26 packet specifications in ETS 300 706 v1.2.1 now better followed
- Fix: Teletext parsing: Latin G2 subsets and accented characters not displaying properly
- Fix: Timing in -ucla
- Fix: Timing in ISDB (some instances)
- Fix: "mfra" mp4 box weight changed to 1 (this helps with correct file format detection)
- Fix: Fix for TARGET File is null.
- Fix: Fixed SegFaults while parsing parameters (if mandatory parameter is not present in -outinterval, -codec or -nocodec)
- Fix: Crash when input small is too small
- Fix: Update some URLs in code (references to docs)
- Fix: -delay now updates final timestamp in ISDB, too
- Fix: Removed minor compiler warnings
- Fix: Visual Studio solution files working again
- Fix: ffmpeg integration working again
- New: Added --forceflush (-ff). If used, output file descriptors will be flushed immediately after being written to
- New: Hexdump XDS packets that we cannot parse (shouldn't be many of those anyway)
- New: If input file cannot be open, provide a decent human readable explanation
- New: GXF support

0.79 (2016-01-09)
-----------------
- Support for Grid Format (g608)
- Show Correct number of teletext packet processed
- Removed Segfault on incorrect mp4 detection
- Remove xml header from transcript format
- Help message updated for Teletext
- Added --help and -h for help message
- Added --nohtmlescape option
- Added --noscte20 option

0.78 (2015-12-12)
-----------------
- Support to extract Closed Caption from MultiProgram at once.
- CEA-708: exporting to SAMI (.smi), Transcript (.txt), Timed Transcript (ttxt) and SubRip (.srt).
- CEA-708: 16 bit charset support (tested on Korean).
- CEA-708: Roll Up captions handling.
- Changed TCP connection protocol (BIN data is now wrapped in packets, added EPG support and keep-alive packets).
- TCP connection password prompt is removed. To set connection password use -tcppassword argument instead.
- Support ISDB Closed Caption.
- Added a new output format, simplexml (used internally by a CCExtractor user, may or may not be useful for
  anyone else).

0.77 (2015-06-20)
-----------------
- Fixed bug in capitalization code ('I' was not being capitalized).
- GUI should now run in Windows 8 (using the include .Net runtime, since
  3.5 cannot be installed in Windows 8 apparently).
- Fixed Mac build script, binary is now compiled with support for
  files over 2 GB.
- Fixed bug in PMT code, damaged PMT sections could make CCExtractor
  crash.

0.76 (2015-03-28)
-----------------
- Added basic M2TS support
- Added EPG support - you can now export the Program Guide to XML
- Some bug fixes

0.75 (2015-01-15)
-----------------
- Fixed issue with teletext to other then srt.
- CCExtractor can be used as library if compiled using cmake
- By default the Windows version adds BOM to generated UTF files (this is
  because it's needed to open the files correctly) while all other
  builds don't add it (because it messes with text processing tools).
  You can use -bom and -nobom to change the behaviour.

0.74 (2014-09-24)
-----------------
- Fixed issue with -o1 -o2 and -12 parameters (where it would write output only in the o2 file)
- Fixed UCLA parameter issue. Now the UCLA parameter settings can't be overwritten anymore by later parameters that affect the custom transcript
- Switched order around for TLT and TT page number in custom transcript to match UCLA settings
- Added nobom parameter, for when files are processed by tools that can't handle the BOM. If using this, files might be not readable under windows.
- Segfault fix when no input files were given
- No more bin output when sending to server + possibility to send TT to server for processing
- Windows: Added the Microsoft redistributable MSVCR120.DLL to both the installation package and the application zip.

0.73 - GSOC (2014-08-19)
------------------------
- Added support of BIN format for Teletext
- Added start of librarization. This will allow in the future for other programs to use encoder/decoder functions and more.

0.72 - GSOC (2014-08-12)
------------------------
- Fix for WTV files with incorrect timing
- Added support for fps change using data from AVC video track in a H264 TS file.
- Added FFMpeg Support to enable all encapsulator and decoder provided by ffmpeg

0.71 - GSOC (2014-07-31)
------------------------
- Added feature to receive captions in BIN format according to CCExtractor's own
  protocol over TCP (-tcp port [-tcppassword password])
- Added ability to send captions to the server described above or to the
  online repository (-sendto host[:port])
- Added -stdin parameter for reading input stream from standard input
- Compilation in Cygwin using linux/Makefile
- Fix for .bin files when not using latin1 charset
- Correction of mp4 timing, when one timestamp points timing of two atom

0.70 - GSOC (2014-07-06)
------------------------
This is the first release that is part of Google's Summer of Code.
Anshul, Ruslan and Willem joined CCExtractor to work on a number of things
over the summer, and their work is already reaching the mainstream
version of CCExtractor.

- Added a huge dictionary submitted by Matt Stockard.
- Added DVB subtitles decoder, spupng in output
- Added support for cdt2 media atoms in QT video files. Now multiple atoms in
 a single sample sequence are supported.
- Changed Makefile.
- Fixed some bugs.
- Added feature to print info about file's subtitles and streams (-out=report).
- Support Long PMT.
- Support Configuration file.
	- There is an sample configuration file in doc/ folder with name
	  ccextractor.cnf.sample
	- Just now only ccextractor.cnf named files kept beside ccextractor
	  executable is supported
	- for details of which options can be set using configuration file,
	  please look at sample file.

- Added options for custom transcript output:
	new parameter (-customtxt format), where the format must be like this: 1100100 (7 digits).
	These indicate whether the next things should be displayed  or not in the (timed) transcript:
		- Display start time
		- Display end time
		- Display caption mode
		- Display caption channel
		- Use a relative timestamp (relative to the sample)
		- Display XDS info
		- Use colors
	Examples:
		0000101 is the default setting for transcripts
		1110101 is the default for timed transcripts
		1111001 is the default setting for -ucla
	Make sure you use this parameter after others that might affect these
	settings (-out, -ucla, -xds, -txt, -ttxt, ...)
- Fixed Negative timing Bug

0.69 (2014-04-05)
-----------------
- A few patches from Christopher Small, including proper support
  for multiple multicast clients listening on the same port.
- GUI: Fixed teletext preview.
- GUI: Added a small indicator of data being received when reading from
  UDP.
- GUI: Added UTF-8 support to preview Window (used for teletext).
- Fixes in Makefile and build script, compilation in linux and OSX failed
  if another libpng was found in the system.
- WTV support directly in CCExtractor (no need for wtvccdump any more).
- Started refactoring and clean-up.
- Fix: MPEG clock rollover (happens each 26 hours) caused a time
  discontinuity.
- Windows GUI: Started work on HDHomeRun support. For now it just looks
  for HDHomeRun devices. Lots of other things will arrive in the next
  versions.
- Windows GUI: Some code refactoring, since the HDHomeRun support makes
  the code larger enough to require more than one source file :-)

0.68 (2013-12-24)
-----------------
- A couple of shared variables between 608 decoders were causing
  problems when both fields were processed at the same time with
  -12, fixed.
- Added BOM for UTF-8 files.
- Corrected a few extended characters in the UTF-8 encoding,
  probably never used in real world captioning but since we got
  a good test sample file...
- Color and fonts in PAC commands were ignored, fixed (Helen Buus).
- Added a new output format, spupng. It consists on one .png file
  for each subtitle frame and one .xml with all the timing
  (Heleen Buus).
- Some fixes (Chris Small).

0.67 (2013-10-09)
-----------------
- Padding bytes were being discarded early in the process in 0.66,
  which is convenient for debugging, but it messes with timing in
  .raw, which depends on padding. Fixed.
- MythTV's branch had a fixed size buffer that could not be enough
  some times. Made dynamic.
- Better support for PAT changing mid-stream.
- Removed quotes in Start in .smi (format fix).
- Added multicast support (Chris Small)
- Added ability to select IP address to bind in UDP (Chris Small)
- Fixes in -unixts and -delay for teletext.
- Added -autodash : When two people are talking, add a dash as
  needed (this is based on subtitle position). Only in .srt and
  with -trim. Quite experimental, feedback appreciated.
- Added -latin1 to select Latin 1 as encoding. Default is now
  UTF-8 (-utf8 still exists but it's not needed).
- Added -ru1, which emulates a (non-existing in real life) 1 line
  roll-up mode.


0.66 (2013-07-01)
-----------------
- Fixed bug in auto detection code that triggered a message
  about file being auto of sync.
- Added -investigate_packets
  The PMT is used to select the most promising elementary stream
  to get captions from. Sometimes captions are where you least
  expect it so -datapid allows you to select a elementary stream
  manually, in case the CC location is not obvious from the PMT
  contents. To assist looking for the right stream, the parameter
  "-investigate_packets" will have CCExtractor look inside each
  stream, looking for CC markers, and report the streams that
  are likely to contain CC data even if it can't be determined from
  their PMT entry.
- Added -datastreamtype to manually selecting a stream based on
  its type instead of its PID. Useful if your recording program
  always hides the caption under the stream type.
- Added -streamtype so if an elementary stream is selected manually
  for processing, the streamtype can be selected too. This can be
  needed if you process, for example a stream that is declared as
  "private MPEG" in the PMT, so CCExtractor can't tell what it is.
  Usually you'll want -streamtype 2 (MPEG video) or -streamtype 6
  (MPEG private data).
- PMT content listing improved, it now shows the stream type for
  more types.
- Fixes in roll-up, cursor was being moved to column 1 if a
  RU2, RU3 or RU4 was received even if already in roll-up mode.
- Added -autoprogram. If a multiprogram TS is processed and
  -autoprogram is used, CCExtractor will analyze all PMTs and use
  the first program that has a suitable data stream.
- Timed transcript (ttxt) now also exports the caption mode
  (roll-up, paint-on, etc.) next to each line, as it's useful to
  detect things like commercials.
- Content Advisory information from XDS is now decoded if it's
  transmitted in "US TV parental guidelines" or "MPA".
  Other encoding such as Canada's are not supported yet due
  to lack of samples.
- Copy Management information from XDS is now decoded.
- Added -xds. If present and export format is timed transcript
  (only), XDS information will be saved to file (same file as the
  transcript, with XDS being clearly marked). Note that for now
  all XDS data is exported even if it doesn't change, so the
  transcript file will be significantly larger.
- Added some PaintOn support, at least enough to prevent it
  from breaking things when the other modes are used.
- Removed afd_data() warning. AFD doesn't carry any caption related
  data. AFD still detected in code in case we want to do something
  with it later anyway.
- Ported last changes from Petr Kutalek's telxcc. Current version
  is 2.4.4.
- In teletext mode when exporting to transcript (not .srt), an effort
  is made to detect and merge line duplicates. This is done by using
  the Levenshtein's distance, which is the number of changes requires
  to convert one string to another. To simplify things, strings are
  compared up to the length of the shortest one.
  There are 3 parameters that can be used to tweak the thresholds:
      -deblev: Enable debug so the calculated distance for each two
	   strings is displayed. The output includes both strings, the
	   calculated distance, the maximum allowed distance, and whether
	   the strings are ultimately considered equivalent or not, i.e.
	   the calculated distance is less or equal than the max allowed.
	  -levdistmincnt value: Minimum distance we always allow
	   regardless of the length of the strings. Default 2. This means
	   that if the calculated distance is 0, 1 or 2, we consider the
	   strings to be equivalent.
	  -levdistmaxpct value: Maximum distance we allow, as a
	   percentage of the shortest string length. Default 10%. For
	   example, consider a comparison of one string of 30 characters
	   and one of 60 characters. We want to determine whether the
	   first 30 characters of the longer string are more or less the
	   same as the shortest string, i.e. whether the longest string
	   is the shortest one plus new characters and maybe some
	   corrections. Since the shortest string is 30 characters and
	   the default percentage is 10%, we would allow a distance of
	   up to 3 between the first 30 characters.
- Added -lf : Use UNIX line terminator (LF) instead of Windows (CRLF).
- Added -noautotimeref: Prevent UTC reference from being auto set from
  the stream data.

0.65 (2013-03-14)
-----------------
- Minor GUI changes for teletext
- Added end timestamps in timed transcripts
- Added support for SMPTE (patch by John Kemp)
- Initial support for MPEG2 video tracks inside MP4 files (thanks a
  lot to GPAC's Jean who assisted in analyzing the sample and
  doing the required changes in GPAC).
- Improved MP4 auto detection
- Support for PCR if PTS is not available (needed for some teletext
  samples, and probably useful for everything else).
- Support for UDP streaming - finally. Use "-udp $port" to have
  CCExtractor listen for a stream. I've only been able to test it
  with an European HDHomeRun, but it should work fine with any other
  tuner.
- Refactored PMT / PAT processing in transport streams, now allows to
  display their contents (-parsePAT and -parsePMT) which makes
  troubleshooting easier.
  
0.64 (2012-10-29)
-----------------
- Changed Window GUI size (larger).
- Added Teletext options to GUI.
- Added -teletext to force teletext mode even if not detected
- Added -noteletext to disable teletext detection. This can be needed
  for streams that have both 608 data and teletext packets if you
  need to process the 608 data (if teletext is detected it will
  take precedence otherwise).
- Added -datapid to force a specific elementary stream to be used for
  data (bypassing detections).
- Added -ru2 and -ru3 to limit the number of visible lines in roll-up
  captions (bypassing whatever the broadcast says).
- Added support for a .hex (hexadecimal) dump of data.
- Added support for wtv in Windows. This is done by using a new program
  (wtvccdump.exe) and a new DirectShow filter (CCExtractorDump.dll) that
  process the .wtv using DirecShow's filters and export the line 21 data
  to a .hex file. The GUI calls wtvccdump.exe as needed.
- Added --nogoptime to force PTS timing even when CCExtractor would
  use GOP timing otherwise.

0.63 (2012-08-17)
-----------------
- Telext support added, by integrating Petr Kutalek's telxcc. Integration is
  still quite basic (there's equivalent code from both CCExtractor and
  telxcc) and some clean up is needed, but it works. Petr has announced that
  he's abandoning telxcc so further development will happen directly in
  CCExtractor.
- Some bug fixes, as usual.

0.62 (2012-05-23)
-----------------
- Corrected Mac build "script" (needed to add GPAC includes). Thanks to the
  Mac users that sent this.
- Hauppauge mode now uses PES timing, needed for files that don't have
  caption data during all the video (such as in commercial breaks).
- Added -mp4 and -in:mp4 to force the input to be processed as MP4.
- CC608 data embedded in a separate stream (as opposed as in the video
  stream itself) in MP4 files is now supported (not heavily tested).
  This should be rather useful since closed captioned files from iTunes
  use this format.
- More CEA-708 work. The debugger is now able to dump the "TV" contents for
  the first time. Also, a .srt can be generated, however timing is not quite
  good yet (still need to figure out why).
- Added -svc (or --service) to select the CEA-708 services to be processed.
  For example, -svc 1,2 will process the primary and secondary language
  services. Valid values are 1-63, where 1 is the primary language, 2 is
  the secondary language (this is part of the specification) and 3-63 are
  provider defined.
- Rajesh Hingorani sent a fix for the MPEG decoder that fixes garbled output
  or certain samples (we had none like this in our test collection). Thanks,
  Rajesh.

0.61 (2012-03-08)
-----------------
- Fix: GCC 3.4.4 can now build CCExtractor.
- Fix: Damaged TS packets (those that come with 'error in transport' bit
  on) are now skipped.
- Fix: Part of the changes for MP4 support (CC packets buffering in
  particular) broke some stuff for other files, causing at least very
  annoying character duplication. We hope we've fixed it without breaking
  anything but please report).
- Some non-interesting cleanup.

0.60 (unreleased)
-----------------
- Add: MP4 support, using GPAC (a media library). Integration is currently
  "enough so it works", but needs some more work. There's some duplicate
  code, the stream must be a file (no streaming), etc.
- Fix: The Windows version was writing text files with double \r.
- Fix: Closed captions blocks with no data could cause a crash.
- Fix: -noru (to generate files without duplicate lines in
  roll-up) was broken, with complete lines being missing.
- Fix: bin format not working as input.

0.59 (2011-10-07)
-----------------
- More AVC/H.264 work. pic_order_cnt_type != 0 will be processed now.
- Fix: Roll-up captions with interruptions for Text (with ResumeTextDisplay
  in the middle of the caption data) were missing complete lines.
- Added a timed text transcript output format, probably only useful for
  roll-up captions. Use --timedtranscript or -ttxt. Output is like this:

00:01:25,485 | HOST: LAST NIGHT THE REPUBLICAN
00:01:29,522 | HOPEFULS INTRODUCE THEMSELVES TO
00:01:30,623 | PRIMARY VOTERS.

- XDS parser. Not complete (no point in dealing with V-Chip stuff for
  example), but enough to extract program and station information.
- Input streams can now come from standard input using - (just an hyphen)
  as parameter.
- Added a new output format called 'null' (use -null or -out=null). This
  format means "Don't produce any file", and is useful to have CCExtractor
  process the stream (for XDS messages, debugging, etc) without actually
  generating anything.
- Updated Windows GUI.
- Added -quiet => If used, CCExtractor will not write any message.
- Added -stdout => If used, the captions will be sent to stdout (console)
  instead of file. Combined with -, CCExtractor can work as a filter in
  a larger process, receiving the stream from stdin and sending the
  captions to stdout.
- Some code clean up, minor refactoring.
- Teletext detection (not yet processing).

0.58 (2011-08-21)
-----------------
- Implemented new PTS based mode to order the caption information
  of AVC/H.264 data streams.  The old pic_order_cnt_lsb based method
  is still available via the -poc or --usepicorder command switches.
- Removed a couple of those annoying "Impossible!" error messages
  that appears when processing some (possibly broken, unsure) files.
- Added -nots --notypesettings to prevent italics and underline
  codes from being displayed.
- Note to those not liking the paragraph symbol being used for the
  music note: Submit a VALID replacement in latin-1.
- Added preliminary support for multiple program TS files. The
  parameter --program-number (or -pn) will let you choose which
  program number to process. If no number is passed and the TS
  file contains more than one, CCExtractor will display a list of
  found programs and terminate.
- Added support (basic, because I only received one sample) for some
  Hauppauge cards that save CC data in their own format. Use the
  parameter -haup to enable it (CCExtractor will display a notice
  if it thinks that it's processing a Hauppauge capture anyway).
- Fixed bug in roll-up.
- More AVC work, now TS files from echostar that provided garbled
  output are processed OK.
- Updated Windows GUI.

0.57 (2010-12-16)
-----------------
- Bug fixes in the Windows version. Some debug code was unintentionally
  left in the released version.

0.56 (2010-12-09)
-----------------
- H264 support
- Other minor changes a lot less important

0.55 (2009-08-09)
-----------------
- Replace pattern matching code with improved parser for MPEG-2 elementary
  streams.
- Fix parsing of ReplayTV 5000 captions.
- Add ability to decode SCTE 20 encoded captions.
- Make decoding of TS files more error tolerant.
- Start implementation of EIA-708 decoding (not active yet).
- Add -gt / --goptime switch to use GOP timing instead of PTS timing.
- Start implementation of AVC/H.264 decoding (not active yet).
- Fixed: The basic problem is that when 24fps movie film gets converted to 30fps NTSC
  they repeat every 4th frame. Some pics have 3 fields of CC data with field 3 CC data
  belongs to the same channel as field 1. The following pics have the fields reversed
  because of the odd number of fields. I used top_field_first to tell when the channels
  are reversed. See Table 6-1 of the SCTE 20 [Paul Fernquist]

0.54 (2009-04-16)
-----------------
- Add -nosync and -fullbin switches for debugging purposes.
- Remove -lg (--largegops) switch.
- Improve synchronization of captions for source files with
  jumps in their time information or gaps in the caption
  information.
- [R. Abarca] Changed Mac script, it now compiles/link
  everything from the /src directory.
- It's now possible to have CCExtractor add credits
  automatically.
- Added a feature to add start and end messages (for credits).
  See help screen for details.

0.53 (2009-02-24)
-----------------
- Force generated RCWT files to have the same length as source file.
- Fix documentation for -startat / -endat switches.
- Make -startat / -endat work with all output formats.
- Fix sync check for raw/rcwt files.
- Improve timing of dvr-ms NTSC captions.
- Add -in=bin switch to read CCExtractor's own binary format.
- Fix problem with short input files (smaller 1MB).
- Clean up regular and debug output.
- Add -out=bin switch to write RCWT data.
- Remove -bo/--bufferoutput switch and functionality.
- [Volker] Added new generic binary format (RCWT
  for Raw Captions With Time). This new format
  allows one file to contain all the available
  closed caption data instead of just one stream.
- Added --no_progress_bar to disable status
  information (mostly used when debugging, as the
  progress information is annoying in the middle
  of debug logs).
- The Windows GUI was reported to freeze in some
  conditions. Fixed.
- The Windows GUI is now targeted for .NET 2.0
  instead of 3.5. This allows Windows 2000 to run
  it (there's not .NET 3.5 for Windows 2000), as
  requested by a couple of key users.

0.51 (unreleased)
-----------------
- Removed -autopad and -goppad, no longer needed.
- In preparation to a new binary format we have
  renamed the current .bin to .raw. Raw files
  have only CC data (with no header, timing, etc.).
- The input file format (when forced) is now
  specified with
    	-in=format
  such as -in=ts, -in=raw, -in=ps ...
  The old switches (-ts, -ps, etc.) still work.
  The only exception is -bin which has been removed
  (reserved for the new binary format). Use
  -in=raw to process a raw file.
- Removed -d, which when produced a raw file used
  a DVD format. This has been merged into a new
  output type "dvdraw". So now instead of using
  -raw -d as before, use -out=dvdraw if you need
  this.
- Removed --noff
- Added gui_mode_reports for frontend communications,
  see related file.
- Windows GUI rewritten. Source code now included,
  too.
- [Volker] Dish Network clean-up

0.50 (2008-12-12)
-----------------
- [Volker] Fix in DVR-MS NTSC timing
- [Volker] More clean-up
- Minor fixes

0.49 (2008-12-10)
-----------------
- [Volker] Major MPEG parser rework. Code much
  cleaner now.
- Some stations transmit broken roll-up captions,
  and for some reason don't send CRs but RUs...
  Added work-around code to make captions readable.
- Started work on EIA-708 (DTV). Right now you can
  add -debug-708 to get a dump of the 708 data.
  An actually useful decoder will come soon.
- Some of the changes MIGHT HAVE BROKEN MythTV's
  code. I don't use MythTV myself so I rely on
  other people's samples and reports. If MythTV
  is broken please let me know.
- Added new debug options.
- [Volker] Added support for DVR-MS NTSC files.
- Other minor bug fixes and changes.

0.46 (2008-11-24)
-----------------
- Added support for live streaming, CCExtractor
  can now process files that are being recorded
  at the same time.
  
- [Volker] Added a new DVR-MS loop - this is
  completely new, DVR-MS specific code, so we no
  longer use the generic MPEG code for DVR-MS.
  DVR-MS should (or will be eventually at least)
  be as reliable as TS.
  Note: For now, it's only ATSC recordings, not
  NTSC (analog) recordings.

0.45 (2008-11-14)
-----------------
- Added auto-detection of DVR-MS files.
- Added -asf to force DVR-MS mode.
- Added some specific support for DVR-MS
  files. These format used to work
  correctly in 0.34 (pure luck) but the
  MPEG code rework broke it. It should
  work as it used to.
- Updated Windows GUI to support the
  new options.
- Added      -lg --largegops
  From the help screen:
  Each Group-of-Picture comes with timing
  information. When this info is too separate
  (for example because there are a lot of
  frames in a GOP) ccextractor may prefer not
  to use GOP timing. Use this option is you
  need ccextractor to use GOP timing in large
  GOPs.

0.44 (2008-09-10)
-----------------
- Added an option to the GUI to process
  individual files in batch, i.e. call
  ccextractor once per file. Use it if you
  want to process several unrelated files
  in one go.
- Added an option to prevent duplicate
  lines in roll-up captions.
- Several minor bug fixes.
- Updated the GUI to add the new options.

0.43 (2008-06-20)
-----------------
- Fixed a bug in the read loop (no less)
  that caused some files to fail when
  reading without buffering (which is
  the default in the Linux build).
- Several improvements in the GUI, such as
  saving current options as default.

0.42 (2008-06-17)
-----------------
- The option switch "-transcript" has been
  changed to "--transcript". Also, "-txt"
  has been added as the short alias.
- Windows GUI
- Updated help screen

0.41 (2008-06-15)
-----------------
- Default output is now .srt instead of .bin,
  use -raw if you need the data dump instead of
  .srt.
- Added -trim, which removes blank spaces at
  the left and rights of each line in .srt.
  Note that those spaces are there to help
  deaf people know if the person talking is
  at the left or the right of the screen, i.e.
  there aren't useless. But if they annoy
  you, go ahead...

0.40 (2008-05-20)
-----------------
- Fixed a bug in the sanity check function
  that caused the Myth branch to abort.
- Fixed the OSX build script, it needed a
  new #define to work.

0.39 (2008-05-11)
-----------------
- Added a -transcript. If used, the output will
  have no time information. Also, if in roll-up
  mode there will be no repeated lines.
- Lots of changes in the MPEG parser, most of
  them submitted by Volker Quetschke.
- Fixed a bug in the CC decoder that could cause
  the first line not to be cleared in roll-up
  mode.
- CCExtractor can now follow number sequences in
  file names, by suffixing the name with +.
  For example,
  
  DVD0001.VOB+

  means DVD0001.VOB, DVD0002.VOB, etc. This works
  for all files, so part001.ts+ does what you
  could expect.
- Added -90090 which changes the clock frequency
  from the MPEG standard 90000 to 90090. It
  *could* (remains to be seen) help if there are
  timing issues.
- Better support for Tivo files.
- By default ccextractor now considers the whole
  input file list a one large file, instead of
  several, independent, video files. This has
  been changed because most programs (for example
  DVDDecrypt) just cut the files by size.
  If you need the old behaviour (because you
  actually edited the video files and want to
  join the subs), use -ve.


0.36 (unreleased)
-----------------
- Fixed bug in SMI, nbsp was missing a ;.
- Footer for SAMI files was incorrect (<body> and
  <sami> tags were being opened again instead of
  being closed).
- Displayed memory is now written to disk at end
  of stream even if there is no command requesting
  so (may prevent losing the last screen-full).
- Important change that could break scripts, but
  that have been added because old behaviour was
  annoying to most people: _1 and _2 at the end
  of the output file names is now added ONLY if
  -12 is used (i.e. when there are two output
  files to produce). So

  ccextractor -srt sopranos.mpg

  now produces sopranos.srt instead of sopranos_1.srt.
  If you use -12, i.e.

  ccextractor -srt -12 sopranos.mpg

  You get

  sopranos_1.srt and
  sopranos_2.srt

  as usual.


0.35 (unreleased)
-----------------
- Added --defaultcolor to the help screen. Code
  was already in 0.34 but the documentation wasn't
  updated.
- Buffer is larger now, since I've found a sample
  where 256 Kb isn't enough for a PES (go figure).
- At the end of the process, a ratio between
  video length and time to process is displayed.

0.34 (2007-06-03)
-----------------
- Added some basic letter case and capitalization
  support. For captions that broadcast in ALL
  UPPERCASE (most of them), ccextractor can now
  do the first part of the job.

  --sentencecap or -sc will tell ccextractor to
  follow the typical capitalization rules, such
  as capitalize months, days of week, etc.

  So from
             YOU BETTER RESPECT
             THIS ROBE, ALAN

  You get

             You better respect
             this robe, alan.

  --capfile or -caf also enables the case
  processing part and adds an extra list of
  words in the specified file, for example:

  --capfile names.txt

  where names.txt is just a plain text file
  with the proper spelling for some words,
  such as
  
  Alan
  Tony

  So you get

             You better respect
             this robe, Alan.

  Which is the correct spelling. You can
  have a different spelling file per TV
  show, or a large file with a lot of
  words, etc.
- ccextractor has been reported to
  compile and run on Mac with a minor
  change in the build script, so I've
  created a mac directory with the
  modified script. I haven't tested it
  myself.
- Windows build comes with a File Version
  Number (0.0.0.34 in this version) in case
  you want to check for version info.

0.33 (unreleased)
-----------------
- Added -scr or --screenfuls, to select the
  number of screenfuls ccextractor should
  write before exiting. A screenful is
  a change of screen contents caused by
  a CC command (not new characters). In
  practice, this means that for .srt each
  group of lines is a screenful, except when
  using -dru (which produces a lot of
  groups of lines because each new character
  produces a new group).
- Completed tables for all encodings.
- Fixed bug in .srt related to milliseconds
  in time lines.
- Font colors are back for .srt (apparently
  some programs do support them after all).
  Use -nofc or --nofontcolor if you don't
  want these tags.

0.32 (unreleased)
-----------------
- Added -delay ms, which adds (or subtracts)
  a number of milliseconds to all times in
  .srt/.sami files. For example,
  
         -delay 400

  causes all subtitles to appear 400 ms later
  than they would normally do, and

         -delay -400

  causes all subtitles to appear 400 ms before
  they would normally do.
- Added -startat at -endat which lets you
  select just a portion of data to be processed,
  such as from minute 3 to minute 5. Check
  help screen for exact syntax.

0.31 (unreleased)
-----------------
- Added -dru (direct rollup), which causes
  roll-up captions to be written as
  they would on TV instead of line by line.
  This makes .srt/.sami files a lot longer,
  and ugly too (each line is written many
  times, two characters at time).

0.30 (2007-05-24)
-----------------
- Fix in extended char decoding, I wasn't
  replacing the previous char.
- When a sequence code was found before
  having a PTS, reported time was
  undefined.

0.29 (unreleased)
-----------------
- Minor bug fix.

0.28 (unreleased)
-----------------
- Fixed a buffering related issue. Short version,
  the first 2 Mb in non-TS mode were being
  discarded.
- .srt no longer has <font> tags. No player
  seems to process them so my guess is that
  they are not part of the .srt "standard"
  even if McPoodle add them.

0.27 (unreleased)
-----------------
- Modified sanitizing code, it's less aggressive
  now. Ideally it should mean that characters
  won't be missed anymore. We'll see.

0.26 (unreleased)
-----------------
- Added -gp (or -goppad) to make ccextractor use
  GOP timing. Try it for non TS files where
  subs start OK but desync as the video advances.

0.25 (unreleased)
-----------------
- Format detection is not perfect yet. I've added
  -nomyth to prevent the MytvTV code path to be
  called. I've seen apparently correct files that
  make MythTV's MPEG decoder to choke. So, if it
  doesn't work correctly automatically: Try
  -nomyth and -myth. Hopefully one of the two
  options will work.


0.24 (unreleased)
-----------------
- Fixed a bug that caused dvr-ms (Windows Media Center)
  files to be incorrectly processed (letters out of
  order all the time).
- Reworked input buffer code, faster now.
- Completed MythTV's MPEG decoder for Program Streams,
  which results in better processing of some specific
  files.
- Automatic file format detection for all kind of
  files and closed caption storage method. No need to
  tell ccextractor anything about your file (but you
  still can).


0.22 (2007-05-15)
-----------------
- Added text mode handling into decoder, which gets rids
  of junk when text mode data is present.
- Added support for certain (possibly non standard
  compliant) DVDs that add more captions block in a
  user data block than they should (such as Red October).
- Fix in roll-up init code that caused the previous popup
  captions not to be written to disk.
- Other Minor bug fixes.


0.20 (2007-05-07)
-----------------
- Unicode should be decent now.
- Added support for Hauppauge PVR 250 cards, and (possibly)
  many others (bttv) with the same closed caption recording
  format.
  This is the result of hacking MythTV's MPEG parser into
  CCExtractor. Integration is not very good (to put it
  midly) but it seems to work. Depending on the feedback I
  may continue working on this or just leave it 'as it'
  (good enough).
  If you want to process a file generated by one of these
  analog cards, use -myth. This is essential as it will
  make the program take a totally different code path.
- Added .SAMI generation. I'm sure this can be improved,
  though. If you have a good CSS for .SAMI files let me
  know.

0.19 (2007-05-03)
-----------------
- Work on Dish Network streams, timing was completely broken.
  It's fixed now at least for the samples I have, if it's not
  completely fixed let me know. Credit for this goes to
  Jack Ha who sent me a couple of samples and a first
  implementation of a semi working-fix.
- Added support for several input files (see help screen for
  details).
- Added Unicode and Latin-1 encoding.
  

0.17 (2007-04-29)
-----------------
- Extraction to .srt is almost complete - works correctly for
  pop-up and roll-up captions, possibly not yet for paint-on
  (mostly because I don't have any sample with paint-on captions
  so I can't test).
- Minor bug fixes.
- Automatic TS/non-TS mode detection.

0.14 (2007-04-25)
-----------------
- Work on handling special cases related to the MPEG reference
  clock: Roll over, jumps, etc.
- Modified padding code a bit: In particular, padding occurs
  on B-Frames now.
- Started work on CC data parsing (use -608 to see output).
- Added built-in input buffering.
- Major code reorganization.
- Added a decent progress indicator.
- Added TS header synchronization (so the input file no longer
  needs to start with a TS header).
- Minor bug fixes.

0.07 (2007-04-19)
-----------------
- Added MPEG reference clock parsing.
- Added auto padding in TS. Does miracles with timing.
- Added video information (as extracted from sequence header).
- Some code clean-up.
- FF sanity check enabled by default.<|MERGE_RESOLUTION|>--- conflicted
+++ resolved
@@ -25,11 +25,8 @@
 - Fix: Repeated values for enums
 - Cleanup: Remove the (unmaintained) Nuklear GUI code
 - Cleanup: Reduce the amount of Windows build options in the project file
-<<<<<<< HEAD
+- Fix: infinite loop in MP4 file type detector.
 - Fix: fatal out of memory error extracting from a VOB PS
-=======
-- Fix: infinite loop in MP4 file type detector.
->>>>>>> f12f12b9
 
 0.94 (2021-12-14)
 -----------------

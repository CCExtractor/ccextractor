--- conflicted
+++ resolved
@@ -1,11 +1,6 @@
 0.89 (TBD)
-<<<<<<< HEAD
-----------
 - New: Added support to output captions to MCC file (#733).
-=======
------------------
 - Fix: ccx_demuxer_mxf.c: Parse framerate from MXF captions to fix caption timings.
->>>>>>> 2bcd993c
 
 0.88 (2019-05-21)
 -----------------

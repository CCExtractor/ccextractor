--- conflicted
+++ resolved
@@ -2,13 +2,10 @@
 -----------
 - Added feature to receive captions in BIN format according to CCExtractor's own
   protocol over TCP (-tcp port [-tcppassword password])
-- Added ability to send cations to the server described above or to the
+- Added ability to send captions to the server described above or to the
   online repository (-sendto host[:port])
-<<<<<<< HEAD
+- Added -stdin parameter for reading input stream from standard input
 - Compilation in Cygwin using linux/Makefile
-=======
-- Added -stdin parameter for reading input stream from standart input
->>>>>>> 14d866e8
 
 0.70 - GSOC
 -----------

--- conflicted
+++ resolved
@@ -9,11 +9,8 @@
 - Fix: Correct if-clauses (missing or misplaced brackets).
 - Fix: Comment out some unused code.
 - Fix: Resolve bunch of compilation's warnings.
-<<<<<<< HEAD
+- Fix: Segmentation fault on VOB #1128
 - Fix: Update ZVBI to 0.2.35
-=======
-- Fix: Segmentation fault on VOB #1128
->>>>>>> 1e9939bc
 
 0.88 (2019-05-21)
 -----------------

--- conflicted
+++ resolved
@@ -16,11 +16,8 @@
 
 0.96.2 (2025-12-26)
 -------------------
-<<<<<<< HEAD
 - New: Added ASS/SSA \pos-based positioning for CEA-608 captions when layout is simple (1–2 rows) (#1726)
-=======
 - Fix: Resolve utf8proc header include path when building against system libraries on Linux.
->>>>>>> 9a761331
 - Rebundle Windows version to include required runtime files to process hardcoded subtitles
   (hardcodex mode).
 - New: Add optional -system-libs flag to Linux build script for package manager compatibility

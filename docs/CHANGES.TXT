0.89 (TBD)
-----------------
- Fix: ccx_demuxer_mxf.c: Parse framerate from MXF captions to fix caption timings.
<<<<<<< HEAD
- Fix: hardsubx_decoder.c: Fix memory leaks using Leptonica API.
=======
- Fix: linux/Makefile.am: added some sources to enable rpms to be created.
>>>>>>> 8a9d924f

0.88 (2019-05-21)
-----------------
- New: More tapping points for debug image in ccextractor.
- New: Add support for tesseract 4.0
- Optimize: Remove multiple RGB to grey conversion in OCR.
- Fix: Update UTF8Proc to 2.2.0
- Fix: Update LibPNG to 1.6.35
- Fix: Update Protobuf-c to 1.3.1
- Fix: Warn instead of fatal when a 0xFF marker is missing
- Fix: Segfault in general_loop.c due to null pointer dereference (case of no encoder)
- Fix: Enable printing hdtv stats to console.
- Fix: Many typos in comments and output messages
- Fix: Ignore Visual Studio temporary project files
- New: Add support for non-Latin characters in stdout
- Fix: Check whether stream is empty
- New: Add support for EIA-608 inside .mkv
- New: Add support for DVB inside .mkv
- Fix: Added -latrusmap Map Latin symbols to Cyrillic ones in special cases
       of Russian Teletext files (issue #1086)
- Fix: Several OCR crashes 

0.87 (2018-10-23)
-----------------
- New: Upgrade libGPAC to 0.7.1.
- New: mp4 tx3g & multitrack subtitles.
- New: Guide to update dependencies (docs/Updating_Dependencies.txt).
- New: Add LICENSE File (#959).
- New: Display quantisation mode in info box (#954).
- New: Add instruction required to build ccextractor with HARDSUBX support (#946).
- New: Added version no. of libraries to --version.
- New: Added -quant (OCR quantization function).
- New: Python API now compatible with Python 3.
- Fix: linux/builddebug: Added non-local directories to the incluye search path so we don't
       require a locally compiled tesseract or leptonica.
- Fix: Correct -HARDSUBX Bug In CMake, allow build with hardsubx using cmake (#966).
- Fix: possible segfaults in hardsubx_classifier.c due to strdup (#963).
- Fix: Improve the start and end timestamps of extracted burned in captions (#962).
- Fix: Update COMPILATION.md (#960).
- Fix: Fixed crash with "-out=report" and "-out=null".
- Fix: -nocf not working with OCR'ing (#958).
- Fix: segfault in add_cc_sub_text and initialize to NULL in init_encoder (#950).
- Fix: ccx_decoders_common.c: Copy data type when creating a copy of the subtitle structure.
- Fix: Implicit declaration of these functions throws warning during build (#948).
- Fix: ccx_decoders_common.c: Properly release allocated resources on free_subtitle().
- Fix: Added a datatype member to struct cc_subtitle - needed so we can properly free all
       memory when void *data points to a structure that has its own pointers.
- Fix: dvb_subtitle_decoder.c: When combining image regions verify that the offset is
       never negative.
- Fix: Updated traivis.yml to fix osx build (#947).
- Fix: Add utf8proc src file to cmake, updated header file (#944).
- Fix: Added required pointers on freep() calls.
- Fix: Removed dvb_debug_traces_to_stdout and used the usual dbg_print instead.
- Fix: Additional debug traces for DVB.
- Fix: Fix minor memory leak in ocr.c.
- Fix: Fix issue with displaying utf8proc version.
- Fix: Fix failing cmake due to liblept/tesseract header files.
- Fix: Added missing \n in params.c.
- Fix: builddebug: Use -fsanitize=address -fno-omit-frame-pointer.
- Fix: ccx_decoders_common.c: Removed trivial memory leak.
- Fix: ccx_encoders_srt.c: Made sure a pointer is non-NULL before dereferencing.
- Fix: dvb_subtitle_decoder.c: Initialize pointer members to NULL when creating a structure.
- Fix: lib_ccx.c: Initialize (memset 0) structure cc_subtitle after memory allocation.
- Fix: Added verboseness to error/warnings in dvb_subtitle_decoder.c.
- Fix: dvb_subtitle_decoder.c: Work on passing invalid streams errors upstream (plus some
       warning messages) so we can eventually recover from this situation instead of crashing.
- Fix: telxcc.c: Currently setting a colour doesn't necessarily add a space even though the
       specifications mandate it. (#930).
- Fix: dvb_subtitle_decoder.c: Fix null pointer derefence when region==NULL in write_dvb_sub.
- Fix: DVB Teletext subtitle incomplete.
- Fix: replace all 0xA characters within startbox with 0x20.
- Fix: DVB Teletext subtitle incomplete (#922).
- Fix: Add missing return value to one of the returns in process_tx3g().
- Fix: Typos and other minor bugs.
- Fix: Tidy CMakeLists & vcxproj (#920).
- Fix: Added m2ts and -mxf to help screen.
- Fix: Added MKV to demuxer_print_cfg.
- Fix: Added MXF to demuxer_print_cfg.
- Fix: "Out of order packets" error had wrong print() parameters.
- Fix: Updated Python documentation.
- Fix: Fix incorrect path in XML (#904).
- Fix: linux build script (non-debug): Don't hide warnings from compiler.
- Fix: linux build script (debug): Display what's step of the build script we're in.
- Fix: Make the build reproducible (#976).
- Fix: Remove instance of o1 and o2 from help.
- Fix: Colors of DVB subtitles with depth 2 broken due to a missing break.
- Fix: CEA-708: Caption loss due to CW command (#991).
- Fix: CEA-708: Update patch for windows priority with functions (#990).

0.86 (2018-01-09)
-----------------
- New: Preliminary MXF support
- New: Added a histogram in one-minute increments of the number of lines in a subtitle.
- New: Added Autoconf build scripts for CCExtractor to generate makefiles (mac).
- New: Added Autoconf build scripts for CCExtractor to generate makefiles (linux).
- New: Added .rpm package generation script.
- New: Added build/installation script for .pkg.tar.xz (Arch Linux).
- New: Added tarball generation script.
- New: Added --analyzevideo. If present the video stream will be processed even if the
  subtitles are in a different stream. This is useful when we want video information
  (resolution, frame type, etc). -vides now implies this option too. 
  [Note: Tentative - some possibly breaking changed were made for this, so if you
  use it validate results]
- New: Added a GUI in the main CCExtractor binary (separate from the external GUIs 
  such as CCExtractorGUI).
- New: A Python binding extension so it's possible to use CCExtractor's tools from
  Python.
- New: Added -nospupngocr (don't OCR bitmaps when generating spupng, faster)
- New: Add support for file split on keyframe (-segmentonkeyonly)
- New: Added WebVTT output from Matroska.
- New: Support for source-specific multicast.
- New: FreeType-based text renderer (-out=spupng with teletext/EIA608).
- New: Upgrade library UTF8proc
- New: Upgrade library win_iconv
- New: Upgrade library zlib 
- New: Upgrade library LibPNG 
- New: Support for Source-Specific Multicast
- New: Added Travis CI support 
- New: Made error messages clearer, less ambiguous
- Fix: Prevent the OCR being initialized more than once (happened on multiprogram and
  PAT changes)
- Fix: Makefiles, build scripts, etc... everything updated and corrected for all
  platforms.
 -Fix: Proper line ending for .srt files from bitmaps.  
- Fix: OCR corrections using grayscale before extracting texts. 
- Fix: End timestamps in transcripts from DVB.
- Fix: Forcing -noru to cause deduplication in ISDB
- Fix: TS: Skip NULL packets 
- Fix:  When NAL decoding fails, don't dump the whole decoded thing, limit to 160 bytes.
- Fix: Modify Autoconf scripts to generate tarball for mac from `/package_creators/tarball.sh` 
  and include GUI files in tarball
- Fix: Started work on libGPAC upgrade.
- Fix: DVB subtitle not extracted if there's no display segment
- Fix: Heap corruption in add_ocrtext2str
- Fix: bug that caused -out=spupng sometimes crashes
- Fix: Checks for text before newlines on DVB subtitles 
- Fix: OCR issue caused by separated dvb subtitle regions 
- Fix: DVB crash on specific condition (!rect->ocr_text)
- Fix: DVB bug (Multiple-line subtitle; Missing last line)
- Fix: --sentencecap for teletext samples
- Fix: Crash when image passed into OCR is empty
- Fix: Temporarily wrapped the Python API, not production ready yet
- Fix: -delay option in DVB


0.85b (2017-01-26)
------------------
- Fix: Base Windows binary (without OCR) compiled without DLL dependencies.

0.85 (2017-01-23)
-----------------
- New: Added FFMPEG 3.0 to Windows build - last one that is XP compatible.
- New: Major improvements in CEA-608 to WebVTT (styles, etc).
- New: Return a non-zero return code if no subtitles are found.
- New: Windows build files updated to Visual Studio 2015, new target platform is 140_xp.
- New: Added basic support of Tesseract 4.0.0.
- New: Added build script for .deb.
- New: Updated -debugdvbsub parameter to get the most relevant DVB traces for debugging.
- New: SMPTE-TT files are now compatible with Adobe Premiere.
- New: Updated libpng.
- New: Added 3rd party (Tracy from archive.org) static linux build script.
- New: Add chapter extraction for MP4 files.
- New: Return code 10 if no captions are found at all.
- Fix: Teletext duplicate lines in certain cases.
- Fix: Improved teletext timing.
- Fix: DVB timing is finally good.
- Fix: A few minor memory leaks.
- Fix: tesseract library file included in mac build command.
- Fix: Bad WTV timings in some cases.
- Fix: Mac build script.
- Fix: Memory optimization in HARDSUBX edit_distance.
- Fix: SubStation Alpha subtitles in bitmap.
- Fix: lept msg severity in linux.
- Fix: SSA, SPUPNG and VTT timing and skipping of subtitles for SAMI and TTML.
- Fix: SMPTE-TT : Added support for font color.
- Fix: SAMI unnecessary empty subtitle when extracting DVB subs.
- Fix: Skip the packet if the adaptation field length is broken.
- Fix: 708 - lots of work done in the decoder. Implementation of more commands. Better timing.



0.84 (2016-12-16)
-----------------
- New: In Windows, both with and without-OCR binaries are bundled, since the OCR one causes problems due to 
  dependencies in some system. So unless you need the OCR just use the non-OCR version.
- New: Added -sbs (sentence by sentence) for DVB output. Each frame in the output file contains a complete
  sentence (experimental).
- New: Added -curlposturl. If used each output frame will be sent with libcurl by doing a POST to that URL.
- Fix: More code consistency checking in function names.
- Fix: linux build script now tries to verify dependencies.
- Fix: Mac build script was missing a directory.


0.83 (2016-12-13)
-----------------
- Fix: Duplicate lines in mp4 (specifically affects itunes).
- Fix: Timing in .mp4, timing now calculated for each CC pair instead of per atom.
- Fix: Typos everywhere in the documentation and source code.
- Fix: CMakeLists for build in cmake.
- Fix: -unixts option.
- Fix: FPS switching messages.
- Fix: Removed ugly debug statement with local path in HardsubX.
- Fix: Changed platform target to v120_xp in Visual Studio (so XP is supported again).
- Fix: Added detail in many error messages.
- Fix: Memory leaks in videos with XDS.
- Fix: Makefile compatibility issues with Raspberry pi.
- Fix: missing separation between WebVTT header and body. 
- Fix: Stupid bug in M2TS that preventing it from working.
- Fix: OCR libraries dependencies for the release version in Windows.
- Fix: non-buffered reading from pipes.
- Fix: --stream option with stdin.
- New: terminate_asap to buffered_read_opt
- New: Added some TV-show specific spelling dictionaries.
- New: Updated GPAC library.
- New: ASS/SSA.
- New: Capture sigterm to do some clean up before terminating.
- New: Work on 708: Changed DefineWindow behavior, only clear text of an existing window is style has changed.

0.82 (2016-08-15)
-----------------
- New: HardsubX - Burned in subtitle extraction subsystem.
- New: Color Detection in DVB Subtitles
- Fix: Corrected sentence capitalization
- Fix: Skipping redundant bytes at the end of tx3g atom in MP4
- Fix: Illegal SRT files being created from DVB subtitles
- Fix: Incorrect Progress Display

0.81 (2016-06-13)
-----------------
- New: --version parameter for extensive version information (version number, compile date, executable hash, git commit (if appropriate))
- New: Add -sem (semaphore) to create a .sem file when an output file is open and delete it when it's closed.
- New: Add --append parameter. This will prevent overwriting of existing files.
- New: File Rotation support added. The user has to send a USR1 signal to rotate.
- Fix: Issues with files <1 Mb
- Fix: Preview of generated transcript.
- Fix: Statistics were not generated anymore.
- Fix: Correcting display of sub mode and info in transcripts.
- Fix: Teletext page number displayed in -UCLA.
- Fix: Removal of excessive XDS notices about aspect ratio info.
- Fix: Force Flushing of file buffers works for all files now.
- Fix: mp4 void atoms that was causing some .mp4 files to fail.
- Fix: Memory usage caused by EPG processing was high due to many non-dynamic buffers.
- Fix: Project files for Visual Studio now include OCR support in Windows.

0.80 (2016-04-24)
-----------------
- Fix: "Premature end of file" (one of the scenarios)
- Fix: XDS data is always parsed again (needed to extract information such as program name)
- Fix: Teletext parsing: @ was incorrectly exported as * - X/26 packet specifications in ETS 300 706 v1.2.1 now better followed
- Fix: Teletext parsing: Latin G2 subsets and accented characters not displaying properly
- Fix: Timing in -ucla
- Fix: Timing in ISDB (some instances)
- Fix: "mfra" mp4 box weight changed to 1 (this helps with correct file format detection)
- Fix: Fix for TARGET File is null. 
- Fix: Fixed SegFaults while parsing parameters (if mandatory parameter is not present in -outinterval, -codec or -nocodec)
- Fix: Crash when input small is too small
- Fix: Update some URLs in code (references to docs)
- Fix: -delay now updates final timestamp in ISDB, too
- Fix: Removed minor compiler warnings
- Fix: Visual Studio solution files working again
- Fix: ffmpeg integration working again
- New: Added --forceflush (-ff). If used, output file descriptors will be flushed immediately after being written to
- New: Hexdump XDS packets that we cannot parse (shouldn't be many of those anyway)
- New: If input file cannot be open, provide a decent human readable explanation
- New: GXF support

0.79 (2016-01-09)
-----------------
- Support for Grid Format (g608)
- Show Correct number of teletext packet processed
- Removed Segfault on incorrect mp4 detection
- Remove xml header from transcript format
- Help message updated for Teletext
- Added --help and -h for help message
- Added --nohtmlescape option
- Added --noscte20 option

0.78 (2015-12-12)
-----------------
- Support to extract Closed Caption from MultiProgram at once.
- CEA-708: exporting to SAMI (.smi), Transcript (.txt), Timed Transcript (ttxt) and SubRip (.srt).
- CEA-708: 16 bit charset support (tested on Korean).
- CEA-708: Roll Up captions handling.
- Changed TCP connection protocol (BIN data is now wrapped in packets, added EPG support and keep-alive packets).
- TCP connection password prompt is removed. To set connection password use -tcppassword argument instead.
- Support ISDB Closed Caption.
- Added a new output format, simplexml (used internally by a CCExtractor user, may or may not be useful for
  anyone else).

0.77 (2015-06-20)
-----------------
- Fixed bug in capitalization code ('I' was not being capitalized).
- GUI should now run in Windows 8 (using the include .Net runtime, since
  3.5 cannot be installed in Windows 8 apparently).
- Fixed Mac build script, binary is now compiled with support for
  files over 2 GB.
- Fixed bug in PMT code, damaged PMT sections could make CCExtractor
  crash.

0.76 (2015-03-28)
-----------------
- Added basic M2TS support
- Added EPG support - you can now export the Program Guide to XML
- Some bug fixes

0.75 (2015-01-15)
-----------------
- Fixed issue with teletext to other then srt.
- CCExtractor can be used as library if compiled using cmake
- By default the Windows version adds BOM to generated UTF files (this is
  because it's needed to open the files correctly) while all other
  builds don't add it (because it messes with text processing tools). 
  You can use -bom and -nobom to change the behaviour.

0.74 (2014-09-24)
-----------------
- Fixed issue with -o1 -o2 and -12 parameters (where it would write output only in the o2 file)
- Fixed UCLA parameter issue. Now the UCLA parameter settings can't be overwritten anymore by later parameters that affect the custom transcript
- Switched order around for TLT and TT page number in custom transcript to match UCLA settings
- Added nobom parameter, for when files are processed by tools that can't handle the BOM. If using this, files might be not readable under windows.
- Segfault fix when no input files were given
- No more bin output when sending to server + possibility to send TT to server for processing
- Windows: Added the Microsoft redistributable MSVCR120.DLL to both the installation package and the application zip.

0.73 - GSOC (2014-08-19)
------------------------
- Added support of BIN format for Teletext
- Added start of librarization. This will allow in the future for other programs to use encoder/decoder functions and more.

0.72 - GSOC (2014-08-12)
------------------------
- Fix for WTV files with incorrect timing
- Added support for fps change using data from AVC video track in a H264 TS file.
- Added FFMpeg Support to enable all encapsulator and decoder provided by ffmpeg

0.71 - GSOC (2014-07-31)
------------------------
- Added feature to receive captions in BIN format according to CCExtractor's own
  protocol over TCP (-tcp port [-tcppassword password])
- Added ability to send captions to the server described above or to the
  online repository (-sendto host[:port])
- Added -stdin parameter for reading input stream from standard input
- Compilation in Cygwin using linux/Makefile
- Fix for .bin files when not using latin1 charset
- Correction of mp4 timing, when one timestamp points timing of two atom

0.70 - GSOC (2014-07-06)
------------------------
This is the first release that is part of Google's Summer of Code.
Anshul, Ruslan and Willem joined CCExtractor to work on a number of things
over the summer, and their work is already reaching the mainstream 
version of CCExtractor.

- Added a huge dictionary submitted by Matt Stockard.
- Added DVB subtitles decoder, spupng in output
- Added support for cdt2 media atoms in QT video files. Now multiple atoms in
 a single sample sequence are supported.
- Changed Makefile.
- Fixed some bugs.
- Added feature to print info about file's subtitles and streams (-out=report).
- Support Long PMT.
- Support Configuration file.
	- There is an sample configuration file in doc/ folder with name
	  ccextractor.cnf.sample
	- Just now only ccextractor.cnf named files kept beside ccextractor
	  executable is supported
	- for details of which options can be set using configuration file,
	  please look at sample file.

- Added options for custom transcript output:
	new parameter (-customtxt format), where the format must be like this: 1100100 (7 digits).
	These indicate whether the next things should be displayed  or not in the (timed) transcript:
		- Display start time
		- Display end time
		- Display caption mode
		- Display caption channel
		- Use a relative timestamp (relative to the sample)
		- Display XDS info
		- Use colors
	Examples:
		0000101 is the default setting for transcripts
		1110101 is the default for timed transcripts
		1111001 is the default setting for -ucla
	Make sure you use this parameter after others that might affect these 
	settings (-out, -ucla, -xds, -txt, -ttxt, ...)
- Fixed Negative timing Bug

0.69 (2014-04-05)
-----------------
- A few patches from Christopher Small, including proper support
  for multiple multicast clients listening on the same port.
- GUI: Fixed teletext preview.
- GUI: Added a small indicator of data being received when reading from
  UDP.
- GUI: Added UTF-8 support to preview Window (used for teletext).
- Fixes in Makefile and build script, compilation in linux and OSX failed
  if another libpng was found in the system.
- WTV support directly in CCExtractor (no need for wtvccdump any more).
- Started refactoring and clean-up.
- Fix: MPEG clock rollover (happens each 26 hours) caused a time
  discontinuity.
- Windows GUI: Started work on HDHomeRun support. For now it just looks 
  for HDHomeRun devices. Lots of other things will arrive in the next
  versions.
- Windows GUI: Some code refactoring, since the HDHomeRun support makes
  the code larger enough to require more than one source file :-)

0.68 (2013-12-24)
-----------------
- A couple of shared variables between 608 decoders were causing
  problems when both fields were processed at the same time with
  -12, fixed.
- Added BOM for UTF-8 files.
- Corrected a few extended characters in the UTF-8 encoding,
  probably never used in real world captioning but since we got
  a good test sample file...
- Color and fonts in PAC commands were ignored, fixed (Helen Buus).
- Added a new output format, spupng. It consists on one .png file
  for each subtitle frame and one .xml with all the timing 
  (Heleen Buus).
- Some fixes (Chris Small).

0.67 (2013-10-09)
-----------------
- Padding bytes were being discarded early in the process in 0.66,
  which is convenient for debugging, but it messes with timing in
  .raw, which depends on padding. Fixed.
- MythTV's branch had a fixed size buffer that could not be enough
  some times. Made dynamic.
- Better support for PAT changing mid-stream.
- Removed quotes in Start in .smi (format fix).
- Added multicast support (Chris Small)
- Added ability to select IP address to bind in UDP (Chris Small)
- Fixes in -unixts and -delay for teletext.
- Added -autodash : When two people are talking, add a dash as
  needed (this is based on subtitle position). Only in .srt and
  with -trim. Quite experimental, feedback appreciated.
- Added -latin1 to select Latin 1 as encoding. Default is now
  UTF-8 (-utf8 still exists but it's not needed).
- Added -ru1, which emulates a (non-existing in real life) 1 line
  roll-up mode. 


0.66 (2013-07-01)
-----------------
- Fixed bug in auto detection code that triggered a message 
  about file being auto of sync.
- Added -investigate_packets
  The PMT is used to select the most promising elementary stream
  to get captions from. Sometimes captions are where you least
  expect it so -datapid allows you to select a elementary stream
  manually, in case the CC location is not obvious from the PMT
  contents. To assist looking for the right stream, the parameter
  "-investigate_packets" will have CCExtractor look inside each
  stream, looking for CC markers, and report the streams that 
  are likely to contain CC data even if it can't be determined from
  their PMT entry.
- Added -datastreamtype to manually selecting a stream based on
  its type instead of its PID. Useful if your recording program
  always hides the caption under the stream type. 
- Added -streamtype so if an elementary stream is selected manually
  for processing, the streamtype can be selected too. This can be 
  needed if you process, for example a stream that is declared as 
  "private MPEG" in the PMT, so CCExtractor can't tell what it is.
  Usually you'll want -streamtype 2 (MPEG video) or -streamtype 6
  (MPEG private data).
- PMT content listing improved, it now shows the stream type for
  more types.
- Fixes in roll-up, cursor was being moved to column 1 if a 
  RU2, RU3 or RU4 was received even if already in roll-up mode.
- Added -autoprogram. If a multiprogram TS is processed and 
  -autoprogram is used, CCExtractor will analyze all PMTs and use
  the first program that has a suitable data stream.
- Timed transcript (ttxt) now also exports the caption mode 
  (roll-up, paint-on, etc.) next to each line, as it's useful to 
  detect things like commercials.
- Content Advisory information from XDS is now decoded if it's
  transmitted in "US TV parental guidelines" or "MPA". 
  Other encoding such as Canada's are not supported yet due 
  to lack of samples.
- Copy Management information from XDS is now decoded.
- Added -xds. If present and export format is timed transcript
  (only), XDS information will be saved to file (same file as the
  transcript, with XDS being clearly marked). Note that for now
  all XDS data is exported even if it doesn't change, so the 
  transcript file will be significantly larger.
- Added some PaintOn support, at least enough to prevent it 
  from breaking things when the other modes are used.
- Removed afd_data() warning. AFD doesn't carry any caption related
  data. AFD still detected in code in case we want to do something
  with it later anyway.
- Ported last changes from Petr Kutalek's telxcc. Current version
  is 2.4.4.
- In teletext mode when exporting to transcript (not .srt), an effort
  is made to detect and merge line duplicates. This is done by using
  the Levenshtein's distance, which is the number of changes requires
  to convert one string to another. To simplify things, strings are
  compared up to the length of the shortest one.
  There are 3 parameters that can be used to tweak the thresholds:
      -deblev: Enable debug so the calculated distance for each two
	   strings is displayed. The output includes both strings, the
	   calculated distance, the maximum allowed distance, and whether
	   the strings are ultimately considered equivalent or not, i.e.
	   the calculated distance is less or equal than the max allowed.
	  -levdistmincnt value: Minimum distance we always allow 
	   regardless of the length of the strings. Default 2. This means 
	   that if the calculated distance is 0, 1 or 2, we consider the 
	   strings to be equivalent.
	  -levdistmaxpct value: Maximum distance we allow, as a 
	   percentage of the shortest string length. Default 10%. For 
	   example, consider a comparison of one string of 30 characters 
	   and one of 60 characters. We want to determine whether the 
	   first 30 characters of the longer string are more or less the 
	   same as the shortest string, i.e. whether the longest string 
	   is the shortest one plus new characters and maybe some 
	   corrections. Since the shortest string is 30 characters and 
	   the default percentage is 10%, we would allow a distance of 
	   up to 3 between the first 30 characters.
- Added -lf : Use UNIX line terminator (LF) instead of Windows (CRLF).	   
- Added -noautotimeref: Prevent UTC reference from being auto set from
  the stream data.

0.65 (2013-03-14)
-----------------
- Minor GUI changes for teletext
- Added end timestamps in timed transcripts
- Added support for SMPTE (patch by John Kemp)
- Initial support for MPEG2 video tracks inside MP4 files (thanks a
  lot to GPAC's Jean who assisted in analyzing the sample and 
  doing the required changes in GPAC).
- Improved MP4 auto detection
- Support for PCR if PTS is not available (needed for some teletext
  samples, and probably useful for everything else).
- Support for UDP streaming - finally. Use "-udp $port" to have
  CCExtractor listen for a stream. I've only been able to test it
  with an European HDHomeRun, but it should work fine with any other
  tuner.
- Refactored PMT / PAT processing in transport streams, now allows to
  display their contents (-parsePAT and -parsePMT) which makes
  troubleshooting easier.
  
0.64 (2012-10-29)
-----------------
- Changed Window GUI size (larger).
- Added Teletext options to GUI.
- Added -teletext to force teletext mode even if not detected
- Added -noteletext to disable teletext detection. This can be needed
  for streams that have both 608 data and teletext packets if you
  need to process the 608 data (if teletext is detected it will
  take precedence otherwise).
- Added -datapid to force a specific elementary stream to be used for
  data (bypassing detections).
- Added -ru2 and -ru3 to limit the number of visible lines in roll-up
  captions (bypassing whatever the broadcast says).
- Added support for a .hex (hexadecimal) dump of data. 
- Added support for wtv in Windows. This is done by using a new program
  (wtvccdump.exe) and a new DirectShow filter (CCExtractorDump.dll) that
  process the .wtv using DirecShow's filters and export the line 21 data
  to a .hex file. The GUI calls wtvccdump.exe as needed.
- Added --nogoptime to force PTS timing even when CCExtractor would
  use GOP timing otherwise.

0.63 (2012-08-17)
-----------------
- Telext support added, by integrating Petr Kutalek's telxcc. Integration is
  still quite basic (there's equivalent code from both CCExtractor and 
  telxcc) and some clean up is needed, but it works. Petr has announced that 
  he's abandoning telxcc so further development will happen directly in 
  CCExtractor.
- Some bug fixes, as usual.

0.62 (2012-05-23)
-----------------
- Corrected Mac build "script" (needed to add GPAC includes). Thanks to the
  Mac users that sent this.
- Hauppauge mode now uses PES timing, needed for files that don't have
  caption data during all the video (such as in commercial breaks).
- Added -mp4 and -in:mp4 to force the input to be processed as MP4. 
- CC608 data embedded in a separate stream (as opposed as in the video
  stream itself) in MP4 files is now supported (not heavily tested). 
  This should be rather useful since closed captioned files from iTunes
  use this format.
- More CEA-708 work. The debugger is now able to dump the "TV" contents for
  the first time. Also, a .srt can be generated, however timing is not quite 
  good yet (still need to figure out why). 
- Added -svc (or --service) to select the CEA-708 services to be processed.
  For example, -svc 1,2 will process the primary and secondary language
  services. Valid values are 1-63, where 1 is the primary language, 2 is
  the secondary language (this is part of the specification) and 3-63 are
  provider defined.
- Rajesh Hingorani sent a fix for the MPEG decoder that fixes garbled output
  or certain samples (we had none like this in our test collection). Thanks,
  Rajesh.

0.61 (2012-03-08)
-----------------
- Fix: GCC 3.4.4 can now build CCExtractor.
- Fix: Damaged TS packets (those that come with 'error in transport' bit
  on) are now skipped.
- Fix: Part of the changes for MP4 support (CC packets buffering in 
  particular) broke some stuff for other files, causing at least very 
  annoying character duplication. We hope we've fixed it without breaking 
  anything but please report).
- Some non-interesting cleanup.

0.60 (unreleased)
-----------------
- Add: MP4 support, using GPAC (a media library). Integration is currently
  "enough so it works", but needs some more work. There's some duplicate
  code, the stream must be a file (no streaming), etc.
- Fix: The Windows version was writing text files with double \r.
- Fix: Closed captions blocks with no data could cause a crash.
- Fix: -noru (to generate files without duplicate lines in 
  roll-up) was broken, with complete lines being missing.
- Fix: bin format not working as input. 

0.59 (2011-10-07)
-----------------
- More AVC/H.264 work. pic_order_cnt_type != 0 will be processed now. 
- Fix: Roll-up captions with interruptions for Text (with ResumeTextDisplay
  in the middle of the caption data) were missing complete lines.
- Added a timed text transcript output format, probably only useful for
  roll-up captions. Use --timedtranscript or -ttxt. Output is like this:

00:01:25,485 | HOST: LAST NIGHT THE REPUBLICAN
00:01:29,522 | HOPEFULS INTRODUCE THEMSELVES TO
00:01:30,623 | PRIMARY VOTERS.

- XDS parser. Not complete (no point in dealing with V-Chip stuff for
  example), but enough to extract program and station information.
- Input streams can now come from standard input using - (just an hyphen)
  as parameter.
- Added a new output format called 'null' (use -null or -out=null). This
  format means "Don't produce any file", and is useful to have CCExtractor
  process the stream (for XDS messages, debugging, etc) without actually
  generating anything.
- Updated Windows GUI.
- Added -quiet => If used, CCExtractor will not write any message.
- Added -stdout => If used, the captions will be sent to stdout (console)
  instead of file. Combined with -, CCExtractor can work as a filter in
  a larger process, receiving the stream from stdin and sending the
  captions to stdout. 
- Some code clean up, minor refactoring.
- Teletext detection (not yet processing).

0.58 (2011-08-21)
-----------------
- Implemented new PTS based mode to order the caption information
  of AVC/H.264 data streams.  The old pic_order_cnt_lsb based method
  is still available via the -poc or --usepicorder command switches.
- Removed a couple of those annoying "Impossible!" error messages 
  that appears when processing some (possibly broken, unsure) files.
- Added -nots --notypesettings to prevent italics and underline 
  codes from being displayed.
- Note to those not liking the paragraph symbol being used for the 
  music note: Submit a VALID replacement in latin-1.
- Added preliminary support for multiple program TS files. The 
  parameter --program-number (or -pn) will let you choose which
  program number to process. If no number is passed and the TS 
  file contains more than one, CCExtractor will display a list of
  found programs and terminate.
- Added support (basic, because I only received one sample) for some
  Hauppauge cards that save CC data in their own format. Use the
  parameter -haup to enable it (CCExtractor will display a notice 
  if it thinks that it's processing a Hauppauge capture anyway).
- Fixed bug in roll-up.
- More AVC work, now TS files from echostar that provided garbled
  output are processed OK.
- Updated Windows GUI.

0.57 (2010-12-16)
-----------------
- Bug fixes in the Windows version. Some debug code was unintentionally
  left in the released version. 

0.56 (2010-12-09)
-----------------
- H264 support
- Other minor changes a lot less important

0.55 (2009-08-09)
-----------------
- Replace pattern matching code with improved parser for MPEG-2 elementary
  streams.
- Fix parsing of ReplayTV 5000 captions.
- Add ability to decode SCTE 20 encoded captions.
- Make decoding of TS files more error tolerant.
- Start implementation of EIA-708 decoding (not active yet).
- Add -gt / --goptime switch to use GOP timing instead of PTS timing.
- Start implementation of AVC/H.264 decoding (not active yet).
- Fixed: The basic problem is that when 24fps movie film gets converted to 30fps NTSC 
  they repeat every 4th frame. Some pics have 3 fields of CC data with field 3 CC data 
  belongs to the same channel as field 1. The following pics have the fields reversed 
  because of the odd number of fields. I used top_field_first to tell when the channels 
  are reversed. See Table 6-1 of the SCTE 20 [Paul Fernquist]

0.54 (2009-04-16)
-----------------
- Add -nosync and -fullbin switches for debugging purposes.
- Remove -lg (--largegops) switch.
- Improve synchronization of captions for source files with
  jumps in their time information or gaps in the caption
  information.
- [R. Abarca] Changed Mac script, it now compiles/link 
  everything from the /src directory. 
- It's now possible to have CCExtractor add credits 
  automatically.
- Added a feature to add start and end messages (for credits).
  See help screen for details.

0.53 (2009-02-24)
-----------------
- Force generated RCWT files to have the same length as source file.
- Fix documentation for -startat / -endat switches.
- Make -startat / -endat work with all output formats.
- Fix sync check for raw/rcwt files.
- Improve timing of dvr-ms NTSC captions.
- Add -in=bin switch to read CCExtractor's own binary format.
- Fix problem with short input files (smaller 1MB).
- Clean up regular and debug output.
- Add -out=bin switch to write RCWT data.
- Remove -bo/--bufferoutput switch and functionality.
- [Volker] Added new generic binary format (RCWT
  for Raw Captions With Time). This new format
  allows one file to contain all the available
  closed caption data instead of just one stream.
- Added --no_progress_bar to disable status 
  information (mostly used when debugging, as the
  progress information is annoying in the middle
  of debug logs).
- The Windows GUI was reported to freeze in some 
  conditions. Fixed.
- The Windows GUI is now targeted for .NET 2.0 
  instead of 3.5. This allows Windows 2000 to run
  it (there's not .NET 3.5 for Windows 2000), as
  requested by a couple of key users.

0.51 (unreleased)
-----------------
- Removed -autopad and -goppad, no longer needed.
- In preparation to a new binary format we have 
  renamed the current .bin to .raw. Raw files 
  have only CC data (with no header, timing, etc.).
- The input file format (when forced) is now
  specified with 
    	-in=format
  such as -in=ts, -in=raw, -in=ps ...
  The old switches (-ts, -ps, etc.) still work.
  The only exception is -bin which has been removed
  (reserved for the new binary format). Use
  -in=raw to process a raw file. 
- Removed -d, which when produced a raw file used
  a DVD format. This has been merged into a new
  output type "dvdraw". So now instead of using
  -raw -d as before, use -out=dvdraw if you need
  this.
- Removed --noff
- Added gui_mode_reports for frontend communications,
  see related file.
- Windows GUI rewritten. Source code now included, 
  too.
- [Volker] Dish Network clean-up

0.50 (2008-12-12)
-----------------
- [Volker] Fix in DVR-MS NTSC timing
- [Volker] More clean-up
- Minor fixes

0.49 (2008-12-10)
-----------------
- [Volker] Major MPEG parser rework. Code much
  cleaner now. 
- Some stations transmit broken roll-up captions,
  and for some reason don't send CRs but RUs...
  Added work-around code to make captions readable.
- Started work on EIA-708 (DTV). Right now you can
  add -debug-708 to get a dump of the 708 data. 
  An actually useful decoder will come soon.
- Some of the changes MIGHT HAVE BROKEN MythTV's
  code. I don't use MythTV myself so I rely on
  other people's samples and reports. If MythTV
  is broken please let me know.
- Added new debug options.
- [Volker] Added support for DVR-MS NTSC files.
- Other minor bug fixes and changes.

0.46 (2008-11-24)
-----------------
- Added support for live streaming, CCExtractor
  can now process files that are being recorded
  at the same time.
  
- [Volker] Added a new DVR-MS loop - this is 
  completely new, DVR-MS specific code, so we no
  longer use the generic MPEG code for DVR-MS. 
  DVR-MS should (or will be eventually at least)
  be as reliable as TS.
  Note: For now, it's only ATSC recordings, not
  NTSC (analog) recordings.

0.45 (2008-11-14)
-----------------
- Added auto-detection of DVR-MS files.
- Added -asf to force DVR-MS mode.
- Added some specific support for DVR-MS
  files. These format used to work
  correctly in 0.34 (pure luck) but the
  MPEG code rework broke it. It should
  work as it used to.
- Updated Windows GUI to support the
  new options.
- Added      -lg --largegops
  From the help screen:
  Each Group-of-Picture comes with timing 
  information. When this info is too separate 
  (for example because there are a lot of 
  frames in a GOP) ccextractor may prefer not 
  to use GOP timing. Use this option is you 
  need ccextractor to use GOP timing in large
  GOPs.

0.44 (2008-09-10)
-----------------
- Added an option to the GUI to process
  individual files in batch, i.e. call
  ccextractor once per file. Use it if you
  want to process several unrelated files
  in one go.
- Added an option to prevent duplicate
  lines in roll-up captions.
- Several minor bug fixes.
- Updated the GUI to add the new options.

0.43 (2008-06-20)
-----------------
- Fixed a bug in the read loop (no less)
  that caused some files to fail when 
  reading without buffering (which is 
  the default in the Linux build).
- Several improvements in the GUI, such as
  saving current options as default.

0.42 (2008-06-17)
-----------------
- The option switch "-transcript" has been
  changed to "--transcript". Also, "-txt"
  has been added as the short alias.
- Windows GUI
- Updated help screen

0.41 (2008-06-15)
-----------------
- Default output is now .srt instead of .bin,
  use -raw if you need the data dump instead of
  .srt. 
- Added -trim, which removes blank spaces at 
  the left and rights of each line in .srt.
  Note that those spaces are there to help
  deaf people know if the person talking is
  at the left or the right of the screen, i.e.
  there aren't useless. But if they annoy
  you, go ahead...

0.40 (2008-05-20)
-----------------
- Fixed a bug in the sanity check function 
  that caused the Myth branch to abort. 
- Fixed the OSX build script, it needed a
  new #define to work.

0.39 (2008-05-11)
-----------------
- Added a -transcript. If used, the output will
  have no time information. Also, if in roll-up
  mode there will be no repeated lines.
- Lots of changes in the MPEG parser, most of
  them submitted by Volker Quetschke. 
- Fixed a bug in the CC decoder that could cause
  the first line not to be cleared in roll-up
  mode. 
- CCExtractor can now follow number sequences in
  file names, by suffixing the name with +.
  For example,
  
  DVD0001.VOB+ 

  means DVD0001.VOB, DVD0002.VOB, etc. This works
  for all files, so part001.ts+ does what you
  could expect.
- Added -90090 which changes the clock frequency
  from the MPEG standard 90000 to 90090. It 
  *could* (remains to be seen) help if there are
  timing issues. 
- Better support for Tivo files.
- By default ccextractor now considers the whole
  input file list a one large file, instead of
  several, independent, video files. This has
  been changed because most programs (for example
  DVDDecrypt) just cut the files by size. 
  If you need the old behaviour (because you 
  actually edited the video files and want to
  join the subs), use -ve.


0.36 (unreleased)
-----------------
- Fixed bug in SMI, nbsp was missing a ;.
- Footer for SAMI files was incorrect (<body> and
  <sami> tags were being opened again instead of
  being closed).
- Displayed memory is now written to disk at end
  of stream even if there is no command requesting
  so (may prevent losing the last screen-full).
- Important change that could break scripts, but
  that have been added because old behaviour was
  annoying to most people: _1 and _2 at the end
  of the output file names is now added ONLY if
  -12 is used (i.e. when there are two output 
  files to produce). So

  ccextractor -srt sopranos.mpg

  now produces sopranos.srt instead of sopranos_1.srt.
  If you use -12, i.e.

  ccextractor -srt -12 sopranos.mpg

  You get

  sopranos_1.srt and
  sopranos_2.srt

  as usual.


0.35 (unreleased)
-----------------
- Added --defaultcolor to the help screen. Code
  was already in 0.34 but the documentation wasn't
  updated.
- Buffer is larger now, since I've found a sample
  where 256 Kb isn't enough for a PES (go figure).
- At the end of the process, a ratio between
  video length and time to process is displayed.

0.34 (2007-06-03)
-----------------
- Added some basic letter case and capitalization
  support. For captions that broadcast in ALL
  UPPERCASE (most of them), ccextractor can now
  do the first part of the job.

  --sentencecap or -sc will tell ccextractor to
  follow the typical capitalization rules, such
  as capitalize months, days of week, etc.

  So from
             YOU BETTER RESPECT
             THIS ROBE, ALAN

  You get

             You better respect
             this robe, alan.

  --capfile or -caf also enables the case
  processing part and adds an extra list of
  words in the specified file, for example:

  --capfile names.txt

  where names.txt is just a plain text file
  with the proper spelling for some words,
  such as
  
  Alan
  Tony

  So you get 

             You better respect
             this robe, Alan.

  Which is the correct spelling. You can
  have a different spelling file per TV
  show, or a large file with a lot of
  words, etc.
- ccextractor has been reported to 
  compile and run on Mac with a minor
  change in the build script, so I've
  created a mac directory with the
  modified script. I haven't tested it
  myself.
- Windows build comes with a File Version
  Number (0.0.0.34 in this version) in case
  you want to check for version info.

0.33 (unreleased)
-----------------
- Added -scr or --screenfuls, to select the
  number of screenfuls ccextractor should
  write before exiting. A screenful is 
  a change of screen contents caused by
  a CC command (not new characters). In
  practice, this means that for .srt each
  group of lines is a screenful, except when
  using -dru (which produces a lot of 
  groups of lines because each new character
  produces a new group).
- Completed tables for all encodings.
- Fixed bug in .srt related to milliseconds
  in time lines. 
- Font colors are back for .srt (apparently
  some programs do support them after all).
  Use -nofc or --nofontcolor if you don't
  want these tags.

0.32 (unreleased)
-----------------
- Added -delay ms, which adds (or subtracts)
  a number of milliseconds to all times in 
  .srt/.sami files. For example,
  
         -delay 400

  causes all subtitles to appear 400 ms later
  than they would normally do, and

         -delay -400

  causes all subtitles to appear 400 ms before
  they would normally do.
- Added -startat at -endat which lets you
  select just a portion of data to be processed,
  such as from minute 3 to minute 5. Check
  help screen for exact syntax.

0.31 (unreleased)
-----------------
- Added -dru (direct rollup), which causes
  roll-up captions to be written as
  they would on TV instead of line by line.
  This makes .srt/.sami files a lot longer,
  and ugly too (each line is written many
  times, two characters at time).

0.30 (2007-05-24)
-----------------
- Fix in extended char decoding, I wasn't
  replacing the previous char.
- When a sequence code was found before
  having a PTS, reported time was 
  undefined. 

0.29 (unreleased)
-----------------
- Minor bug fix.

0.28 (unreleased)
-----------------
- Fixed a buffering related issue. Short version,
  the first 2 Mb in non-TS mode were being
  discarded.
- .srt no longer has <font> tags. No player
  seems to process them so my guess is that
  they are not part of the .srt "standard"
  even if McPoodle add them.

0.27 (unreleased)
-----------------
- Modified sanitizing code, it's less aggressive
  now. Ideally it should mean that characters
  won't be missed anymore. We'll see.

0.26 (unreleased)
-----------------
- Added -gp (or -goppad) to make ccextractor use
  GOP timing. Try it for non TS files where 
  subs start OK but desync as the video advances.

0.25 (unreleased)
-----------------
- Format detection is not perfect yet. I've added
  -nomyth to prevent the MytvTV code path to be
  called. I've seen apparently correct files that
  make MythTV's MPEG decoder to choke. So, if it
  doesn't work correctly automatically: Try 
  -nomyth and -myth. Hopefully one of the two
  options will work.


0.24 (unreleased)
-----------------
- Fixed a bug that caused dvr-ms (Windows Media Center)
  files to be incorrectly processed (letters out of
  order all the time).
- Reworked input buffer code, faster now.
- Completed MythTV's MPEG decoder for Program Streams,
  which results in better processing of some specific
  files. 
- Automatic file format detection for all kind of
  files and closed caption storage method. No need to
  tell ccextractor anything about your file (but you
  still can).


0.22 (2007-05-15)
-----------------
- Added text mode handling into decoder, which gets rids 
  of junk when text mode data is present.
- Added support for certain (possibly non standard
  compliant) DVDs that add more captions block in a 
  user data block than they should (such as Red October).
- Fix in roll-up init code that caused the previous popup
  captions not to be written to disk.
- Other Minor bug fixes.


0.20 (2007-05-07)
-----------------
- Unicode should be decent now.
- Added support for Hauppauge PVR 250 cards, and (possibly)
  many others (bttv) with the same closed caption recording 
  format.
  This is the result of hacking MythTV's MPEG parser into
  CCExtractor. Integration is not very good (to put it
  midly) but it seems to work. Depending on the feedback I
  may continue working on this or just leave it 'as it'
  (good enough). 
  If you want to process a file generated by one of these
  analog cards, use -myth. This is essential as it will
  make the program take a totally different code path.
- Added .SAMI generation. I'm sure this can be improved,
  though. If you have a good CSS for .SAMI files let me
  know.

0.19 (2007-05-03)
-----------------
- Work on Dish Network streams, timing was completely broken. 
  It's fixed now at least for the samples I have, if it's not
  completely fixed let me know. Credit for this goes to
  Jack Ha who sent me a couple of samples and a first 
  implementation of a semi working-fix.
- Added support for several input files (see help screen for
  details).
- Added Unicode and Latin-1 encoding.
  

0.17 (2007-04-29)
-----------------
- Extraction to .srt is almost complete - works correctly for
  pop-up and roll-up captions, possibly not yet for paint-on
  (mostly because I don't have any sample with paint-on captions
  so I can't test).
- Minor bug fixes.
- Automatic TS/non-TS mode detection.

0.14 (2007-04-25)
-----------------
- Work on handling special cases related to the MPEG reference
  clock: Roll over, jumps, etc.
- Modified padding code a bit: In particular, padding occurs
  on B-Frames now.
- Started work on CC data parsing (use -608 to see output).
- Added built-in input buffering.
- Major code reorganization.
- Added a decent progress indicator.
- Added TS header synchronization (so the input file no longer
  needs to start with a TS header).
- Minor bug fixes.

0.07 (2007-04-19)
-----------------
- Added MPEG reference clock parsing.
- Added auto padding in TS. Does miracles with timing.
- Added video information (as extracted from sequence header).
- Some code clean-up.
- FF sanity check enabled by default.
<|MERGE_RESOLUTION|>--- conflicted
+++ resolved
@@ -1,11 +1,8 @@
 0.89 (TBD)
 -----------------
 - Fix: ccx_demuxer_mxf.c: Parse framerate from MXF captions to fix caption timings.
-<<<<<<< HEAD
 - Fix: hardsubx_decoder.c: Fix memory leaks using Leptonica API.
-=======
 - Fix: linux/Makefile.am: added some sources to enable rpms to be created.
->>>>>>> 8a9d924f
 
 0.88 (2019-05-21)
 -----------------

--- conflicted
+++ resolved
@@ -6,12 +6,8 @@
   online repository (-sendto host[:port])
 - Added -stdin parameter for reading input stream from standard input
 - Compilation in Cygwin using linux/Makefile
-<<<<<<< HEAD
 - Fix for .bin files when not using latin1 charset
-=======
-- Code tested with coverity for defect density 0.42
 - Correction of mp4 timing, when one timestamp points timing of two atom
->>>>>>> bc1aff78
 
 0.70 - GSOC
 -----------

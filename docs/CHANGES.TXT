1.0 (to be released)
-----------------
<<<<<<< HEAD
- Added Support to just show list of subtitle tracks in the file.
=======
- Fix: Regression failures on DVD files
- Fix: Segmentation faults on MP4 files with CEA-708 captions
- Refactor: Remove API structures from ccextractor
- New: Add Encoder Module to Rust
- Fix: Elementary stream regressions
- Fix: Segmentation faults on XDS files
- Fix: Clippy Errors Based on Rust 1.88
- IMPROVEMENT: Refactor and optimize Dockerfile
- Fix: Improved handling of IETF language tags in Matroska files (#1665)
>>>>>>> 7eba462b
- New: Create unit test for rust code (#1615)
- Breaking: Major argument flags revamp for CCExtractor (#1564 & #1619)
- New: Create a Docker image to simplify the CCExtractor usage without any environmental hustle (#1611)
- New: Add time units module in lib_ccxr (#1623)
- New: Add bits and levenshtein module in lib_ccxr (#1627)
- New: Add constants module in lib_ccxr (#1624) 
- New: Add log module in lib_ccxr (#1622)
- New: Create `lib_ccxr` and `libccxr_exports` (#1621)
- Fix: Unexpected behavior of get_write_interval (#1609)
- Update: Bump rsmpeg to latest version for ffmpeg bindings (#1600)
- New: Add SCC support for CEA-708 decoder (#1595)
- Fix: respect `-stdout` even if multiple CC tracks are present in a Matroska input file (#1453)
- Fix: crash in Rust decoder on ATSC1.0 TS Files (#1407)
- Removed the --with-gui flag for linux/configure and mac/configure (use the Flutter GUI instead)
- Fix: segmentation fault in using hardsubx
- New: Add function (and command) that extracts closed caption subtitles as well as burnt-in subtitles from a file in a single pass. (As proposed in issue 726)
- Refactored: the `general_loop` function has some code moved to a new function
- Fix: WebVTT X-TIMESTAMP-MAP placement (#1463)
- Disable X-TIMESTAMP-MAP by default (changed option --no-timestamp-map to --timestamp-map)
- Fix: missing `#` in color attribute of font tag
- Fix: ffmpeg 5.0, tesseract 5.0 compatibility and remove deprecated methods
- Fix: tesseract 5.x traineddata location in ocr
- Fix: fix autoconf tesseract detection problem (#1503)
- Fix: add missing compile_info_real.h source to Autotools build
- Fix: add missing `-lavfilter` for hardsubx linking
- Fix: make webvtt-full work correctly with multi-byte utf-8 characters
- Fix: encoding of solid block in latin-1 and unicode
- Fix: McPoodle Broadcast Raw format for field 1
- Fix: Incorrect skipping of packets
- Fix: Repeated values for enums
- Cleanup: Remove the (unmaintained) Nuklear GUI code
- Cleanup: Reduce the amount of Windows build options in the project file
- Fix: infinite loop in MP4 file type detector.
- Improvement: Use Corrosion to build Rust code
- Improvement: Ignore MXF Caption Essence Container version byte to enhance SRT subtitle extraction compatibility
- New: Add tesseract page segmentation modes control with `--psm` flag
- Fix: Resolve compile-time error about implicit declarations (#1646)
- Fix: fatal out of memory error extracting from a VOB PS
- Fix: Unit Test Rust failing due to changes in Rust Version 1.86.0
- Fix: Build with ENABLE_FFMPEG to support ffmpeg 5

0.94 (2021-12-14)
-----------------
- BOM is no longer enabled by default on windows platforms
- CEA-708: Rust decoder is now default instead of C decoder
- CEA-708 subs are now extracted by default
- New: Add check for Minimum supported rust version (MSRV) (#1387) 
- Fix: Fix CEA-708 Carriage Return command implementation
- Fix: Fix bug with startat/endat parameter (#1396)
- Fix: Mac Build processes (#1390)
- Fix: Fix bug with negative delay parameter (#1365)

0.93 (2021-08-16)
-----------------
- Minor Rust updates (format, typos, docs)
- Updated GUI

0.92 (2021-08-10)
-----------------
- Rust updates: Added srt writer
- Rust updates:-Added writers for transcripts and SAMI
- Added missing DLL to Windows installer
- Updated Windows GUI

0.91 (2021-07-26)
-----------------
- More Rust in the 708 decoder (Add Pen Presets and timing functions)
- Updated GUI

0.90 (2021-07-14)
-----------------
- New installer (WiX based)
- New GUI (flutter based)
- More Rust (the 708 decoder is being rewritten)

0.89 (2021-06-13)
-----------------
- Fix: Fix broken links in README
- Fix: Timing in DVB, sub duration check for timeout.
- New: Added support for SCC and CCD encoder formats
- New: Added support to output captions to MCC file (#733).
- New: Add support for censoring words ("Kid Friendly") (#1139)
- New: Extend support of capitalization for all BITMAP and 608 subtitles (#1214)
- New: Added an option to disable timestamps for WebVTT (In response to issue #1127)
- Fix: Change inet_ntop to inet_ntoa for Windows XP compatibility
- Fix: Added italics, underline, and color rendering support for -out=spupng with EIA608/teletext
- Fix: ccx_demuxer_mxf.c: Parse framerate from MXF captions to fix caption timings.
- Fix: hardsubx_decoder.c: Fix memory leaks using Leptonica API.
- Fix: linux/Makefile.am: added some sources to enable rpms to be created.
- Fix: Crash when using -sc (sentence case) option (#1115)
- Fix: Segmentation fault on VOB #1128
- Fix: Hang while processing video #1121
- Fix: lib_ccx.c: Initialize fatal error logging function before first usage in init_libraries
- Fix: A few (minor) memory leaks around the code.
- Fix: General code clean up / reformatting
- Fix: Fix multiple definitions with new -fno-common default in GCC 10
- Fix: Mac now builds reproducibly again without errors on the date command (#1230)
- Fix: Allow all oem modes with tesseract v4 (#1264)
- Doc: Updated ccextractor.cnf.sample.
- Update: Updated LibPNG to 1.6.37
- Remove: Python API (since no one cares about it and it's unmaintained)
- Remove: -cf , just use FFmpeg if you want a ES from a TS or PS, CCExtractor is a bad tool
  for this.
- Fix: Segmentation fault on Windows
- Update: Updated libGPAC to 1.0.1
- Fix: Segmentation fault with unsupported and multitrack file reports
- Fix: Write subtitle header to multitrack outputs
- Fix: Write multitrack files to the output file directory
- Fix: Correct frame number calculation in SCC (#1340)
- Fix: Regression on Teletext that caused dates to be wrong (RT 78 on the sample platform)
- Fix: CEA-708: Better timing, fixes for missing subtitles
- Fix: timing for direct rollup
- Fix: timing for VOB files with multiple chapters

0.88 (2019-05-21)
-----------------
- New: More tapping points for debug image in ccextractor.
- New: Add support for tesseract 4.0
- Optimize: Remove multiple RGB to grey conversion in OCR.
- Fix: Update UTF8Proc to 2.2.0
- Fix: Update LibPNG to 1.6.35
- Fix: Update Protobuf-c to 1.3.1
- Fix: Warn instead of fatal when a 0xFF marker is missing
- Fix: Segfault in general_loop.c due to null pointer dereference (case of no encoder)
- Fix: Enable printing hdtv stats to console.
- Fix: Many typos in comments and output messages
- Fix: Ignore Visual Studio temporary project files
- New: Add support for non-Latin characters in stdout
- Fix: Check whether stream is empty
- New: Add support for EIA-608 inside .mkv
- New: Add support for DVB inside .mkv
- Fix: Added -latrusmap Map Latin symbols to Cyrillic ones in special cases
       of Russian Teletext files (issue #1086)
- Fix: Several OCR crashes

0.87 (2018-10-23)
-----------------
- New: Upgrade libGPAC to 0.7.1.
- New: mp4 tx3g & multitrack subtitles.
- New: Guide to update dependencies (docs/Updating_Dependencies.txt).
- New: Add LICENSE File (#959).
- New: Display quantisation mode in info box (#954).
- New: Add instruction required to build ccextractor with HARDSUBX support (#946).
- New: Added version no. of libraries to --version.
- New: Added -quant (OCR quantization function).
- New: Python API now compatible with Python 3.
- Fix: linux/builddebug: Added non-local directories to the incluye search path so we don't
       require a locally compiled tesseract or leptonica.
- Fix: Correct -HARDSUBX Bug In CMake, allow build with hardsubx using cmake (#966).
- Fix: possible segfaults in hardsubx_classifier.c due to strdup (#963).
- Fix: Improve the start and end timestamps of extracted burned in captions (#962).
- Fix: Update COMPILATION.md (#960).
- Fix: Fixed crash with "-out=report" and "-out=null".
- Fix: -nocf not working with OCR'ing (#958).
- Fix: segfault in add_cc_sub_text and initialize to NULL in init_encoder (#950).
- Fix: ccx_decoders_common.c: Copy data type when creating a copy of the subtitle structure.
- Fix: Implicit declaration of these functions throws warning during build (#948).
- Fix: ccx_decoders_common.c: Properly release allocated resources on free_subtitle().
- Fix: Added a datatype member to struct cc_subtitle - needed so we can properly free all
       memory when void *data points to a structure that has its own pointers.
- Fix: dvb_subtitle_decoder.c: When combining image regions verify that the offset is
       never negative.
- Fix: Updated traivis.yml to fix osx build (#947).
- Fix: Add utf8proc src file to cmake, updated header file (#944).
- Fix: Added required pointers on freep() calls.
- Fix: Removed dvb_debug_traces_to_stdout and used the usual dbg_print instead.
- Fix: Additional debug traces for DVB.
- Fix: Fix minor memory leak in ocr.c.
- Fix: Fix issue with displaying utf8proc version.
- Fix: Fix failing cmake due to liblept/tesseract header files.
- Fix: Added missing \n in params.c.
- Fix: builddebug: Use -fsanitize=address -fno-omit-frame-pointer.
- Fix: ccx_decoders_common.c: Removed trivial memory leak.
- Fix: ccx_encoders_srt.c: Made sure a pointer is non-NULL before dereferencing.
- Fix: dvb_subtitle_decoder.c: Initialize pointer members to NULL when creating a structure.
- Fix: lib_ccx.c: Initialize (memset 0) structure cc_subtitle after memory allocation.
- Fix: Added verboseness to error/warnings in dvb_subtitle_decoder.c.
- Fix: dvb_subtitle_decoder.c: Work on passing invalid streams errors upstream (plus some
       warning messages) so we can eventually recover from this situation instead of crashing.
- Fix: telxcc.c: Currently setting a colour doesn't necessarily add a space even though the
       specifications mandate it. (#930).
- Fix: dvb_subtitle_decoder.c: Fix null pointer derefence when region==NULL in write_dvb_sub.
- Fix: DVB Teletext subtitle incomplete.
- Fix: replace all 0xA characters within startbox with 0x20.
- Fix: DVB Teletext subtitle incomplete (#922).
- Fix: Add missing return value to one of the returns in process_tx3g().
- Fix: Typos and other minor bugs.
- Fix: Tidy CMakeLists & vcxproj (#920).
- Fix: Added m2ts and -mxf to help screen.
- Fix: Added MKV to demuxer_print_cfg.
- Fix: Added MXF to demuxer_print_cfg.
- Fix: "Out of order packets" error had wrong print() parameters.
- Fix: Updated Python documentation.
- Fix: Fix incorrect path in XML (#904).
- Fix: linux build script (non-debug): Don't hide warnings from compiler.
- Fix: linux build script (debug): Display what's step of the build script we're in.
- Fix: Make the build reproducible (#976).
- Fix: Remove instance of o1 and o2 from help.
- Fix: Colors of DVB subtitles with depth 2 broken due to a missing break.
- Fix: CEA-708: Caption loss due to CW command (#991).
- Fix: CEA-708: Update patch for windows priority with functions (#990).

0.86 (2018-01-09)
-----------------
- New: Preliminary MXF support
- New: Added a histogram in one-minute increments of the number of lines in a subtitle.
- New: Added Autoconf build scripts for CCExtractor to generate makefiles (mac).
- New: Added Autoconf build scripts for CCExtractor to generate makefiles (linux).
- New: Added .rpm package generation script.
- New: Added build/installation script for .pkg.tar.xz (Arch Linux).
- New: Added tarball generation script.
- New: Added --analyzevideo. If present the video stream will be processed even if the
  subtitles are in a different stream. This is useful when we want video information
  (resolution, frame type, etc). -vides now implies this option too.
  [Note: Tentative - some possibly breaking changed were made for this, so if you
  use it validate results]
- New: Added a GUI in the main CCExtractor binary (separate from the external GUIs
  such as CCExtractorGUI).
- New: A Python binding extension so it's possible to use CCExtractor's tools from
  Python.
- New: Added -nospupngocr (don't OCR bitmaps when generating spupng, faster)
- New: Add support for file split on keyframe (-segmentonkeyonly)
- New: Added WebVTT output from Matroska.
- New: Support for source-specific multicast.
- New: FreeType-based text renderer (-out=spupng with teletext/EIA608).
- New: Upgrade library UTF8proc
- New: Upgrade library win_iconv
- New: Upgrade library zlib
- New: Upgrade library LibPNG
- New: Support for Source-Specific Multicast
- New: Added Travis CI support
- New: Made error messages clearer, less ambiguous
- Fix: Prevent the OCR being initialized more than once (happened on multiprogram and
  PAT changes)
- Fix: Makefiles, build scripts, etc... everything updated and corrected for all
  platforms.
 -Fix: Proper line ending for .srt files from bitmaps.
- Fix: OCR corrections using grayscale before extracting texts.
- Fix: End timestamps in transcripts from DVB.
- Fix: Forcing -noru to cause deduplication in ISDB
- Fix: TS: Skip NULL packets
- Fix:  When NAL decoding fails, don't dump the whole decoded thing, limit to 160 bytes.
- Fix: Modify Autoconf scripts to generate tarball for mac from `/package_creators/tarball.sh`
  and include GUI files in tarball
- Fix: Started work on libGPAC upgrade.
- Fix: DVB subtitle not extracted if there's no display segment
- Fix: Heap corruption in add_ocrtext2str
- Fix: bug that caused -out=spupng sometimes crashes
- Fix: Checks for text before newlines on DVB subtitles
- Fix: OCR issue caused by separated dvb subtitle regions
- Fix: DVB crash on specific condition (!rect->ocr_text)
- Fix: DVB bug (Multiple-line subtitle; Missing last line)
- Fix: --sentencecap for teletext samples
- Fix: Crash when image passed into OCR is empty
- Fix: Temporarily wrapped the Python API, not production ready yet
- Fix: -delay option in DVB


0.85b (2017-01-26)
------------------
- Fix: Base Windows binary (without OCR) compiled without DLL dependencies.

0.85 (2017-01-23)
-----------------
- New: Added FFMPEG 3.0 to Windows build - last one that is XP compatible.
- New: Major improvements in CEA-608 to WebVTT (styles, etc).
- New: Return a non-zero return code if no subtitles are found.
- New: Windows build files updated to Visual Studio 2015, new target platform is 140_xp.
- New: Added basic support of Tesseract 4.0.0.
- New: Added build script for .deb.
- New: Updated -debugdvbsub parameter to get the most relevant DVB traces for debugging.
- New: SMPTE-TT files are now compatible with Adobe Premiere.
- New: Updated libpng.
- New: Added 3rd party (Tracy from archive.org) static linux build script.
- New: Add chapter extraction for MP4 files.
- New: Return code 10 if no captions are found at all.
- Fix: Teletext duplicate lines in certain cases.
- Fix: Improved teletext timing.
- Fix: DVB timing is finally good.
- Fix: A few minor memory leaks.
- Fix: tesseract library file included in mac build command.
- Fix: Bad WTV timings in some cases.
- Fix: Mac build script.
- Fix: Memory optimization in HARDSUBX edit_distance.
- Fix: SubStation Alpha subtitles in bitmap.
- Fix: lept msg severity in linux.
- Fix: SSA, SPUPNG and VTT timing and skipping of subtitles for SAMI and TTML.
- Fix: SMPTE-TT : Added support for font color.
- Fix: SAMI unnecessary empty subtitle when extracting DVB subs.
- Fix: Skip the packet if the adaptation field length is broken.
- Fix: 708 - lots of work done in the decoder. Implementation of more commands. Better timing.



0.84 (2016-12-16)
-----------------
- New: In Windows, both with and without-OCR binaries are bundled, since the OCR one causes problems due to
  dependencies in some system. So unless you need the OCR just use the non-OCR version.
- New: Added -sbs (sentence by sentence) for DVB output. Each frame in the output file contains a complete
  sentence (experimental).
- New: Added -curlposturl. If used each output frame will be sent with libcurl by doing a POST to that URL.
- Fix: More code consistency checking in function names.
- Fix: linux build script now tries to verify dependencies.
- Fix: Mac build script was missing a directory.


0.83 (2016-12-13)
-----------------
- Fix: Duplicate lines in mp4 (specifically affects itunes).
- Fix: Timing in .mp4, timing now calculated for each CC pair instead of per atom.
- Fix: Typos everywhere in the documentation and source code.
- Fix: CMakeLists for build in cmake.
- Fix: -unixts option.
- Fix: FPS switching messages.
- Fix: Removed ugly debug statement with local path in HardsubX.
- Fix: Changed platform target to v120_xp in Visual Studio (so XP is supported again).
- Fix: Added detail in many error messages.
- Fix: Memory leaks in videos with XDS.
- Fix: Makefile compatibility issues with Raspberry pi.
- Fix: missing separation between WebVTT header and body.
- Fix: Stupid bug in M2TS that preventing it from working.
- Fix: OCR libraries dependencies for the release version in Windows.
- Fix: non-buffered reading from pipes.
- Fix: --stream option with stdin.
- New: terminate_asap to buffered_read_opt
- New: Added some TV-show specific spelling dictionaries.
- New: Updated GPAC library.
- New: ASS/SSA.
- New: Capture sigterm to do some clean up before terminating.
- New: Work on 708: Changed DefineWindow behavior, only clear text of an existing window is style has changed.

0.82 (2016-08-15)
-----------------
- New: HardsubX - Burned in subtitle extraction subsystem.
- New: Color Detection in DVB Subtitles
- Fix: Corrected sentence capitalization
- Fix: Skipping redundant bytes at the end of tx3g atom in MP4
- Fix: Illegal SRT files being created from DVB subtitles
- Fix: Incorrect Progress Display

0.81 (2016-06-13)
-----------------
- New: --version parameter for extensive version information (version number, compile date, executable hash, git commit (if appropriate))
- New: Add -sem (semaphore) to create a .sem file when an output file is open and delete it when it's closed.
- New: Add --append parameter. This will prevent overwriting of existing files.
- New: File Rotation support added. The user has to send a USR1 signal to rotate.
- Fix: Issues with files <1 Mb
- Fix: Preview of generated transcript.
- Fix: Statistics were not generated anymore.
- Fix: Correcting display of sub mode and info in transcripts.
- Fix: Teletext page number displayed in -UCLA.
- Fix: Removal of excessive XDS notices about aspect ratio info.
- Fix: Force Flushing of file buffers works for all files now.
- Fix: mp4 void atoms that was causing some .mp4 files to fail.
- Fix: Memory usage caused by EPG processing was high due to many non-dynamic buffers.
- Fix: Project files for Visual Studio now include OCR support in Windows.

0.80 (2016-04-24)
-----------------
- Fix: "Premature end of file" (one of the scenarios)
- Fix: XDS data is always parsed again (needed to extract information such as program name)
- Fix: Teletext parsing: @ was incorrectly exported as * - X/26 packet specifications in ETS 300 706 v1.2.1 now better followed
- Fix: Teletext parsing: Latin G2 subsets and accented characters not displaying properly
- Fix: Timing in -ucla
- Fix: Timing in ISDB (some instances)
- Fix: "mfra" mp4 box weight changed to 1 (this helps with correct file format detection)
- Fix: Fix for TARGET File is null.
- Fix: Fixed SegFaults while parsing parameters (if mandatory parameter is not present in -outinterval, -codec or -nocodec)
- Fix: Crash when input small is too small
- Fix: Update some URLs in code (references to docs)
- Fix: -delay now updates final timestamp in ISDB, too
- Fix: Removed minor compiler warnings
- Fix: Visual Studio solution files working again
- Fix: ffmpeg integration working again
- New: Added --forceflush (-ff). If used, output file descriptors will be flushed immediately after being written to
- New: Hexdump XDS packets that we cannot parse (shouldn't be many of those anyway)
- New: If input file cannot be open, provide a decent human readable explanation
- New: GXF support

0.79 (2016-01-09)
-----------------
- Support for Grid Format (g608)
- Show Correct number of teletext packet processed
- Removed Segfault on incorrect mp4 detection
- Remove xml header from transcript format
- Help message updated for Teletext
- Added --help and -h for help message
- Added --nohtmlescape option
- Added --noscte20 option

0.78 (2015-12-12)
-----------------
- Support to extract Closed Caption from MultiProgram at once.
- CEA-708: exporting to SAMI (.smi), Transcript (.txt), Timed Transcript (ttxt) and SubRip (.srt).
- CEA-708: 16 bit charset support (tested on Korean).
- CEA-708: Roll Up captions handling.
- Changed TCP connection protocol (BIN data is now wrapped in packets, added EPG support and keep-alive packets).
- TCP connection password prompt is removed. To set connection password use -tcppassword argument instead.
- Support ISDB Closed Caption.
- Added a new output format, simplexml (used internally by a CCExtractor user, may or may not be useful for
  anyone else).

0.77 (2015-06-20)
-----------------
- Fixed bug in capitalization code ('I' was not being capitalized).
- GUI should now run in Windows 8 (using the include .Net runtime, since
  3.5 cannot be installed in Windows 8 apparently).
- Fixed Mac build script, binary is now compiled with support for
  files over 2 GB.
- Fixed bug in PMT code, damaged PMT sections could make CCExtractor
  crash.

0.76 (2015-03-28)
-----------------
- Added basic M2TS support
- Added EPG support - you can now export the Program Guide to XML
- Some bug fixes

0.75 (2015-01-15)
-----------------
- Fixed issue with teletext to other then srt.
- CCExtractor can be used as library if compiled using cmake
- By default the Windows version adds BOM to generated UTF files (this is
  because it's needed to open the files correctly) while all other
  builds don't add it (because it messes with text processing tools).
  You can use -bom and -nobom to change the behaviour.

0.74 (2014-09-24)
-----------------
- Fixed issue with -o1 -o2 and -12 parameters (where it would write output only in the o2 file)
- Fixed UCLA parameter issue. Now the UCLA parameter settings can't be overwritten anymore by later parameters that affect the custom transcript
- Switched order around for TLT and TT page number in custom transcript to match UCLA settings
- Added nobom parameter, for when files are processed by tools that can't handle the BOM. If using this, files might be not readable under windows.
- Segfault fix when no input files were given
- No more bin output when sending to server + possibility to send TT to server for processing
- Windows: Added the Microsoft redistributable MSVCR120.DLL to both the installation package and the application zip.

0.73 - GSOC (2014-08-19)
------------------------
- Added support of BIN format for Teletext
- Added start of librarization. This will allow in the future for other programs to use encoder/decoder functions and more.

0.72 - GSOC (2014-08-12)
------------------------
- Fix for WTV files with incorrect timing
- Added support for fps change using data from AVC video track in a H264 TS file.
- Added FFMpeg Support to enable all encapsulator and decoder provided by ffmpeg

0.71 - GSOC (2014-07-31)
------------------------
- Added feature to receive captions in BIN format according to CCExtractor's own
  protocol over TCP (-tcp port [-tcppassword password])
- Added ability to send captions to the server described above or to the
  online repository (-sendto host[:port])
- Added -stdin parameter for reading input stream from standard input
- Compilation in Cygwin using linux/Makefile
- Fix for .bin files when not using latin1 charset
- Correction of mp4 timing, when one timestamp points timing of two atom

0.70 - GSOC (2014-07-06)
------------------------
This is the first release that is part of Google's Summer of Code.
Anshul, Ruslan and Willem joined CCExtractor to work on a number of things
over the summer, and their work is already reaching the mainstream
version of CCExtractor.

- Added a huge dictionary submitted by Matt Stockard.
- Added DVB subtitles decoder, spupng in output
- Added support for cdt2 media atoms in QT video files. Now multiple atoms in
 a single sample sequence are supported.
- Changed Makefile.
- Fixed some bugs.
- Added feature to print info about file's subtitles and streams (-out=report).
- Support Long PMT.
- Support Configuration file.
	- There is an sample configuration file in doc/ folder with name
	  ccextractor.cnf.sample
	- Just now only ccextractor.cnf named files kept beside ccextractor
	  executable is supported
	- for details of which options can be set using configuration file,
	  please look at sample file.

- Added options for custom transcript output:
	new parameter (-customtxt format), where the format must be like this: 1100100 (7 digits).
	These indicate whether the next things should be displayed  or not in the (timed) transcript:
		- Display start time
		- Display end time
		- Display caption mode
		- Display caption channel
		- Use a relative timestamp (relative to the sample)
		- Display XDS info
		- Use colors
	Examples:
		0000101 is the default setting for transcripts
		1110101 is the default for timed transcripts
		1111001 is the default setting for -ucla
	Make sure you use this parameter after others that might affect these
	settings (-out, -ucla, -xds, -txt, -ttxt, ...)
- Fixed Negative timing Bug

0.69 (2014-04-05)
-----------------
- A few patches from Christopher Small, including proper support
  for multiple multicast clients listening on the same port.
- GUI: Fixed teletext preview.
- GUI: Added a small indicator of data being received when reading from
  UDP.
- GUI: Added UTF-8 support to preview Window (used for teletext).
- Fixes in Makefile and build script, compilation in linux and OSX failed
  if another libpng was found in the system.
- WTV support directly in CCExtractor (no need for wtvccdump any more).
- Started refactoring and clean-up.
- Fix: MPEG clock rollover (happens each 26 hours) caused a time
  discontinuity.
- Windows GUI: Started work on HDHomeRun support. For now it just looks
  for HDHomeRun devices. Lots of other things will arrive in the next
  versions.
- Windows GUI: Some code refactoring, since the HDHomeRun support makes
  the code larger enough to require more than one source file :-)

0.68 (2013-12-24)
-----------------
- A couple of shared variables between 608 decoders were causing
  problems when both fields were processed at the same time with
  -12, fixed.
- Added BOM for UTF-8 files.
- Corrected a few extended characters in the UTF-8 encoding,
  probably never used in real world captioning but since we got
  a good test sample file...
- Color and fonts in PAC commands were ignored, fixed (Helen Buus).
- Added a new output format, spupng. It consists on one .png file
  for each subtitle frame and one .xml with all the timing
  (Heleen Buus).
- Some fixes (Chris Small).

0.67 (2013-10-09)
-----------------
- Padding bytes were being discarded early in the process in 0.66,
  which is convenient for debugging, but it messes with timing in
  .raw, which depends on padding. Fixed.
- MythTV's branch had a fixed size buffer that could not be enough
  some times. Made dynamic.
- Better support for PAT changing mid-stream.
- Removed quotes in Start in .smi (format fix).
- Added multicast support (Chris Small)
- Added ability to select IP address to bind in UDP (Chris Small)
- Fixes in -unixts and -delay for teletext.
- Added -autodash : When two people are talking, add a dash as
  needed (this is based on subtitle position). Only in .srt and
  with -trim. Quite experimental, feedback appreciated.
- Added -latin1 to select Latin 1 as encoding. Default is now
  UTF-8 (-utf8 still exists but it's not needed).
- Added -ru1, which emulates a (non-existing in real life) 1 line
  roll-up mode.


0.66 (2013-07-01)
-----------------
- Fixed bug in auto detection code that triggered a message
  about file being auto of sync.
- Added -investigate_packets
  The PMT is used to select the most promising elementary stream
  to get captions from. Sometimes captions are where you least
  expect it so -datapid allows you to select a elementary stream
  manually, in case the CC location is not obvious from the PMT
  contents. To assist looking for the right stream, the parameter
  "-investigate_packets" will have CCExtractor look inside each
  stream, looking for CC markers, and report the streams that
  are likely to contain CC data even if it can't be determined from
  their PMT entry.
- Added -datastreamtype to manually selecting a stream based on
  its type instead of its PID. Useful if your recording program
  always hides the caption under the stream type.
- Added -streamtype so if an elementary stream is selected manually
  for processing, the streamtype can be selected too. This can be
  needed if you process, for example a stream that is declared as
  "private MPEG" in the PMT, so CCExtractor can't tell what it is.
  Usually you'll want -streamtype 2 (MPEG video) or -streamtype 6
  (MPEG private data).
- PMT content listing improved, it now shows the stream type for
  more types.
- Fixes in roll-up, cursor was being moved to column 1 if a
  RU2, RU3 or RU4 was received even if already in roll-up mode.
- Added -autoprogram. If a multiprogram TS is processed and
  -autoprogram is used, CCExtractor will analyze all PMTs and use
  the first program that has a suitable data stream.
- Timed transcript (ttxt) now also exports the caption mode
  (roll-up, paint-on, etc.) next to each line, as it's useful to
  detect things like commercials.
- Content Advisory information from XDS is now decoded if it's
  transmitted in "US TV parental guidelines" or "MPA".
  Other encoding such as Canada's are not supported yet due
  to lack of samples.
- Copy Management information from XDS is now decoded.
- Added -xds. If present and export format is timed transcript
  (only), XDS information will be saved to file (same file as the
  transcript, with XDS being clearly marked). Note that for now
  all XDS data is exported even if it doesn't change, so the
  transcript file will be significantly larger.
- Added some PaintOn support, at least enough to prevent it
  from breaking things when the other modes are used.
- Removed afd_data() warning. AFD doesn't carry any caption related
  data. AFD still detected in code in case we want to do something
  with it later anyway.
- Ported last changes from Petr Kutalek's telxcc. Current version
  is 2.4.4.
- In teletext mode when exporting to transcript (not .srt), an effort
  is made to detect and merge line duplicates. This is done by using
  the Levenshtein's distance, which is the number of changes requires
  to convert one string to another. To simplify things, strings are
  compared up to the length of the shortest one.
  There are 3 parameters that can be used to tweak the thresholds:
      -deblev: Enable debug so the calculated distance for each two
	   strings is displayed. The output includes both strings, the
	   calculated distance, the maximum allowed distance, and whether
	   the strings are ultimately considered equivalent or not, i.e.
	   the calculated distance is less or equal than the max allowed.
	  -levdistmincnt value: Minimum distance we always allow
	   regardless of the length of the strings. Default 2. This means
	   that if the calculated distance is 0, 1 or 2, we consider the
	   strings to be equivalent.
	  -levdistmaxpct value: Maximum distance we allow, as a
	   percentage of the shortest string length. Default 10%. For
	   example, consider a comparison of one string of 30 characters
	   and one of 60 characters. We want to determine whether the
	   first 30 characters of the longer string are more or less the
	   same as the shortest string, i.e. whether the longest string
	   is the shortest one plus new characters and maybe some
	   corrections. Since the shortest string is 30 characters and
	   the default percentage is 10%, we would allow a distance of
	   up to 3 between the first 30 characters.
- Added -lf : Use UNIX line terminator (LF) instead of Windows (CRLF).
- Added -noautotimeref: Prevent UTC reference from being auto set from
  the stream data.

0.65 (2013-03-14)
-----------------
- Minor GUI changes for teletext
- Added end timestamps in timed transcripts
- Added support for SMPTE (patch by John Kemp)
- Initial support for MPEG2 video tracks inside MP4 files (thanks a
  lot to GPAC's Jean who assisted in analyzing the sample and
  doing the required changes in GPAC).
- Improved MP4 auto detection
- Support for PCR if PTS is not available (needed for some teletext
  samples, and probably useful for everything else).
- Support for UDP streaming - finally. Use "-udp $port" to have
  CCExtractor listen for a stream. I've only been able to test it
  with an European HDHomeRun, but it should work fine with any other
  tuner.
- Refactored PMT / PAT processing in transport streams, now allows to
  display their contents (-parsePAT and -parsePMT) which makes
  troubleshooting easier.
  
0.64 (2012-10-29)
-----------------
- Changed Window GUI size (larger).
- Added Teletext options to GUI.
- Added -teletext to force teletext mode even if not detected
- Added -noteletext to disable teletext detection. This can be needed
  for streams that have both 608 data and teletext packets if you
  need to process the 608 data (if teletext is detected it will
  take precedence otherwise).
- Added -datapid to force a specific elementary stream to be used for
  data (bypassing detections).
- Added -ru2 and -ru3 to limit the number of visible lines in roll-up
  captions (bypassing whatever the broadcast says).
- Added support for a .hex (hexadecimal) dump of data.
- Added support for wtv in Windows. This is done by using a new program
  (wtvccdump.exe) and a new DirectShow filter (CCExtractorDump.dll) that
  process the .wtv using DirecShow's filters and export the line 21 data
  to a .hex file. The GUI calls wtvccdump.exe as needed.
- Added --nogoptime to force PTS timing even when CCExtractor would
  use GOP timing otherwise.

0.63 (2012-08-17)
-----------------
- Telext support added, by integrating Petr Kutalek's telxcc. Integration is
  still quite basic (there's equivalent code from both CCExtractor and
  telxcc) and some clean up is needed, but it works. Petr has announced that
  he's abandoning telxcc so further development will happen directly in
  CCExtractor.
- Some bug fixes, as usual.

0.62 (2012-05-23)
-----------------
- Corrected Mac build "script" (needed to add GPAC includes). Thanks to the
  Mac users that sent this.
- Hauppauge mode now uses PES timing, needed for files that don't have
  caption data during all the video (such as in commercial breaks).
- Added -mp4 and -in:mp4 to force the input to be processed as MP4.
- CC608 data embedded in a separate stream (as opposed as in the video
  stream itself) in MP4 files is now supported (not heavily tested).
  This should be rather useful since closed captioned files from iTunes
  use this format.
- More CEA-708 work. The debugger is now able to dump the "TV" contents for
  the first time. Also, a .srt can be generated, however timing is not quite
  good yet (still need to figure out why).
- Added -svc (or --service) to select the CEA-708 services to be processed.
  For example, -svc 1,2 will process the primary and secondary language
  services. Valid values are 1-63, where 1 is the primary language, 2 is
  the secondary language (this is part of the specification) and 3-63 are
  provider defined.
- Rajesh Hingorani sent a fix for the MPEG decoder that fixes garbled output
  or certain samples (we had none like this in our test collection). Thanks,
  Rajesh.

0.61 (2012-03-08)
-----------------
- Fix: GCC 3.4.4 can now build CCExtractor.
- Fix: Damaged TS packets (those that come with 'error in transport' bit
  on) are now skipped.
- Fix: Part of the changes for MP4 support (CC packets buffering in
  particular) broke some stuff for other files, causing at least very
  annoying character duplication. We hope we've fixed it without breaking
  anything but please report).
- Some non-interesting cleanup.

0.60 (unreleased)
-----------------
- Add: MP4 support, using GPAC (a media library). Integration is currently
  "enough so it works", but needs some more work. There's some duplicate
  code, the stream must be a file (no streaming), etc.
- Fix: The Windows version was writing text files with double \r.
- Fix: Closed captions blocks with no data could cause a crash.
- Fix: -noru (to generate files without duplicate lines in
  roll-up) was broken, with complete lines being missing.
- Fix: bin format not working as input.

0.59 (2011-10-07)
-----------------
- More AVC/H.264 work. pic_order_cnt_type != 0 will be processed now.
- Fix: Roll-up captions with interruptions for Text (with ResumeTextDisplay
  in the middle of the caption data) were missing complete lines.
- Added a timed text transcript output format, probably only useful for
  roll-up captions. Use --timedtranscript or -ttxt. Output is like this:

00:01:25,485 | HOST: LAST NIGHT THE REPUBLICAN
00:01:29,522 | HOPEFULS INTRODUCE THEMSELVES TO
00:01:30,623 | PRIMARY VOTERS.

- XDS parser. Not complete (no point in dealing with V-Chip stuff for
  example), but enough to extract program and station information.
- Input streams can now come from standard input using - (just an hyphen)
  as parameter.
- Added a new output format called 'null' (use -null or -out=null). This
  format means "Don't produce any file", and is useful to have CCExtractor
  process the stream (for XDS messages, debugging, etc) without actually
  generating anything.
- Updated Windows GUI.
- Added -quiet => If used, CCExtractor will not write any message.
- Added -stdout => If used, the captions will be sent to stdout (console)
  instead of file. Combined with -, CCExtractor can work as a filter in
  a larger process, receiving the stream from stdin and sending the
  captions to stdout.
- Some code clean up, minor refactoring.
- Teletext detection (not yet processing).

0.58 (2011-08-21)
-----------------
- Implemented new PTS based mode to order the caption information
  of AVC/H.264 data streams.  The old pic_order_cnt_lsb based method
  is still available via the -poc or --usepicorder command switches.
- Removed a couple of those annoying "Impossible!" error messages
  that appears when processing some (possibly broken, unsure) files.
- Added -nots --notypesettings to prevent italics and underline
  codes from being displayed.
- Note to those not liking the paragraph symbol being used for the
  music note: Submit a VALID replacement in latin-1.
- Added preliminary support for multiple program TS files. The
  parameter --program-number (or -pn) will let you choose which
  program number to process. If no number is passed and the TS
  file contains more than one, CCExtractor will display a list of
  found programs and terminate.
- Added support (basic, because I only received one sample) for some
  Hauppauge cards that save CC data in their own format. Use the
  parameter -haup to enable it (CCExtractor will display a notice
  if it thinks that it's processing a Hauppauge capture anyway).
- Fixed bug in roll-up.
- More AVC work, now TS files from echostar that provided garbled
  output are processed OK.
- Updated Windows GUI.

0.57 (2010-12-16)
-----------------
- Bug fixes in the Windows version. Some debug code was unintentionally
  left in the released version.

0.56 (2010-12-09)
-----------------
- H264 support
- Other minor changes a lot less important

0.55 (2009-08-09)
-----------------
- Replace pattern matching code with improved parser for MPEG-2 elementary
  streams.
- Fix parsing of ReplayTV 5000 captions.
- Add ability to decode SCTE 20 encoded captions.
- Make decoding of TS files more error tolerant.
- Start implementation of EIA-708 decoding (not active yet).
- Add -gt / --goptime switch to use GOP timing instead of PTS timing.
- Start implementation of AVC/H.264 decoding (not active yet).
- Fixed: The basic problem is that when 24fps movie film gets converted to 30fps NTSC
  they repeat every 4th frame. Some pics have 3 fields of CC data with field 3 CC data
  belongs to the same channel as field 1. The following pics have the fields reversed
  because of the odd number of fields. I used top_field_first to tell when the channels
  are reversed. See Table 6-1 of the SCTE 20 [Paul Fernquist]

0.54 (2009-04-16)
-----------------
- Add -nosync and -fullbin switches for debugging purposes.
- Remove -lg (--largegops) switch.
- Improve synchronization of captions for source files with
  jumps in their time information or gaps in the caption
  information.
- [R. Abarca] Changed Mac script, it now compiles/link
  everything from the /src directory.
- It's now possible to have CCExtractor add credits
  automatically.
- Added a feature to add start and end messages (for credits).
  See help screen for details.

0.53 (2009-02-24)
-----------------
- Force generated RCWT files to have the same length as source file.
- Fix documentation for -startat / -endat switches.
- Make -startat / -endat work with all output formats.
- Fix sync check for raw/rcwt files.
- Improve timing of dvr-ms NTSC captions.
- Add -in=bin switch to read CCExtractor's own binary format.
- Fix problem with short input files (smaller 1MB).
- Clean up regular and debug output.
- Add -out=bin switch to write RCWT data.
- Remove -bo/--bufferoutput switch and functionality.
- [Volker] Added new generic binary format (RCWT
  for Raw Captions With Time). This new format
  allows one file to contain all the available
  closed caption data instead of just one stream.
- Added --no_progress_bar to disable status
  information (mostly used when debugging, as the
  progress information is annoying in the middle
  of debug logs).
- The Windows GUI was reported to freeze in some
  conditions. Fixed.
- The Windows GUI is now targeted for .NET 2.0
  instead of 3.5. This allows Windows 2000 to run
  it (there's not .NET 3.5 for Windows 2000), as
  requested by a couple of key users.

0.51 (unreleased)
-----------------
- Removed -autopad and -goppad, no longer needed.
- In preparation to a new binary format we have
  renamed the current .bin to .raw. Raw files
  have only CC data (with no header, timing, etc.).
- The input file format (when forced) is now
  specified with
    	-in=format
  such as -in=ts, -in=raw, -in=ps ...
  The old switches (-ts, -ps, etc.) still work.
  The only exception is -bin which has been removed
  (reserved for the new binary format). Use
  -in=raw to process a raw file.
- Removed -d, which when produced a raw file used
  a DVD format. This has been merged into a new
  output type "dvdraw". So now instead of using
  -raw -d as before, use -out=dvdraw if you need
  this.
- Removed --noff
- Added gui_mode_reports for frontend communications,
  see related file.
- Windows GUI rewritten. Source code now included,
  too.
- [Volker] Dish Network clean-up

0.50 (2008-12-12)
-----------------
- [Volker] Fix in DVR-MS NTSC timing
- [Volker] More clean-up
- Minor fixes

0.49 (2008-12-10)
-----------------
- [Volker] Major MPEG parser rework. Code much
  cleaner now.
- Some stations transmit broken roll-up captions,
  and for some reason don't send CRs but RUs...
  Added work-around code to make captions readable.
- Started work on EIA-708 (DTV). Right now you can
  add -debug-708 to get a dump of the 708 data.
  An actually useful decoder will come soon.
- Some of the changes MIGHT HAVE BROKEN MythTV's
  code. I don't use MythTV myself so I rely on
  other people's samples and reports. If MythTV
  is broken please let me know.
- Added new debug options.
- [Volker] Added support for DVR-MS NTSC files.
- Other minor bug fixes and changes.

0.46 (2008-11-24)
-----------------
- Added support for live streaming, CCExtractor
  can now process files that are being recorded
  at the same time.
  
- [Volker] Added a new DVR-MS loop - this is
  completely new, DVR-MS specific code, so we no
  longer use the generic MPEG code for DVR-MS.
  DVR-MS should (or will be eventually at least)
  be as reliable as TS.
  Note: For now, it's only ATSC recordings, not
  NTSC (analog) recordings.

0.45 (2008-11-14)
-----------------
- Added auto-detection of DVR-MS files.
- Added -asf to force DVR-MS mode.
- Added some specific support for DVR-MS
  files. These format used to work
  correctly in 0.34 (pure luck) but the
  MPEG code rework broke it. It should
  work as it used to.
- Updated Windows GUI to support the
  new options.
- Added      -lg --largegops
  From the help screen:
  Each Group-of-Picture comes with timing
  information. When this info is too separate
  (for example because there are a lot of
  frames in a GOP) ccextractor may prefer not
  to use GOP timing. Use this option is you
  need ccextractor to use GOP timing in large
  GOPs.

0.44 (2008-09-10)
-----------------
- Added an option to the GUI to process
  individual files in batch, i.e. call
  ccextractor once per file. Use it if you
  want to process several unrelated files
  in one go.
- Added an option to prevent duplicate
  lines in roll-up captions.
- Several minor bug fixes.
- Updated the GUI to add the new options.

0.43 (2008-06-20)
-----------------
- Fixed a bug in the read loop (no less)
  that caused some files to fail when
  reading without buffering (which is
  the default in the Linux build).
- Several improvements in the GUI, such as
  saving current options as default.

0.42 (2008-06-17)
-----------------
- The option switch "-transcript" has been
  changed to "--transcript". Also, "-txt"
  has been added as the short alias.
- Windows GUI
- Updated help screen

0.41 (2008-06-15)
-----------------
- Default output is now .srt instead of .bin,
  use -raw if you need the data dump instead of
  .srt.
- Added -trim, which removes blank spaces at
  the left and rights of each line in .srt.
  Note that those spaces are there to help
  deaf people know if the person talking is
  at the left or the right of the screen, i.e.
  there aren't useless. But if they annoy
  you, go ahead...

0.40 (2008-05-20)
-----------------
- Fixed a bug in the sanity check function
  that caused the Myth branch to abort.
- Fixed the OSX build script, it needed a
  new #define to work.

0.39 (2008-05-11)
-----------------
- Added a -transcript. If used, the output will
  have no time information. Also, if in roll-up
  mode there will be no repeated lines.
- Lots of changes in the MPEG parser, most of
  them submitted by Volker Quetschke.
- Fixed a bug in the CC decoder that could cause
  the first line not to be cleared in roll-up
  mode.
- CCExtractor can now follow number sequences in
  file names, by suffixing the name with +.
  For example,
  
  DVD0001.VOB+

  means DVD0001.VOB, DVD0002.VOB, etc. This works
  for all files, so part001.ts+ does what you
  could expect.
- Added -90090 which changes the clock frequency
  from the MPEG standard 90000 to 90090. It
  *could* (remains to be seen) help if there are
  timing issues.
- Better support for Tivo files.
- By default ccextractor now considers the whole
  input file list a one large file, instead of
  several, independent, video files. This has
  been changed because most programs (for example
  DVDDecrypt) just cut the files by size.
  If you need the old behaviour (because you
  actually edited the video files and want to
  join the subs), use -ve.


0.36 (unreleased)
-----------------
- Fixed bug in SMI, nbsp was missing a ;.
- Footer for SAMI files was incorrect (<body> and
  <sami> tags were being opened again instead of
  being closed).
- Displayed memory is now written to disk at end
  of stream even if there is no command requesting
  so (may prevent losing the last screen-full).
- Important change that could break scripts, but
  that have been added because old behaviour was
  annoying to most people: _1 and _2 at the end
  of the output file names is now added ONLY if
  -12 is used (i.e. when there are two output
  files to produce). So

  ccextractor -srt sopranos.mpg

  now produces sopranos.srt instead of sopranos_1.srt.
  If you use -12, i.e.

  ccextractor -srt -12 sopranos.mpg

  You get

  sopranos_1.srt and
  sopranos_2.srt

  as usual.


0.35 (unreleased)
-----------------
- Added --defaultcolor to the help screen. Code
  was already in 0.34 but the documentation wasn't
  updated.
- Buffer is larger now, since I've found a sample
  where 256 Kb isn't enough for a PES (go figure).
- At the end of the process, a ratio between
  video length and time to process is displayed.

0.34 (2007-06-03)
-----------------
- Added some basic letter case and capitalization
  support. For captions that broadcast in ALL
  UPPERCASE (most of them), ccextractor can now
  do the first part of the job.

  --sentencecap or -sc will tell ccextractor to
  follow the typical capitalization rules, such
  as capitalize months, days of week, etc.

  So from
             YOU BETTER RESPECT
             THIS ROBE, ALAN

  You get

             You better respect
             this robe, alan.

  --capfile or -caf also enables the case
  processing part and adds an extra list of
  words in the specified file, for example:

  --capfile names.txt

  where names.txt is just a plain text file
  with the proper spelling for some words,
  such as
  
  Alan
  Tony

  So you get

             You better respect
             this robe, Alan.

  Which is the correct spelling. You can
  have a different spelling file per TV
  show, or a large file with a lot of
  words, etc.
- ccextractor has been reported to
  compile and run on Mac with a minor
  change in the build script, so I've
  created a mac directory with the
  modified script. I haven't tested it
  myself.
- Windows build comes with a File Version
  Number (0.0.0.34 in this version) in case
  you want to check for version info.

0.33 (unreleased)
-----------------
- Added -scr or --screenfuls, to select the
  number of screenfuls ccextractor should
  write before exiting. A screenful is
  a change of screen contents caused by
  a CC command (not new characters). In
  practice, this means that for .srt each
  group of lines is a screenful, except when
  using -dru (which produces a lot of
  groups of lines because each new character
  produces a new group).
- Completed tables for all encodings.
- Fixed bug in .srt related to milliseconds
  in time lines.
- Font colors are back for .srt (apparently
  some programs do support them after all).
  Use -nofc or --nofontcolor if you don't
  want these tags.

0.32 (unreleased)
-----------------
- Added -delay ms, which adds (or subtracts)
  a number of milliseconds to all times in
  .srt/.sami files. For example,
  
         -delay 400

  causes all subtitles to appear 400 ms later
  than they would normally do, and

         -delay -400

  causes all subtitles to appear 400 ms before
  they would normally do.
- Added -startat at -endat which lets you
  select just a portion of data to be processed,
  such as from minute 3 to minute 5. Check
  help screen for exact syntax.

0.31 (unreleased)
-----------------
- Added -dru (direct rollup), which causes
  roll-up captions to be written as
  they would on TV instead of line by line.
  This makes .srt/.sami files a lot longer,
  and ugly too (each line is written many
  times, two characters at time).

0.30 (2007-05-24)
-----------------
- Fix in extended char decoding, I wasn't
  replacing the previous char.
- When a sequence code was found before
  having a PTS, reported time was
  undefined.

0.29 (unreleased)
-----------------
- Minor bug fix.

0.28 (unreleased)
-----------------
- Fixed a buffering related issue. Short version,
  the first 2 Mb in non-TS mode were being
  discarded.
- .srt no longer has <font> tags. No player
  seems to process them so my guess is that
  they are not part of the .srt "standard"
  even if McPoodle add them.

0.27 (unreleased)
-----------------
- Modified sanitizing code, it's less aggressive
  now. Ideally it should mean that characters
  won't be missed anymore. We'll see.

0.26 (unreleased)
-----------------
- Added -gp (or -goppad) to make ccextractor use
  GOP timing. Try it for non TS files where
  subs start OK but desync as the video advances.

0.25 (unreleased)
-----------------
- Format detection is not perfect yet. I've added
  -nomyth to prevent the MytvTV code path to be
  called. I've seen apparently correct files that
  make MythTV's MPEG decoder to choke. So, if it
  doesn't work correctly automatically: Try
  -nomyth and -myth. Hopefully one of the two
  options will work.


0.24 (unreleased)
-----------------
- Fixed a bug that caused dvr-ms (Windows Media Center)
  files to be incorrectly processed (letters out of
  order all the time).
- Reworked input buffer code, faster now.
- Completed MythTV's MPEG decoder for Program Streams,
  which results in better processing of some specific
  files.
- Automatic file format detection for all kind of
  files and closed caption storage method. No need to
  tell ccextractor anything about your file (but you
  still can).


0.22 (2007-05-15)
-----------------
- Added text mode handling into decoder, which gets rids
  of junk when text mode data is present.
- Added support for certain (possibly non standard
  compliant) DVDs that add more captions block in a
  user data block than they should (such as Red October).
- Fix in roll-up init code that caused the previous popup
  captions not to be written to disk.
- Other Minor bug fixes.


0.20 (2007-05-07)
-----------------
- Unicode should be decent now.
- Added support for Hauppauge PVR 250 cards, and (possibly)
  many others (bttv) with the same closed caption recording
  format.
  This is the result of hacking MythTV's MPEG parser into
  CCExtractor. Integration is not very good (to put it
  midly) but it seems to work. Depending on the feedback I
  may continue working on this or just leave it 'as it'
  (good enough).
  If you want to process a file generated by one of these
  analog cards, use -myth. This is essential as it will
  make the program take a totally different code path.
- Added .SAMI generation. I'm sure this can be improved,
  though. If you have a good CSS for .SAMI files let me
  know.

0.19 (2007-05-03)
-----------------
- Work on Dish Network streams, timing was completely broken.
  It's fixed now at least for the samples I have, if it's not
  completely fixed let me know. Credit for this goes to
  Jack Ha who sent me a couple of samples and a first
  implementation of a semi working-fix.
- Added support for several input files (see help screen for
  details).
- Added Unicode and Latin-1 encoding.
  

0.17 (2007-04-29)
-----------------
- Extraction to .srt is almost complete - works correctly for
  pop-up and roll-up captions, possibly not yet for paint-on
  (mostly because I don't have any sample with paint-on captions
  so I can't test).
- Minor bug fixes.
- Automatic TS/non-TS mode detection.

0.14 (2007-04-25)
-----------------
- Work on handling special cases related to the MPEG reference
  clock: Roll over, jumps, etc.
- Modified padding code a bit: In particular, padding occurs
  on B-Frames now.
- Started work on CC data parsing (use -608 to see output).
- Added built-in input buffering.
- Major code reorganization.
- Added a decent progress indicator.
- Added TS header synchronization (so the input file no longer
  needs to start with a TS header).
- Minor bug fixes.

0.07 (2007-04-19)
-----------------
- Added MPEG reference clock parsing.
- Added auto padding in TS. Does miracles with timing.
- Added video information (as extracted from sequence header).
- Some code clean-up.
- FF sanity check enabled by default.<|MERGE_RESOLUTION|>--- conflicted
+++ resolved
@@ -1,8 +1,6 @@
 1.0 (to be released)
 -----------------
-<<<<<<< HEAD
 - Added Support to just show list of subtitle tracks in the file.
-=======
 - Fix: Regression failures on DVD files
 - Fix: Segmentation faults on MP4 files with CEA-708 captions
 - Refactor: Remove API structures from ccextractor
@@ -12,7 +10,6 @@
 - Fix: Clippy Errors Based on Rust 1.88
 - IMPROVEMENT: Refactor and optimize Dockerfile
 - Fix: Improved handling of IETF language tags in Matroska files (#1665)
->>>>>>> 7eba462b
 - New: Create unit test for rust code (#1615)
 - Breaking: Major argument flags revamp for CCExtractor (#1564 & #1619)
 - New: Create a Docker image to simplify the CCExtractor usage without any environmental hustle (#1611)

1.0 (to be released)
-----------------
<<<<<<< HEAD
- Fix: Regression failures on DVD files
=======
- Refactor: Remove API structures from ccextractor
>>>>>>> 6300bb7b
- New: Add Encoder Module to Rust
- Fix: Elementary stream regressions
- Fix: Segmentation faults on XDS files
- Fix: Clippy Errors Based on Rust 1.88
- IMPROVEMENT: Refactor and optimize Dockerfile
- Fix: Improved handling of IETF language tags in Matroska files (#1665)
- New: Create unit test for rust code (#1615)
- Breaking: Major argument flags revamp for CCExtractor (#1564 & #1619)
- New: Create a Docker image to simplify the CCExtractor usage without any environmental hustle (#1611)
- New: Add time units module in lib_ccxr (#1623)
- New: Add bits and levenshtein module in lib_ccxr (#1627)
- New: Add constants module in lib_ccxr (#1624) 
- New: Add log module in lib_ccxr (#1622)
- New: Create `lib_ccxr` and `libccxr_exports` (#1621)
- Fix: Unexpected behavior of get_write_interval (#1609)
- Update: Bump rsmpeg to latest version for ffmpeg bindings (#1600)
- New: Add SCC support for CEA-708 decoder (#1595)
- Fix: respect `-stdout` even if multiple CC tracks are present in a Matroska input file (#1453)
- Fix: crash in Rust decoder on ATSC1.0 TS Files (#1407)
- Removed the --with-gui flag for linux/configure and mac/configure (use the Flutter GUI instead)
- Fix: segmentation fault in using hardsubx
- New: Add function (and command) that extracts closed caption subtitles as well as burnt-in subtitles from a file in a single pass. (As proposed in issue 726)
- Refactored: the `general_loop` function has some code moved to a new function
- Fix: WebVTT X-TIMESTAMP-MAP placement (#1463)
- Disable X-TIMESTAMP-MAP by default (changed option --no-timestamp-map to --timestamp-map)
- Fix: missing `#` in color attribute of font tag
- Fix: ffmpeg 5.0, tesseract 5.0 compatibility and remove deprecated methods
- Fix: tesseract 5.x traineddata location in ocr
- Fix: fix autoconf tesseract detection problem (#1503)
- Fix: add missing compile_info_real.h source to Autotools build
- Fix: add missing `-lavfilter` for hardsubx linking
- Fix: make webvtt-full work correctly with multi-byte utf-8 characters
- Fix: encoding of solid block in latin-1 and unicode
- Fix: McPoodle Broadcast Raw format for field 1
- Fix: Incorrect skipping of packets
- Fix: Repeated values for enums
- Cleanup: Remove the (unmaintained) Nuklear GUI code
- Cleanup: Reduce the amount of Windows build options in the project file
- Fix: infinite loop in MP4 file type detector.
- Improvement: Use Corrosion to build Rust code
- Improvement: Ignore MXF Caption Essence Container version byte to enhance SRT subtitle extraction compatibility
- New: Add tesseract page segmentation modes control with `--psm` flag
- Fix: Resolve compile-time error about implicit declarations (#1646)
- Fix: fatal out of memory error extracting from a VOB PS
- Fix: Unit Test Rust failing due to changes in Rust Version 1.86.0

0.94 (2021-12-14)
-----------------
- BOM is no longer enabled by default on windows platforms
- CEA-708: Rust decoder is now default instead of C decoder
- CEA-708 subs are now extracted by default
- New: Add check for Minimum supported rust version (MSRV) (#1387) 
- Fix: Fix CEA-708 Carriage Return command implementation
- Fix: Fix bug with startat/endat parameter (#1396)
- Fix: Mac Build processes (#1390)
- Fix: Fix bug with negative delay parameter (#1365)

0.93 (2021-08-16)
-----------------
- Minor Rust updates (format, typos, docs)
- Updated GUI

0.92 (2021-08-10)
-----------------
- Rust updates: Added srt writer
- Rust updates:-Added writers for transcripts and SAMI
- Added missing DLL to Windows installer
- Updated Windows GUI

0.91 (2021-07-26)
-----------------
- More Rust in the 708 decoder (Add Pen Presets and timing functions)
- Updated GUI

0.90 (2021-07-14)
-----------------
- New installer (WiX based)
- New GUI (flutter based)
- More Rust (the 708 decoder is being rewritten)

0.89 (2021-06-13)
-----------------
- Fix: Fix broken links in README
- Fix: Timing in DVB, sub duration check for timeout.
- New: Added support for SCC and CCD encoder formats
- New: Added support to output captions to MCC file (#733).
- New: Add support for censoring words ("Kid Friendly") (#1139)
- New: Extend support of capitalization for all BITMAP and 608 subtitles (#1214)
- New: Added an option to disable timestamps for WebVTT (In response to issue #1127)
- Fix: Change inet_ntop to inet_ntoa for Windows XP compatibility
- Fix: Added italics, underline, and color rendering support for -out=spupng with EIA608/teletext
- Fix: ccx_demuxer_mxf.c: Parse framerate from MXF captions to fix caption timings.
- Fix: hardsubx_decoder.c: Fix memory leaks using Leptonica API.
- Fix: linux/Makefile.am: added some sources to enable rpms to be created.
- Fix: Crash when using -sc (sentence case) option (#1115)
- Fix: Segmentation fault on VOB #1128
- Fix: Hang while processing video #1121
- Fix: lib_ccx.c: Initialize fatal error logging function before first usage in init_libraries
- Fix: A few (minor) memory leaks around the code.
- Fix: General code clean up / reformatting
- Fix: Fix multiple definitions with new -fno-common default in GCC 10
- Fix: Mac now builds reproducibly again without errors on the date command (#1230)
- Fix: Allow all oem modes with tesseract v4 (#1264)
- Doc: Updated ccextractor.cnf.sample.
- Update: Updated LibPNG to 1.6.37
- Remove: Python API (since no one cares about it and it's unmaintained)
- Remove: -cf , just use FFmpeg if you want a ES from a TS or PS, CCExtractor is a bad tool
  for this.
- Fix: Segmentation fault on Windows
- Update: Updated libGPAC to 1.0.1
- Fix: Segmentation fault with unsupported and multitrack file reports
- Fix: Write subtitle header to multitrack outputs
- Fix: Write multitrack files to the output file directory
- Fix: Correct frame number calculation in SCC (#1340)
- Fix: Regression on Teletext that caused dates to be wrong (RT 78 on the sample platform)
- Fix: CEA-708: Better timing, fixes for missing subtitles
- Fix: timing for direct rollup
- Fix: timing for VOB files with multiple chapters

0.88 (2019-05-21)
-----------------
- New: More tapping points for debug image in ccextractor.
- New: Add support for tesseract 4.0
- Optimize: Remove multiple RGB to grey conversion in OCR.
- Fix: Update UTF8Proc to 2.2.0
- Fix: Update LibPNG to 1.6.35
- Fix: Update Protobuf-c to 1.3.1
- Fix: Warn instead of fatal when a 0xFF marker is missing
- Fix: Segfault in general_loop.c due to null pointer dereference (case of no encoder)
- Fix: Enable printing hdtv stats to console.
- Fix: Many typos in comments and output messages
- Fix: Ignore Visual Studio temporary project files
- New: Add support for non-Latin characters in stdout
- Fix: Check whether stream is empty
- New: Add support for EIA-608 inside .mkv
- New: Add support for DVB inside .mkv
- Fix: Added -latrusmap Map Latin symbols to Cyrillic ones in special cases
       of Russian Teletext files (issue #1086)
- Fix: Several OCR crashes

0.87 (2018-10-23)
-----------------
- New: Upgrade libGPAC to 0.7.1.
- New: mp4 tx3g & multitrack subtitles.
- New: Guide to update dependencies (docs/Updating_Dependencies.txt).
- New: Add LICENSE File (#959).
- New: Display quantisation mode in info box (#954).
- New: Add instruction required to build ccextractor with HARDSUBX support (#946).
- New: Added version no. of libraries to --version.
- New: Added -quant (OCR quantization function).
- New: Python API now compatible with Python 3.
- Fix: linux/builddebug: Added non-local directories to the incluye search path so we don't
       require a locally compiled tesseract or leptonica.
- Fix: Correct -HARDSUBX Bug In CMake, allow build with hardsubx using cmake (#966).
- Fix: possible segfaults in hardsubx_classifier.c due to strdup (#963).
- Fix: Improve the start and end timestamps of extracted burned in captions (#962).
- Fix: Update COMPILATION.md (#960).
- Fix: Fixed crash with "-out=report" and "-out=null".
- Fix: -nocf not working with OCR'ing (#958).
- Fix: segfault in add_cc_sub_text and initialize to NULL in init_encoder (#950).
- Fix: ccx_decoders_common.c: Copy data type when creating a copy of the subtitle structure.
- Fix: Implicit declaration of these functions throws warning during build (#948).
- Fix: ccx_decoders_common.c: Properly release allocated resources on free_subtitle().
- Fix: Added a datatype member to struct cc_subtitle - needed so we can properly free all
       memory when void *data points to a structure that has its own pointers.
- Fix: dvb_subtitle_decoder.c: When combining image regions verify that the offset is
       never negative.
- Fix: Updated traivis.yml to fix osx build (#947).
- Fix: Add utf8proc src file to cmake, updated header file (#944).
- Fix: Added required pointers on freep() calls.
- Fix: Removed dvb_debug_traces_to_stdout and used the usual dbg_print instead.
- Fix: Additional debug traces for DVB.
- Fix: Fix minor memory leak in ocr.c.
- Fix: Fix issue with displaying utf8proc version.
- Fix: Fix failing cmake due to liblept/tesseract header files.
- Fix: Added missing \n in params.c.
- Fix: builddebug: Use -fsanitize=address -fno-omit-frame-pointer.
- Fix: ccx_decoders_common.c: Removed trivial memory leak.
- Fix: ccx_encoders_srt.c: Made sure a pointer is non-NULL before dereferencing.
- Fix: dvb_subtitle_decoder.c: Initialize pointer members to NULL when creating a structure.
- Fix: lib_ccx.c: Initialize (memset 0) structure cc_subtitle after memory allocation.
- Fix: Added verboseness to error/warnings in dvb_subtitle_decoder.c.
- Fix: dvb_subtitle_decoder.c: Work on passing invalid streams errors upstream (plus some
       warning messages) so we can eventually recover from this situation instead of crashing.
- Fix: telxcc.c: Currently setting a colour doesn't necessarily add a space even though the
       specifications mandate it. (#930).
- Fix: dvb_subtitle_decoder.c: Fix null pointer derefence when region==NULL in write_dvb_sub.
- Fix: DVB Teletext subtitle incomplete.
- Fix: replace all 0xA characters within startbox with 0x20.
- Fix: DVB Teletext subtitle incomplete (#922).
- Fix: Add missing return value to one of the returns in process_tx3g().
- Fix: Typos and other minor bugs.
- Fix: Tidy CMakeLists & vcxproj (#920).
- Fix: Added m2ts and -mxf to help screen.
- Fix: Added MKV to demuxer_print_cfg.
- Fix: Added MXF to demuxer_print_cfg.
- Fix: "Out of order packets" error had wrong print() parameters.
- Fix: Updated Python documentation.
- Fix: Fix incorrect path in XML (#904).
- Fix: linux build script (non-debug): Don't hide warnings from compiler.
- Fix: linux build script (debug): Display what's step of the build script we're in.
- Fix: Make the build reproducible (#976).
- Fix: Remove instance of o1 and o2 from help.
- Fix: Colors of DVB subtitles with depth 2 broken due to a missing break.
- Fix: CEA-708: Caption loss due to CW command (#991).
- Fix: CEA-708: Update patch for windows priority with functions (#990).

0.86 (2018-01-09)
-----------------
- New: Preliminary MXF support
- New: Added a histogram in one-minute increments of the number of lines in a subtitle.
- New: Added Autoconf build scripts for CCExtractor to generate makefiles (mac).
- New: Added Autoconf build scripts for CCExtractor to generate makefiles (linux).
- New: Added .rpm package generation script.
- New: Added build/installation script for .pkg.tar.xz (Arch Linux).
- New: Added tarball generation script.
- New: Added --analyzevideo. If present the video stream will be processed even if the
  subtitles are in a different stream. This is useful when we want video information
  (resolution, frame type, etc). -vides now implies this option too.
  [Note: Tentative - some possibly breaking changed were made for this, so if you
  use it validate results]
- New: Added a GUI in the main CCExtractor binary (separate from the external GUIs
  such as CCExtractorGUI).
- New: A Python binding extension so it's possible to use CCExtractor's tools from
  Python.
- New: Added -nospupngocr (don't OCR bitmaps when generating spupng, faster)
- New: Add support for file split on keyframe (-segmentonkeyonly)
- New: Added WebVTT output from Matroska.
- New: Support for source-specific multicast.
- New: FreeType-based text renderer (-out=spupng with teletext/EIA608).
- New: Upgrade library UTF8proc
- New: Upgrade library win_iconv
- New: Upgrade library zlib
- New: Upgrade library LibPNG
- New: Support for Source-Specific Multicast
- New: Added Travis CI support
- New: Made error messages clearer, less ambiguous
- Fix: Prevent the OCR being initialized more than once (happened on multiprogram and
  PAT changes)
- Fix: Makefiles, build scripts, etc... everything updated and corrected for all
  platforms.
 -Fix: Proper line ending for .srt files from bitmaps.
- Fix: OCR corrections using grayscale before extracting texts.
- Fix: End timestamps in transcripts from DVB.
- Fix: Forcing -noru to cause deduplication in ISDB
- Fix: TS: Skip NULL packets
- Fix:  When NAL decoding fails, don't dump the whole decoded thing, limit to 160 bytes.
- Fix: Modify Autoconf scripts to generate tarball for mac from `/package_creators/tarball.sh`
  and include GUI files in tarball
- Fix: Started work on libGPAC upgrade.
- Fix: DVB subtitle not extracted if there's no display segment
- Fix: Heap corruption in add_ocrtext2str
- Fix: bug that caused -out=spupng sometimes crashes
- Fix: Checks for text before newlines on DVB subtitles
- Fix: OCR issue caused by separated dvb subtitle regions
- Fix: DVB crash on specific condition (!rect->ocr_text)
- Fix: DVB bug (Multiple-line subtitle; Missing last line)
- Fix: --sentencecap for teletext samples
- Fix: Crash when image passed into OCR is empty
- Fix: Temporarily wrapped the Python API, not production ready yet
- Fix: -delay option in DVB


0.85b (2017-01-26)
------------------
- Fix: Base Windows binary (without OCR) compiled without DLL dependencies.

0.85 (2017-01-23)
-----------------
- New: Added FFMPEG 3.0 to Windows build - last one that is XP compatible.
- New: Major improvements in CEA-608 to WebVTT (styles, etc).
- New: Return a non-zero return code if no subtitles are found.
- New: Windows build files updated to Visual Studio 2015, new target platform is 140_xp.
- New: Added basic support of Tesseract 4.0.0.
- New: Added build script for .deb.
- New: Updated -debugdvbsub parameter to get the most relevant DVB traces for debugging.
- New: SMPTE-TT files are now compatible with Adobe Premiere.
- New: Updated libpng.
- New: Added 3rd party (Tracy from archive.org) static linux build script.
- New: Add chapter extraction for MP4 files.
- New: Return code 10 if no captions are found at all.
- Fix: Teletext duplicate lines in certain cases.
- Fix: Improved teletext timing.
- Fix: DVB timing is finally good.
- Fix: A few minor memory leaks.
- Fix: tesseract library file included in mac build command.
- Fix: Bad WTV timings in some cases.
- Fix: Mac build script.
- Fix: Memory optimization in HARDSUBX edit_distance.
- Fix: SubStation Alpha subtitles in bitmap.
- Fix: lept msg severity in linux.
- Fix: SSA, SPUPNG and VTT timing and skipping of subtitles for SAMI and TTML.
- Fix: SMPTE-TT : Added support for font color.
- Fix: SAMI unnecessary empty subtitle when extracting DVB subs.
- Fix: Skip the packet if the adaptation field length is broken.
- Fix: 708 - lots of work done in the decoder. Implementation of more commands. Better timing.



0.84 (2016-12-16)
-----------------
- New: In Windows, both with and without-OCR binaries are bundled, since the OCR one causes problems due to
  dependencies in some system. So unless you need the OCR just use the non-OCR version.
- New: Added -sbs (sentence by sentence) for DVB output. Each frame in the output file contains a complete
  sentence (experimental).
- New: Added -curlposturl. If used each output frame will be sent with libcurl by doing a POST to that URL.
- Fix: More code consistency checking in function names.
- Fix: linux build script now tries to verify dependencies.
- Fix: Mac build script was missing a directory.


0.83 (2016-12-13)
-----------------
- Fix: Duplicate lines in mp4 (specifically affects itunes).
- Fix: Timing in .mp4, timing now calculated for each CC pair instead of per atom.
- Fix: Typos everywhere in the documentation and source code.
- Fix: CMakeLists for build in cmake.
- Fix: -unixts option.
- Fix: FPS switching messages.
- Fix: Removed ugly debug statement with local path in HardsubX.
- Fix: Changed platform target to v120_xp in Visual Studio (so XP is supported again).
- Fix: Added detail in many error messages.
- Fix: Memory leaks in videos with XDS.
- Fix: Makefile compatibility issues with Raspberry pi.
- Fix: missing separation between WebVTT header and body.
- Fix: Stupid bug in M2TS that preventing it from working.
- Fix: OCR libraries dependencies for the release version in Windows.
- Fix: non-buffered reading from pipes.
- Fix: --stream option with stdin.
- New: terminate_asap to buffered_read_opt
- New: Added some TV-show specific spelling dictionaries.
- New: Updated GPAC library.
- New: ASS/SSA.
- New: Capture sigterm to do some clean up before terminating.
- New: Work on 708: Changed DefineWindow behavior, only clear text of an existing window is style has changed.

0.82 (2016-08-15)
-----------------
- New: HardsubX - Burned in subtitle extraction subsystem.
- New: Color Detection in DVB Subtitles
- Fix: Corrected sentence capitalization
- Fix: Skipping redundant bytes at the end of tx3g atom in MP4
- Fix: Illegal SRT files being created from DVB subtitles
- Fix: Incorrect Progress Display

0.81 (2016-06-13)
-----------------
- New: --version parameter for extensive version information (version number, compile date, executable hash, git commit (if appropriate))
- New: Add -sem (semaphore) to create a .sem file when an output file is open and delete it when it's closed.
- New: Add --append parameter. This will prevent overwriting of existing files.
- New: File Rotation support added. The user has to send a USR1 signal to rotate.
- Fix: Issues with files <1 Mb
- Fix: Preview of generated transcript.
- Fix: Statistics were not generated anymore.
- Fix: Correcting display of sub mode and info in transcripts.
- Fix: Teletext page number displayed in -UCLA.
- Fix: Removal of excessive XDS notices about aspect ratio info.
- Fix: Force Flushing of file buffers works for all files now.
- Fix: mp4 void atoms that was causing some .mp4 files to fail.
- Fix: Memory usage caused by EPG processing was high due to many non-dynamic buffers.
- Fix: Project files for Visual Studio now include OCR support in Windows.

0.80 (2016-04-24)
-----------------
- Fix: "Premature end of file" (one of the scenarios)
- Fix: XDS data is always parsed again (needed to extract information such as program name)
- Fix: Teletext parsing: @ was incorrectly exported as * - X/26 packet specifications in ETS 300 706 v1.2.1 now better followed
- Fix: Teletext parsing: Latin G2 subsets and accented characters not displaying properly
- Fix: Timing in -ucla
- Fix: Timing in ISDB (some instances)
- Fix: "mfra" mp4 box weight changed to 1 (this helps with correct file format detection)
- Fix: Fix for TARGET File is null.
- Fix: Fixed SegFaults while parsing parameters (if mandatory parameter is not present in -outinterval, -codec or -nocodec)
- Fix: Crash when input small is too small
- Fix: Update some URLs in code (references to docs)
- Fix: -delay now updates final timestamp in ISDB, too
- Fix: Removed minor compiler warnings
- Fix: Visual Studio solution files working again
- Fix: ffmpeg integration working again
- New: Added --forceflush (-ff). If used, output file descriptors will be flushed immediately after being written to
- New: Hexdump XDS packets that we cannot parse (shouldn't be many of those anyway)
- New: If input file cannot be open, provide a decent human readable explanation
- New: GXF support

0.79 (2016-01-09)
-----------------
- Support for Grid Format (g608)
- Show Correct number of teletext packet processed
- Removed Segfault on incorrect mp4 detection
- Remove xml header from transcript format
- Help message updated for Teletext
- Added --help and -h for help message
- Added --nohtmlescape option
- Added --noscte20 option

0.78 (2015-12-12)
-----------------
- Support to extract Closed Caption from MultiProgram at once.
- CEA-708: exporting to SAMI (.smi), Transcript (.txt), Timed Transcript (ttxt) and SubRip (.srt).
- CEA-708: 16 bit charset support (tested on Korean).
- CEA-708: Roll Up captions handling.
- Changed TCP connection protocol (BIN data is now wrapped in packets, added EPG support and keep-alive packets).
- TCP connection password prompt is removed. To set connection password use -tcppassword argument instead.
- Support ISDB Closed Caption.
- Added a new output format, simplexml (used internally by a CCExtractor user, may or may not be useful for
  anyone else).

0.77 (2015-06-20)
-----------------
- Fixed bug in capitalization code ('I' was not being capitalized).
- GUI should now run in Windows 8 (using the include .Net runtime, since
  3.5 cannot be installed in Windows 8 apparently).
- Fixed Mac build script, binary is now compiled with support for
  files over 2 GB.
- Fixed bug in PMT code, damaged PMT sections could make CCExtractor
  crash.

0.76 (2015-03-28)
-----------------
- Added basic M2TS support
- Added EPG support - you can now export the Program Guide to XML
- Some bug fixes

0.75 (2015-01-15)
-----------------
- Fixed issue with teletext to other then srt.
- CCExtractor can be used as library if compiled using cmake
- By default the Windows version adds BOM to generated UTF files (this is
  because it's needed to open the files correctly) while all other
  builds don't add it (because it messes with text processing tools).
  You can use -bom and -nobom to change the behaviour.

0.74 (2014-09-24)
-----------------
- Fixed issue with -o1 -o2 and -12 parameters (where it would write output only in the o2 file)
- Fixed UCLA parameter issue. Now the UCLA parameter settings can't be overwritten anymore by later parameters that affect the custom transcript
- Switched order around for TLT and TT page number in custom transcript to match UCLA settings
- Added nobom parameter, for when files are processed by tools that can't handle the BOM. If using this, files might be not readable under windows.
- Segfault fix when no input files were given
- No more bin output when sending to server + possibility to send TT to server for processing
- Windows: Added the Microsoft redistributable MSVCR120.DLL to both the installation package and the application zip.

0.73 - GSOC (2014-08-19)
------------------------
- Added support of BIN format for Teletext
- Added start of librarization. This will allow in the future for other programs to use encoder/decoder functions and more.

0.72 - GSOC (2014-08-12)
------------------------
- Fix for WTV files with incorrect timing
- Added support for fps change using data from AVC video track in a H264 TS file.
- Added FFMpeg Support to enable all encapsulator and decoder provided by ffmpeg

0.71 - GSOC (2014-07-31)
------------------------
- Added feature to receive captions in BIN format according to CCExtractor's own
  protocol over TCP (-tcp port [-tcppassword password])
- Added ability to send captions to the server described above or to the
  online repository (-sendto host[:port])
- Added -stdin parameter for reading input stream from standard input
- Compilation in Cygwin using linux/Makefile
- Fix for .bin files when not using latin1 charset
- Correction of mp4 timing, when one timestamp points timing of two atom

0.70 - GSOC (2014-07-06)
------------------------
This is the first release that is part of Google's Summer of Code.
Anshul, Ruslan and Willem joined CCExtractor to work on a number of things
over the summer, and their work is already reaching the mainstream
version of CCExtractor.

- Added a huge dictionary submitted by Matt Stockard.
- Added DVB subtitles decoder, spupng in output
- Added support for cdt2 media atoms in QT video files. Now multiple atoms in
 a single sample sequence are supported.
- Changed Makefile.
- Fixed some bugs.
- Added feature to print info about file's subtitles and streams (-out=report).
- Support Long PMT.
- Support Configuration file.
	- There is an sample configuration file in doc/ folder with name
	  ccextractor.cnf.sample
	- Just now only ccextractor.cnf named files kept beside ccextractor
	  executable is supported
	- for details of which options can be set using configuration file,
	  please look at sample file.

- Added options for custom transcript output:
	new parameter (-customtxt format), where the format must be like this: 1100100 (7 digits).
	These indicate whether the next things should be displayed  or not in the (timed) transcript:
		- Display start time
		- Display end time
		- Display caption mode
		- Display caption channel
		- Use a relative timestamp (relative to the sample)
		- Display XDS info
		- Use colors
	Examples:
		0000101 is the default setting for transcripts
		1110101 is the default for timed transcripts
		1111001 is the default setting for -ucla
	Make sure you use this parameter after others that might affect these
	settings (-out, -ucla, -xds, -txt, -ttxt, ...)
- Fixed Negative timing Bug

0.69 (2014-04-05)
-----------------
- A few patches from Christopher Small, including proper support
  for multiple multicast clients listening on the same port.
- GUI: Fixed teletext preview.
- GUI: Added a small indicator of data being received when reading from
  UDP.
- GUI: Added UTF-8 support to preview Window (used for teletext).
- Fixes in Makefile and build script, compilation in linux and OSX failed
  if another libpng was found in the system.
- WTV support directly in CCExtractor (no need for wtvccdump any more).
- Started refactoring and clean-up.
- Fix: MPEG clock rollover (happens each 26 hours) caused a time
  discontinuity.
- Windows GUI: Started work on HDHomeRun support. For now it just looks
  for HDHomeRun devices. Lots of other things will arrive in the next
  versions.
- Windows GUI: Some code refactoring, since the HDHomeRun support makes
  the code larger enough to require more than one source file :-)

0.68 (2013-12-24)
-----------------
- A couple of shared variables between 608 decoders were causing
  problems when both fields were processed at the same time with
  -12, fixed.
- Added BOM for UTF-8 files.
- Corrected a few extended characters in the UTF-8 encoding,
  probably never used in real world captioning but since we got
  a good test sample file...
- Color and fonts in PAC commands were ignored, fixed (Helen Buus).
- Added a new output format, spupng. It consists on one .png file
  for each subtitle frame and one .xml with all the timing
  (Heleen Buus).
- Some fixes (Chris Small).

0.67 (2013-10-09)
-----------------
- Padding bytes were being discarded early in the process in 0.66,
  which is convenient for debugging, but it messes with timing in
  .raw, which depends on padding. Fixed.
- MythTV's branch had a fixed size buffer that could not be enough
  some times. Made dynamic.
- Better support for PAT changing mid-stream.
- Removed quotes in Start in .smi (format fix).
- Added multicast support (Chris Small)
- Added ability to select IP address to bind in UDP (Chris Small)
- Fixes in -unixts and -delay for teletext.
- Added -autodash : When two people are talking, add a dash as
  needed (this is based on subtitle position). Only in .srt and
  with -trim. Quite experimental, feedback appreciated.
- Added -latin1 to select Latin 1 as encoding. Default is now
  UTF-8 (-utf8 still exists but it's not needed).
- Added -ru1, which emulates a (non-existing in real life) 1 line
  roll-up mode.


0.66 (2013-07-01)
-----------------
- Fixed bug in auto detection code that triggered a message
  about file being auto of sync.
- Added -investigate_packets
  The PMT is used to select the most promising elementary stream
  to get captions from. Sometimes captions are where you least
  expect it so -datapid allows you to select a elementary stream
  manually, in case the CC location is not obvious from the PMT
  contents. To assist looking for the right stream, the parameter
  "-investigate_packets" will have CCExtractor look inside each
  stream, looking for CC markers, and report the streams that
  are likely to contain CC data even if it can't be determined from
  their PMT entry.
- Added -datastreamtype to manually selecting a stream based on
  its type instead of its PID. Useful if your recording program
  always hides the caption under the stream type.
- Added -streamtype so if an elementary stream is selected manually
  for processing, the streamtype can be selected too. This can be
  needed if you process, for example a stream that is declared as
  "private MPEG" in the PMT, so CCExtractor can't tell what it is.
  Usually you'll want -streamtype 2 (MPEG video) or -streamtype 6
  (MPEG private data).
- PMT content listing improved, it now shows the stream type for
  more types.
- Fixes in roll-up, cursor was being moved to column 1 if a
  RU2, RU3 or RU4 was received even if already in roll-up mode.
- Added -autoprogram. If a multiprogram TS is processed and
  -autoprogram is used, CCExtractor will analyze all PMTs and use
  the first program that has a suitable data stream.
- Timed transcript (ttxt) now also exports the caption mode
  (roll-up, paint-on, etc.) next to each line, as it's useful to
  detect things like commercials.
- Content Advisory information from XDS is now decoded if it's
  transmitted in "US TV parental guidelines" or "MPA".
  Other encoding such as Canada's are not supported yet due
  to lack of samples.
- Copy Management information from XDS is now decoded.
- Added -xds. If present and export format is timed transcript
  (only), XDS information will be saved to file (same file as the
  transcript, with XDS being clearly marked). Note that for now
  all XDS data is exported even if it doesn't change, so the
  transcript file will be significantly larger.
- Added some PaintOn support, at least enough to prevent it
  from breaking things when the other modes are used.
- Removed afd_data() warning. AFD doesn't carry any caption related
  data. AFD still detected in code in case we want to do something
  with it later anyway.
- Ported last changes from Petr Kutalek's telxcc. Current version
  is 2.4.4.
- In teletext mode when exporting to transcript (not .srt), an effort
  is made to detect and merge line duplicates. This is done by using
  the Levenshtein's distance, which is the number of changes requires
  to convert one string to another. To simplify things, strings are
  compared up to the length of the shortest one.
  There are 3 parameters that can be used to tweak the thresholds:
      -deblev: Enable debug so the calculated distance for each two
	   strings is displayed. The output includes both strings, the
	   calculated distance, the maximum allowed distance, and whether
	   the strings are ultimately considered equivalent or not, i.e.
	   the calculated distance is less or equal than the max allowed.
	  -levdistmincnt value: Minimum distance we always allow
	   regardless of the length of the strings. Default 2. This means
	   that if the calculated distance is 0, 1 or 2, we consider the
	   strings to be equivalent.
	  -levdistmaxpct value: Maximum distance we allow, as a
	   percentage of the shortest string length. Default 10%. For
	   example, consider a comparison of one string of 30 characters
	   and one of 60 characters. We want to determine whether the
	   first 30 characters of the longer string are more or less the
	   same as the shortest string, i.e. whether the longest string
	   is the shortest one plus new characters and maybe some
	   corrections. Since the shortest string is 30 characters and
	   the default percentage is 10%, we would allow a distance of
	   up to 3 between the first 30 characters.
- Added -lf : Use UNIX line terminator (LF) instead of Windows (CRLF).
- Added -noautotimeref: Prevent UTC reference from being auto set from
  the stream data.

0.65 (2013-03-14)
-----------------
- Minor GUI changes for teletext
- Added end timestamps in timed transcripts
- Added support for SMPTE (patch by John Kemp)
- Initial support for MPEG2 video tracks inside MP4 files (thanks a
  lot to GPAC's Jean who assisted in analyzing the sample and
  doing the required changes in GPAC).
- Improved MP4 auto detection
- Support for PCR if PTS is not available (needed for some teletext
  samples, and probably useful for everything else).
- Support for UDP streaming - finally. Use "-udp $port" to have
  CCExtractor listen for a stream. I've only been able to test it
  with an European HDHomeRun, but it should work fine with any other
  tuner.
- Refactored PMT / PAT processing in transport streams, now allows to
  display their contents (-parsePAT and -parsePMT) which makes
  troubleshooting easier.
  
0.64 (2012-10-29)
-----------------
- Changed Window GUI size (larger).
- Added Teletext options to GUI.
- Added -teletext to force teletext mode even if not detected
- Added -noteletext to disable teletext detection. This can be needed
  for streams that have both 608 data and teletext packets if you
  need to process the 608 data (if teletext is detected it will
  take precedence otherwise).
- Added -datapid to force a specific elementary stream to be used for
  data (bypassing detections).
- Added -ru2 and -ru3 to limit the number of visible lines in roll-up
  captions (bypassing whatever the broadcast says).
- Added support for a .hex (hexadecimal) dump of data.
- Added support for wtv in Windows. This is done by using a new program
  (wtvccdump.exe) and a new DirectShow filter (CCExtractorDump.dll) that
  process the .wtv using DirecShow's filters and export the line 21 data
  to a .hex file. The GUI calls wtvccdump.exe as needed.
- Added --nogoptime to force PTS timing even when CCExtractor would
  use GOP timing otherwise.

0.63 (2012-08-17)
-----------------
- Telext support added, by integrating Petr Kutalek's telxcc. Integration is
  still quite basic (there's equivalent code from both CCExtractor and
  telxcc) and some clean up is needed, but it works. Petr has announced that
  he's abandoning telxcc so further development will happen directly in
  CCExtractor.
- Some bug fixes, as usual.

0.62 (2012-05-23)
-----------------
- Corrected Mac build "script" (needed to add GPAC includes). Thanks to the
  Mac users that sent this.
- Hauppauge mode now uses PES timing, needed for files that don't have
  caption data during all the video (such as in commercial breaks).
- Added -mp4 and -in:mp4 to force the input to be processed as MP4.
- CC608 data embedded in a separate stream (as opposed as in the video
  stream itself) in MP4 files is now supported (not heavily tested).
  This should be rather useful since closed captioned files from iTunes
  use this format.
- More CEA-708 work. The debugger is now able to dump the "TV" contents for
  the first time. Also, a .srt can be generated, however timing is not quite
  good yet (still need to figure out why).
- Added -svc (or --service) to select the CEA-708 services to be processed.
  For example, -svc 1,2 will process the primary and secondary language
  services. Valid values are 1-63, where 1 is the primary language, 2 is
  the secondary language (this is part of the specification) and 3-63 are
  provider defined.
- Rajesh Hingorani sent a fix for the MPEG decoder that fixes garbled output
  or certain samples (we had none like this in our test collection). Thanks,
  Rajesh.

0.61 (2012-03-08)
-----------------
- Fix: GCC 3.4.4 can now build CCExtractor.
- Fix: Damaged TS packets (those that come with 'error in transport' bit
  on) are now skipped.
- Fix: Part of the changes for MP4 support (CC packets buffering in
  particular) broke some stuff for other files, causing at least very
  annoying character duplication. We hope we've fixed it without breaking
  anything but please report).
- Some non-interesting cleanup.

0.60 (unreleased)
-----------------
- Add: MP4 support, using GPAC (a media library). Integration is currently
  "enough so it works", but needs some more work. There's some duplicate
  code, the stream must be a file (no streaming), etc.
- Fix: The Windows version was writing text files with double \r.
- Fix: Closed captions blocks with no data could cause a crash.
- Fix: -noru (to generate files without duplicate lines in
  roll-up) was broken, with complete lines being missing.
- Fix: bin format not working as input.

0.59 (2011-10-07)
-----------------
- More AVC/H.264 work. pic_order_cnt_type != 0 will be processed now.
- Fix: Roll-up captions with interruptions for Text (with ResumeTextDisplay
  in the middle of the caption data) were missing complete lines.
- Added a timed text transcript output format, probably only useful for
  roll-up captions. Use --timedtranscript or -ttxt. Output is like this:

00:01:25,485 | HOST: LAST NIGHT THE REPUBLICAN
00:01:29,522 | HOPEFULS INTRODUCE THEMSELVES TO
00:01:30,623 | PRIMARY VOTERS.

- XDS parser. Not complete (no point in dealing with V-Chip stuff for
  example), but enough to extract program and station information.
- Input streams can now come from standard input using - (just an hyphen)
  as parameter.
- Added a new output format called 'null' (use -null or -out=null). This
  format means "Don't produce any file", and is useful to have CCExtractor
  process the stream (for XDS messages, debugging, etc) without actually
  generating anything.
- Updated Windows GUI.
- Added -quiet => If used, CCExtractor will not write any message.
- Added -stdout => If used, the captions will be sent to stdout (console)
  instead of file. Combined with -, CCExtractor can work as a filter in
  a larger process, receiving the stream from stdin and sending the
  captions to stdout.
- Some code clean up, minor refactoring.
- Teletext detection (not yet processing).

0.58 (2011-08-21)
-----------------
- Implemented new PTS based mode to order the caption information
  of AVC/H.264 data streams.  The old pic_order_cnt_lsb based method
  is still available via the -poc or --usepicorder command switches.
- Removed a couple of those annoying "Impossible!" error messages
  that appears when processing some (possibly broken, unsure) files.
- Added -nots --notypesettings to prevent italics and underline
  codes from being displayed.
- Note to those not liking the paragraph symbol being used for the
  music note: Submit a VALID replacement in latin-1.
- Added preliminary support for multiple program TS files. The
  parameter --program-number (or -pn) will let you choose which
  program number to process. If no number is passed and the TS
  file contains more than one, CCExtractor will display a list of
  found programs and terminate.
- Added support (basic, because I only received one sample) for some
  Hauppauge cards that save CC data in their own format. Use the
  parameter -haup to enable it (CCExtractor will display a notice
  if it thinks that it's processing a Hauppauge capture anyway).
- Fixed bug in roll-up.
- More AVC work, now TS files from echostar that provided garbled
  output are processed OK.
- Updated Windows GUI.

0.57 (2010-12-16)
-----------------
- Bug fixes in the Windows version. Some debug code was unintentionally
  left in the released version.

0.56 (2010-12-09)
-----------------
- H264 support
- Other minor changes a lot less important

0.55 (2009-08-09)
-----------------
- Replace pattern matching code with improved parser for MPEG-2 elementary
  streams.
- Fix parsing of ReplayTV 5000 captions.
- Add ability to decode SCTE 20 encoded captions.
- Make decoding of TS files more error tolerant.
- Start implementation of EIA-708 decoding (not active yet).
- Add -gt / --goptime switch to use GOP timing instead of PTS timing.
- Start implementation of AVC/H.264 decoding (not active yet).
- Fixed: The basic problem is that when 24fps movie film gets converted to 30fps NTSC
  they repeat every 4th frame. Some pics have 3 fields of CC data with field 3 CC data
  belongs to the same channel as field 1. The following pics have the fields reversed
  because of the odd number of fields. I used top_field_first to tell when the channels
  are reversed. See Table 6-1 of the SCTE 20 [Paul Fernquist]

0.54 (2009-04-16)
-----------------
- Add -nosync and -fullbin switches for debugging purposes.
- Remove -lg (--largegops) switch.
- Improve synchronization of captions for source files with
  jumps in their time information or gaps in the caption
  information.
- [R. Abarca] Changed Mac script, it now compiles/link
  everything from the /src directory.
- It's now possible to have CCExtractor add credits
  automatically.
- Added a feature to add start and end messages (for credits).
  See help screen for details.

0.53 (2009-02-24)
-----------------
- Force generated RCWT files to have the same length as source file.
- Fix documentation for -startat / -endat switches.
- Make -startat / -endat work with all output formats.
- Fix sync check for raw/rcwt files.
- Improve timing of dvr-ms NTSC captions.
- Add -in=bin switch to read CCExtractor's own binary format.
- Fix problem with short input files (smaller 1MB).
- Clean up regular and debug output.
- Add -out=bin switch to write RCWT data.
- Remove -bo/--bufferoutput switch and functionality.
- [Volker] Added new generic binary format (RCWT
  for Raw Captions With Time). This new format
  allows one file to contain all the available
  closed caption data instead of just one stream.
- Added --no_progress_bar to disable status
  information (mostly used when debugging, as the
  progress information is annoying in the middle
  of debug logs).
- The Windows GUI was reported to freeze in some
  conditions. Fixed.
- The Windows GUI is now targeted for .NET 2.0
  instead of 3.5. This allows Windows 2000 to run
  it (there's not .NET 3.5 for Windows 2000), as
  requested by a couple of key users.

0.51 (unreleased)
-----------------
- Removed -autopad and -goppad, no longer needed.
- In preparation to a new binary format we have
  renamed the current .bin to .raw. Raw files
  have only CC data (with no header, timing, etc.).
- The input file format (when forced) is now
  specified with
    	-in=format
  such as -in=ts, -in=raw, -in=ps ...
  The old switches (-ts, -ps, etc.) still work.
  The only exception is -bin which has been removed
  (reserved for the new binary format). Use
  -in=raw to process a raw file.
- Removed -d, which when produced a raw file used
  a DVD format. This has been merged into a new
  output type "dvdraw". So now instead of using
  -raw -d as before, use -out=dvdraw if you need
  this.
- Removed --noff
- Added gui_mode_reports for frontend communications,
  see related file.
- Windows GUI rewritten. Source code now included,
  too.
- [Volker] Dish Network clean-up

0.50 (2008-12-12)
-----------------
- [Volker] Fix in DVR-MS NTSC timing
- [Volker] More clean-up
- Minor fixes

0.49 (2008-12-10)
-----------------
- [Volker] Major MPEG parser rework. Code much
  cleaner now.
- Some stations transmit broken roll-up captions,
  and for some reason don't send CRs but RUs...
  Added work-around code to make captions readable.
- Started work on EIA-708 (DTV). Right now you can
  add -debug-708 to get a dump of the 708 data.
  An actually useful decoder will come soon.
- Some of the changes MIGHT HAVE BROKEN MythTV's
  code. I don't use MythTV myself so I rely on
  other people's samples and reports. If MythTV
  is broken please let me know.
- Added new debug options.
- [Volker] Added support for DVR-MS NTSC files.
- Other minor bug fixes and changes.

0.46 (2008-11-24)
-----------------
- Added support for live streaming, CCExtractor
  can now process files that are being recorded
  at the same time.
  
- [Volker] Added a new DVR-MS loop - this is
  completely new, DVR-MS specific code, so we no
  longer use the generic MPEG code for DVR-MS.
  DVR-MS should (or will be eventually at least)
  be as reliable as TS.
  Note: For now, it's only ATSC recordings, not
  NTSC (analog) recordings.

0.45 (2008-11-14)
-----------------
- Added auto-detection of DVR-MS files.
- Added -asf to force DVR-MS mode.
- Added some specific support for DVR-MS
  files. These format used to work
  correctly in 0.34 (pure luck) but the
  MPEG code rework broke it. It should
  work as it used to.
- Updated Windows GUI to support the
  new options.
- Added      -lg --largegops
  From the help screen:
  Each Group-of-Picture comes with timing
  information. When this info is too separate
  (for example because there are a lot of
  frames in a GOP) ccextractor may prefer not
  to use GOP timing. Use this option is you
  need ccextractor to use GOP timing in large
  GOPs.

0.44 (2008-09-10)
-----------------
- Added an option to the GUI to process
  individual files in batch, i.e. call
  ccextractor once per file. Use it if you
  want to process several unrelated files
  in one go.
- Added an option to prevent duplicate
  lines in roll-up captions.
- Several minor bug fixes.
- Updated the GUI to add the new options.

0.43 (2008-06-20)
-----------------
- Fixed a bug in the read loop (no less)
  that caused some files to fail when
  reading without buffering (which is
  the default in the Linux build).
- Several improvements in the GUI, such as
  saving current options as default.

0.42 (2008-06-17)
-----------------
- The option switch "-transcript" has been
  changed to "--transcript". Also, "-txt"
  has been added as the short alias.
- Windows GUI
- Updated help screen

0.41 (2008-06-15)
-----------------
- Default output is now .srt instead of .bin,
  use -raw if you need the data dump instead of
  .srt.
- Added -trim, which removes blank spaces at
  the left and rights of each line in .srt.
  Note that those spaces are there to help
  deaf people know if the person talking is
  at the left or the right of the screen, i.e.
  there aren't useless. But if they annoy
  you, go ahead...

0.40 (2008-05-20)
-----------------
- Fixed a bug in the sanity check function
  that caused the Myth branch to abort.
- Fixed the OSX build script, it needed a
  new #define to work.

0.39 (2008-05-11)
-----------------
- Added a -transcript. If used, the output will
  have no time information. Also, if in roll-up
  mode there will be no repeated lines.
- Lots of changes in the MPEG parser, most of
  them submitted by Volker Quetschke.
- Fixed a bug in the CC decoder that could cause
  the first line not to be cleared in roll-up
  mode.
- CCExtractor can now follow number sequences in
  file names, by suffixing the name with +.
  For example,
  
  DVD0001.VOB+

  means DVD0001.VOB, DVD0002.VOB, etc. This works
  for all files, so part001.ts+ does what you
  could expect.
- Added -90090 which changes the clock frequency
  from the MPEG standard 90000 to 90090. It
  *could* (remains to be seen) help if there are
  timing issues.
- Better support for Tivo files.
- By default ccextractor now considers the whole
  input file list a one large file, instead of
  several, independent, video files. This has
  been changed because most programs (for example
  DVDDecrypt) just cut the files by size.
  If you need the old behaviour (because you
  actually edited the video files and want to
  join the subs), use -ve.


0.36 (unreleased)
-----------------
- Fixed bug in SMI, nbsp was missing a ;.
- Footer for SAMI files was incorrect (<body> and
  <sami> tags were being opened again instead of
  being closed).
- Displayed memory is now written to disk at end
  of stream even if there is no command requesting
  so (may prevent losing the last screen-full).
- Important change that could break scripts, but
  that have been added because old behaviour was
  annoying to most people: _1 and _2 at the end
  of the output file names is now added ONLY if
  -12 is used (i.e. when there are two output
  files to produce). So

  ccextractor -srt sopranos.mpg

  now produces sopranos.srt instead of sopranos_1.srt.
  If you use -12, i.e.

  ccextractor -srt -12 sopranos.mpg

  You get

  sopranos_1.srt and
  sopranos_2.srt

  as usual.


0.35 (unreleased)
-----------------
- Added --defaultcolor to the help screen. Code
  was already in 0.34 but the documentation wasn't
  updated.
- Buffer is larger now, since I've found a sample
  where 256 Kb isn't enough for a PES (go figure).
- At the end of the process, a ratio between
  video length and time to process is displayed.

0.34 (2007-06-03)
-----------------
- Added some basic letter case and capitalization
  support. For captions that broadcast in ALL
  UPPERCASE (most of them), ccextractor can now
  do the first part of the job.

  --sentencecap or -sc will tell ccextractor to
  follow the typical capitalization rules, such
  as capitalize months, days of week, etc.

  So from
             YOU BETTER RESPECT
             THIS ROBE, ALAN

  You get

             You better respect
             this robe, alan.

  --capfile or -caf also enables the case
  processing part and adds an extra list of
  words in the specified file, for example:

  --capfile names.txt

  where names.txt is just a plain text file
  with the proper spelling for some words,
  such as
  
  Alan
  Tony

  So you get

             You better respect
             this robe, Alan.

  Which is the correct spelling. You can
  have a different spelling file per TV
  show, or a large file with a lot of
  words, etc.
- ccextractor has been reported to
  compile and run on Mac with a minor
  change in the build script, so I've
  created a mac directory with the
  modified script. I haven't tested it
  myself.
- Windows build comes with a File Version
  Number (0.0.0.34 in this version) in case
  you want to check for version info.

0.33 (unreleased)
-----------------
- Added -scr or --screenfuls, to select the
  number of screenfuls ccextractor should
  write before exiting. A screenful is
  a change of screen contents caused by
  a CC command (not new characters). In
  practice, this means that for .srt each
  group of lines is a screenful, except when
  using -dru (which produces a lot of
  groups of lines because each new character
  produces a new group).
- Completed tables for all encodings.
- Fixed bug in .srt related to milliseconds
  in time lines.
- Font colors are back for .srt (apparently
  some programs do support them after all).
  Use -nofc or --nofontcolor if you don't
  want these tags.

0.32 (unreleased)
-----------------
- Added -delay ms, which adds (or subtracts)
  a number of milliseconds to all times in
  .srt/.sami files. For example,
  
         -delay 400

  causes all subtitles to appear 400 ms later
  than they would normally do, and

         -delay -400

  causes all subtitles to appear 400 ms before
  they would normally do.
- Added -startat at -endat which lets you
  select just a portion of data to be processed,
  such as from minute 3 to minute 5. Check
  help screen for exact syntax.

0.31 (unreleased)
-----------------
- Added -dru (direct rollup), which causes
  roll-up captions to be written as
  they would on TV instead of line by line.
  This makes .srt/.sami files a lot longer,
  and ugly too (each line is written many
  times, two characters at time).

0.30 (2007-05-24)
-----------------
- Fix in extended char decoding, I wasn't
  replacing the previous char.
- When a sequence code was found before
  having a PTS, reported time was
  undefined.

0.29 (unreleased)
-----------------
- Minor bug fix.

0.28 (unreleased)
-----------------
- Fixed a buffering related issue. Short version,
  the first 2 Mb in non-TS mode were being
  discarded.
- .srt no longer has <font> tags. No player
  seems to process them so my guess is that
  they are not part of the .srt "standard"
  even if McPoodle add them.

0.27 (unreleased)
-----------------
- Modified sanitizing code, it's less aggressive
  now. Ideally it should mean that characters
  won't be missed anymore. We'll see.

0.26 (unreleased)
-----------------
- Added -gp (or -goppad) to make ccextractor use
  GOP timing. Try it for non TS files where
  subs start OK but desync as the video advances.

0.25 (unreleased)
-----------------
- Format detection is not perfect yet. I've added
  -nomyth to prevent the MytvTV code path to be
  called. I've seen apparently correct files that
  make MythTV's MPEG decoder to choke. So, if it
  doesn't work correctly automatically: Try
  -nomyth and -myth. Hopefully one of the two
  options will work.


0.24 (unreleased)
-----------------
- Fixed a bug that caused dvr-ms (Windows Media Center)
  files to be incorrectly processed (letters out of
  order all the time).
- Reworked input buffer code, faster now.
- Completed MythTV's MPEG decoder for Program Streams,
  which results in better processing of some specific
  files.
- Automatic file format detection for all kind of
  files and closed caption storage method. No need to
  tell ccextractor anything about your file (but you
  still can).


0.22 (2007-05-15)
-----------------
- Added text mode handling into decoder, which gets rids
  of junk when text mode data is present.
- Added support for certain (possibly non standard
  compliant) DVDs that add more captions block in a
  user data block than they should (such as Red October).
- Fix in roll-up init code that caused the previous popup
  captions not to be written to disk.
- Other Minor bug fixes.


0.20 (2007-05-07)
-----------------
- Unicode should be decent now.
- Added support for Hauppauge PVR 250 cards, and (possibly)
  many others (bttv) with the same closed caption recording
  format.
  This is the result of hacking MythTV's MPEG parser into
  CCExtractor. Integration is not very good (to put it
  midly) but it seems to work. Depending on the feedback I
  may continue working on this or just leave it 'as it'
  (good enough).
  If you want to process a file generated by one of these
  analog cards, use -myth. This is essential as it will
  make the program take a totally different code path.
- Added .SAMI generation. I'm sure this can be improved,
  though. If you have a good CSS for .SAMI files let me
  know.

0.19 (2007-05-03)
-----------------
- Work on Dish Network streams, timing was completely broken.
  It's fixed now at least for the samples I have, if it's not
  completely fixed let me know. Credit for this goes to
  Jack Ha who sent me a couple of samples and a first
  implementation of a semi working-fix.
- Added support for several input files (see help screen for
  details).
- Added Unicode and Latin-1 encoding.
  

0.17 (2007-04-29)
-----------------
- Extraction to .srt is almost complete - works correctly for
  pop-up and roll-up captions, possibly not yet for paint-on
  (mostly because I don't have any sample with paint-on captions
  so I can't test).
- Minor bug fixes.
- Automatic TS/non-TS mode detection.

0.14 (2007-04-25)
-----------------
- Work on handling special cases related to the MPEG reference
  clock: Roll over, jumps, etc.
- Modified padding code a bit: In particular, padding occurs
  on B-Frames now.
- Started work on CC data parsing (use -608 to see output).
- Added built-in input buffering.
- Major code reorganization.
- Added a decent progress indicator.
- Added TS header synchronization (so the input file no longer
  needs to start with a TS header).
- Minor bug fixes.

0.07 (2007-04-19)
-----------------
- Added MPEG reference clock parsing.
- Added auto padding in TS. Does miracles with timing.
- Added video information (as extracted from sequence header).
- Some code clean-up.
- FF sanity check enabled by default.<|MERGE_RESOLUTION|>--- conflicted
+++ resolved
@@ -1,10 +1,7 @@
 1.0 (to be released)
 -----------------
-<<<<<<< HEAD
 - Fix: Regression failures on DVD files
-=======
 - Refactor: Remove API structures from ccextractor
->>>>>>> 6300bb7b
 - New: Add Encoder Module to Rust
 - Fix: Elementary stream regressions
 - Fix: Segmentation faults on XDS files

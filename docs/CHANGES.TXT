--- conflicted
+++ resolved
@@ -1,12 +1,9 @@
 0.88(2018-10-24) (unreleased)
 -----------------
 - Fix: Update UTF8Proc to 2.2.0
-<<<<<<< HEAD
 - Fix: Update LibPNG to 1.6.35
 - Fix: Update Protobuf-c to 1.3.1
-=======
 - Fix: Warn instead of fatal when a 0xFF marker is missing
->>>>>>> 04abf755
 
 0.87 (2018-10-23)
 -----------------

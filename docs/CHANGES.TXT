<<<<<<< HEAD
0.96.4 (2026-01-01)
-------------------
- New: Persistent CEA-708 decoder context - maintains state across multiple calls for proper subtitle continuity
- New: OCR character blacklist options (--ocr-blacklist, --ocr-blacklist-file) for improved accuracy
- New: OCR line-split option (--ocr-splitontimechange) for better subtitle segmentation
- Fix: 32-bit build failures on i686 and armv7l architectures
- Fix: Legacy command-line argument compatibility (-1, -2, -12, --sc, --svc)
- Fix: Prevent heap buffer overflow in Teletext processing (security fix)
- Fix: Lazy OCR initialization - only initialize when first DVB subtitle is encountered
- Build: Optimized Windows CI workflow for faster builds
=======
DEVELOPMENT VERSION
-------------------
RUST:
- Documented EIA_708_BUFFER_LENGTH constant with CEA-708 specification reference
- Removed debug logging from target.rs network module
>>>>>>> e66a0183

0.96.3 (2025-12-29)
-------------------
- New: VOBSUB subtitle extraction with OCR support for MP4 files
- New: VOBSUB subtitle extraction support for MKV/Matroska files
- New: Native SCC (Scenarist Closed Caption) input file support - CCExtractor can now read SCC files
- New: Configurable frame rate (--scc-framerate) and styled PAC codes for SCC output
- Fix: Apply --delay option to DVB/bitmap subtitles (previously only worked with text-based subtitles)
- Fix: 200ms timing offset in MOV/MP4 caption extraction
- Fix: utf8proc include path for system library builds
- Fix: Use fixed-width integer types in MP4 bswap functions for better portability
- Fix: Guard ocr_text access with ENABLE_OCR preprocessor check
- Fix: Preserve FFmpeg libs when building with -system-libs -hardsubx
- Build: Add vobsub_decoder to Windows and autoconf build systems
- Build: Add winget and Chocolatey packaging workflows for Windows distribution
- Docs: Add VOBSUB extraction documentation and subtile-ocr Dockerfile

0.96.2 (2025-12-26)
-------------------
- Fix: Resolve utf8proc header include path when building against system libraries on Linux.
- Rebundle Windows version to include required runtime files to process hardcoded subtitles
  (hardcodex mode).
- New: Add optional -system-libs flag to Linux build script for package manager compatibility

0.96.1 (2025-12-25)
-------------------
- Rebundle Windows version to include an updated GUI. No changes in CCExtractor itself.

0.96 (2025-12-23)
-----------------
- New: Multi-page teletext extraction support (#665)
  - Extract multiple teletext pages simultaneously with separate output files
  - Use --tpage multiple times (e.g., --tpage 100 --tpage 200)
  - Output files are named with page suffix (e.g., output_p100.srt, output_p200.srt)

- New: Added --list-tracks (-L) option to list all tracks in media files without processing
  New: Chinese, Korean, Japanese support - proper encoding and OCR.
  New: Correct McPoodle DVD raw format support
  Fix: Timing is now frame perfect (using FFMpeg timing dump as reference) in all formats.
  Fix: Solved garbling in all the pending issues we had on GitHub.
  Fix: All causes of "premature end of file" messages due to bugs and not actual file cuts.
  Fix: All memory leaks, double frees and usual C nastyness that valgrind could find.
- Fix Include ATSC VCT virtual channel numbers and call signs in XMLTV output
- Fix: Restore ATSC XMLTV generation with ETT parsing for extended descriptions, multi-segment handling, extended table ID's (EIT/VCT), corrected <programme> XMLTV formatting, buffer bounds fixes
- Fix: Add HEVC/H.265 stream type recognition to prevent crashes on ATSC 3.0 streams.
  Fix: Tolerance to damaged streams - recover where possible instead of terminating.
  Issues closed: Over 40! Too many to list here, but each of them was either a bug squashed or a feature implemented.

0.95 (2025-09-15 - never formally packaged)
-----------------
- New: Create a Docker image to simplify the CCExtractor usage without any environmental hustle (#1611)
- New: Add SCC support for CEA-708 decoder (#1595)
  Refactor: Lots of code ported to Rust.
- Fix: Improved handling of IETF language tags in Matroska files (#1665)
- Breaking: Major argument flags revamp for CCExtractor (#1564 & #1619)
- Fix: segmentation fault in using hardsubx
- Fix: WebVTT X-TIMESTAMP-MAP placement (#1463)
- Fix: ffmpeg 5.0, tesseract 5.0 compatibility and remove deprecated methods
- Fix: tesseract 5.x traineddata location in ocr
- Improvement: Ignore MXF Caption Essence Container version byte to enhance SRT subtitle extraction compatibility
- New: Add tesseract page segmentation modes control with `--psm` flag
- Fix: Support for MINGW-w64 cross compiling

0.94 (2021-12-14)
-----------------
- BOM is no longer enabled by default on windows platforms
- CEA-708: Rust decoder is now default instead of C decoder
- CEA-708 subs are now extracted by default
- New: Add check for Minimum supported rust version (MSRV) (#1387) 
- Fix: Fix CEA-708 Carriage Return command implementation
- Fix: Fix bug with startat/endat parameter (#1396)
- Fix: Mac Build processes (#1390)
- Fix: Fix bug with negative delay parameter (#1365)

0.93 (2021-08-16)
-----------------
- Minor Rust updates (format, typos, docs)
- Updated GUI

0.92 (2021-08-10)
-----------------
- Rust updates: Added srt writer
- Rust updates:-Added writers for transcripts and SAMI
- Added missing DLL to Windows installer
- Updated Windows GUI

0.91 (2021-07-26)
-----------------
- More Rust in the 708 decoder (Add Pen Presets and timing functions)
- Updated GUI

0.90 (2021-07-14)
-----------------
- New installer (WiX based)
- New GUI (flutter based)
- More Rust (the 708 decoder is being rewritten)

0.89 (2021-06-13)
-----------------
- Fix: Fix broken links in README
- Fix: Timing in DVB, sub duration check for timeout.
- New: Added support for SCC and CCD encoder formats
- New: Added support to output captions to MCC file (#733).
- New: Add support for censoring words ("Kid Friendly") (#1139)
- New: Extend support of capitalization for all BITMAP and 608 subtitles (#1214)
- New: Added an option to disable timestamps for WebVTT (In response to issue #1127)
- Fix: Change inet_ntop to inet_ntoa for Windows XP compatibility
- Fix: Added italics, underline, and color rendering support for -out=spupng with EIA608/teletext
- Fix: ccx_demuxer_mxf.c: Parse framerate from MXF captions to fix caption timings.
- Fix: hardsubx_decoder.c: Fix memory leaks using Leptonica API.
- Fix: linux/Makefile.am: added some sources to enable rpms to be created.
- Fix: Crash when using -sc (sentence case) option (#1115)
- Fix: Segmentation fault on VOB #1128
- Fix: Hang while processing video #1121
- Fix: lib_ccx.c: Initialize fatal error logging function before first usage in init_libraries
- Fix: A few (minor) memory leaks around the code.
- Fix: General code clean up / reformatting
- Fix: Fix multiple definitions with new -fno-common default in GCC 10
- Fix: Mac now builds reproducibly again without errors on the date command (#1230)
- Fix: Allow all oem modes with tesseract v4 (#1264)
- Doc: Updated ccextractor.cnf.sample.
- Update: Updated LibPNG to 1.6.37
- Remove: Python API (since no one cares about it and it's unmaintained)
- Remove: -cf , just use FFmpeg if you want a ES from a TS or PS, CCExtractor is a bad tool
  for this.
- Fix: Segmentation fault on Windows
- Update: Updated libGPAC to 1.0.1
- Fix: Segmentation fault with unsupported and multitrack file reports
- Fix: Write subtitle header to multitrack outputs
- Fix: Write multitrack files to the output file directory
- Fix: Correct frame number calculation in SCC (#1340)
- Fix: Regression on Teletext that caused dates to be wrong (RT 78 on the sample platform)
- Fix: CEA-708: Better timing, fixes for missing subtitles
- Fix: timing for direct rollup
- Fix: timing for VOB files with multiple chapters

0.88 (2019-05-21)
-----------------
- New: More tapping points for debug image in ccextractor.
- New: Add support for tesseract 4.0
- Optimize: Remove multiple RGB to grey conversion in OCR.
- Fix: Update UTF8Proc to 2.2.0
- Fix: Update LibPNG to 1.6.35
- Fix: Update Protobuf-c to 1.3.1
- Fix: Warn instead of fatal when a 0xFF marker is missing
- Fix: Segfault in general_loop.c due to null pointer dereference (case of no encoder)
- Fix: Enable printing hdtv stats to console.
- Fix: Many typos in comments and output messages
- Fix: Ignore Visual Studio temporary project files
- New: Add support for non-Latin characters in stdout
- Fix: Check whether stream is empty
- New: Add support for EIA-608 inside .mkv
- New: Add support for DVB inside .mkv
- Fix: Added -latrusmap Map Latin symbols to Cyrillic ones in special cases
       of Russian Teletext files (issue #1086)
- Fix: Several OCR crashes

0.87 (2018-10-23)
-----------------
- New: Upgrade libGPAC to 0.7.1.
- New: mp4 tx3g & multitrack subtitles.
- New: Guide to update dependencies (docs/Updating_Dependencies.txt).
- New: Add LICENSE File (#959).
- New: Display quantisation mode in info box (#954).
- New: Add instruction required to build ccextractor with HARDSUBX support (#946).
- New: Added version no. of libraries to --version.
- New: Added -quant (OCR quantization function).
- New: Python API now compatible with Python 3.
- Fix: linux/builddebug: Added non-local directories to the incluye search path so we don't
       require a locally compiled tesseract or leptonica.
- Fix: Correct -HARDSUBX Bug In CMake, allow build with hardsubx using cmake (#966).
- Fix: possible segfaults in hardsubx_classifier.c due to strdup (#963).
- Fix: Improve the start and end timestamps of extracted burned in captions (#962).
- Fix: Update COMPILATION.md (#960).
- Fix: Fixed crash with "-out=report" and "-out=null".
- Fix: -nocf not working with OCR'ing (#958).
- Fix: segfault in add_cc_sub_text and initialize to NULL in init_encoder (#950).
- Fix: ccx_decoders_common.c: Copy data type when creating a copy of the subtitle structure.
- Fix: Implicit declaration of these functions throws warning during build (#948).
- Fix: ccx_decoders_common.c: Properly release allocated resources on free_subtitle().
- Fix: Added a datatype member to struct cc_subtitle - needed so we can properly free all
       memory when void *data points to a structure that has its own pointers.
- Fix: dvb_subtitle_decoder.c: When combining image regions verify that the offset is
       never negative.
- Fix: Updated traivis.yml to fix osx build (#947).
- Fix: Add utf8proc src file to cmake, updated header file (#944).
- Fix: Added required pointers on freep() calls.
- Fix: Removed dvb_debug_traces_to_stdout and used the usual dbg_print instead.
- Fix: Additional debug traces for DVB.
- Fix: Fix minor memory leak in ocr.c.
- Fix: Fix issue with displaying utf8proc version.
- Fix: Fix failing cmake due to liblept/tesseract header files.
- Fix: Added missing \n in params.c.
- Fix: builddebug: Use -fsanitize=address -fno-omit-frame-pointer.
- Fix: ccx_decoders_common.c: Removed trivial memory leak.
- Fix: ccx_encoders_srt.c: Made sure a pointer is non-NULL before dereferencing.
- Fix: dvb_subtitle_decoder.c: Initialize pointer members to NULL when creating a structure.
- Fix: lib_ccx.c: Initialize (memset 0) structure cc_subtitle after memory allocation.
- Fix: Added verboseness to error/warnings in dvb_subtitle_decoder.c.
- Fix: dvb_subtitle_decoder.c: Work on passing invalid streams errors upstream (plus some
       warning messages) so we can eventually recover from this situation instead of crashing.
- Fix: telxcc.c: Currently setting a colour doesn't necessarily add a space even though the
       specifications mandate it. (#930).
- Fix: dvb_subtitle_decoder.c: Fix null pointer derefence when region==NULL in write_dvb_sub.
- Fix: DVB Teletext subtitle incomplete.
- Fix: replace all 0xA characters within startbox with 0x20.
- Fix: DVB Teletext subtitle incomplete (#922).
- Fix: Add missing return value to one of the returns in process_tx3g().
- Fix: Typos and other minor bugs.
- Fix: Tidy CMakeLists & vcxproj (#920).
- Fix: Added m2ts and -mxf to help screen.
- Fix: Added MKV to demuxer_print_cfg.
- Fix: Added MXF to demuxer_print_cfg.
- Fix: "Out of order packets" error had wrong print() parameters.
- Fix: Updated Python documentation.
- Fix: Fix incorrect path in XML (#904).
- Fix: linux build script (non-debug): Don't hide warnings from compiler.
- Fix: linux build script (debug): Display what's step of the build script we're in.
- Fix: Make the build reproducible (#976).
- Fix: Remove instance of o1 and o2 from help.
- Fix: Colors of DVB subtitles with depth 2 broken due to a missing break.
- Fix: CEA-708: Caption loss due to CW command (#991).
- Fix: CEA-708: Update patch for windows priority with functions (#990).

0.86 (2018-01-09)
-----------------
- New: Preliminary MXF support
- New: Added a histogram in one-minute increments of the number of lines in a subtitle.
- New: Added Autoconf build scripts for CCExtractor to generate makefiles (mac).
- New: Added Autoconf build scripts for CCExtractor to generate makefiles (linux).
- New: Added .rpm package generation script.
- New: Added build/installation script for .pkg.tar.xz (Arch Linux).
- New: Added tarball generation script.
- New: Added --analyzevideo. If present the video stream will be processed even if the
  subtitles are in a different stream. This is useful when we want video information
  (resolution, frame type, etc). -vides now implies this option too.
  [Note: Tentative - some possibly breaking changed were made for this, so if you
  use it validate results]
- New: Added a GUI in the main CCExtractor binary (separate from the external GUIs
  such as CCExtractorGUI).
- New: A Python binding extension so it's possible to use CCExtractor's tools from
  Python.
- New: Added -nospupngocr (don't OCR bitmaps when generating spupng, faster)
- New: Add support for file split on keyframe (-segmentonkeyonly)
- New: Added WebVTT output from Matroska.
- New: Support for source-specific multicast.
- New: FreeType-based text renderer (-out=spupng with teletext/EIA608).
- New: Upgrade library UTF8proc
- New: Upgrade library win_iconv
- New: Upgrade library zlib
- New: Upgrade library LibPNG
- New: Support for Source-Specific Multicast
- New: Added Travis CI support
- New: Made error messages clearer, less ambiguous
- Fix: Prevent the OCR being initialized more than once (happened on multiprogram and
  PAT changes)
- Fix: Makefiles, build scripts, etc... everything updated and corrected for all
  platforms.
 -Fix: Proper line ending for .srt files from bitmaps.
- Fix: OCR corrections using grayscale before extracting texts.
- Fix: End timestamps in transcripts from DVB.
- Fix: Forcing -noru to cause deduplication in ISDB
- Fix: TS: Skip NULL packets
- Fix:  When NAL decoding fails, don't dump the whole decoded thing, limit to 160 bytes.
- Fix: Modify Autoconf scripts to generate tarball for mac from `/package_creators/tarball.sh`
  and include GUI files in tarball
- Fix: Started work on libGPAC upgrade.
- Fix: DVB subtitle not extracted if there's no display segment
- Fix: Heap corruption in add_ocrtext2str
- Fix: bug that caused -out=spupng sometimes crashes
- Fix: Checks for text before newlines on DVB subtitles
- Fix: OCR issue caused by separated dvb subtitle regions
- Fix: DVB crash on specific condition (!rect->ocr_text)
- Fix: DVB bug (Multiple-line subtitle; Missing last line)
- Fix: --sentencecap for teletext samples
- Fix: Crash when image passed into OCR is empty
- Fix: Temporarily wrapped the Python API, not production ready yet
- Fix: -delay option in DVB


0.85b (2017-01-26)
------------------
- Fix: Base Windows binary (without OCR) compiled without DLL dependencies.

0.85 (2017-01-23)
-----------------
- New: Added FFMPEG 3.0 to Windows build - last one that is XP compatible.
- New: Major improvements in CEA-608 to WebVTT (styles, etc).
- New: Return a non-zero return code if no subtitles are found.
- New: Windows build files updated to Visual Studio 2015, new target platform is 140_xp.
- New: Added basic support of Tesseract 4.0.0.
- New: Added build script for .deb.
- New: Updated -debugdvbsub parameter to get the most relevant DVB traces for debugging.
- New: SMPTE-TT files are now compatible with Adobe Premiere.
- New: Updated libpng.
- New: Added 3rd party (Tracy from archive.org) static linux build script.
- New: Add chapter extraction for MP4 files.
- New: Return code 10 if no captions are found at all.
- Fix: Teletext duplicate lines in certain cases.
- Fix: Improved teletext timing.
- Fix: DVB timing is finally good.
- Fix: A few minor memory leaks.
- Fix: tesseract library file included in mac build command.
- Fix: Bad WTV timings in some cases.
- Fix: Mac build script.
- Fix: Memory optimization in HARDSUBX edit_distance.
- Fix: SubStation Alpha subtitles in bitmap.
- Fix: lept msg severity in linux.
- Fix: SSA, SPUPNG and VTT timing and skipping of subtitles for SAMI and TTML.
- Fix: SMPTE-TT : Added support for font color.
- Fix: SAMI unnecessary empty subtitle when extracting DVB subs.
- Fix: Skip the packet if the adaptation field length is broken.
- Fix: 708 - lots of work done in the decoder. Implementation of more commands. Better timing.



0.84 (2016-12-16)
-----------------
- New: In Windows, both with and without-OCR binaries are bundled, since the OCR one causes problems due to
  dependencies in some system. So unless you need the OCR just use the non-OCR version.
- New: Added -sbs (sentence by sentence) for DVB output. Each frame in the output file contains a complete
  sentence (experimental).
- New: Added -curlposturl. If used each output frame will be sent with libcurl by doing a POST to that URL.
- Fix: More code consistency checking in function names.
- Fix: linux build script now tries to verify dependencies.
- Fix: Mac build script was missing a directory.


0.83 (2016-12-13)
-----------------
- Fix: Duplicate lines in mp4 (specifically affects itunes).
- Fix: Timing in .mp4, timing now calculated for each CC pair instead of per atom.
- Fix: Typos everywhere in the documentation and source code.
- Fix: CMakeLists for build in cmake.
- Fix: -unixts option.
- Fix: FPS switching messages.
- Fix: Removed ugly debug statement with local path in HardsubX.
- Fix: Changed platform target to v120_xp in Visual Studio (so XP is supported again).
- Fix: Added detail in many error messages.
- Fix: Memory leaks in videos with XDS.
- Fix: Makefile compatibility issues with Raspberry pi.
- Fix: missing separation between WebVTT header and body.
- Fix: Stupid bug in M2TS that preventing it from working.
- Fix: OCR libraries dependencies for the release version in Windows.
- Fix: non-buffered reading from pipes.
- Fix: --stream option with stdin.
- New: terminate_asap to buffered_read_opt
- New: Added some TV-show specific spelling dictionaries.
- New: Updated GPAC library.
- New: ASS/SSA.
- New: Capture sigterm to do some clean up before terminating.
- New: Work on 708: Changed DefineWindow behavior, only clear text of an existing window is style has changed.

0.82 (2016-08-15)
-----------------
- New: HardsubX - Burned in subtitle extraction subsystem.
- New: Color Detection in DVB Subtitles
- Fix: Corrected sentence capitalization
- Fix: Skipping redundant bytes at the end of tx3g atom in MP4
- Fix: Illegal SRT files being created from DVB subtitles
- Fix: Incorrect Progress Display

0.81 (2016-06-13)
-----------------
- New: --version parameter for extensive version information (version number, compile date, executable hash, git commit (if appropriate))
- New: Add -sem (semaphore) to create a .sem file when an output file is open and delete it when it's closed.
- New: Add --append parameter. This will prevent overwriting of existing files.
- New: File Rotation support added. The user has to send a USR1 signal to rotate.
- Fix: Issues with files <1 Mb
- Fix: Preview of generated transcript.
- Fix: Statistics were not generated anymore.
- Fix: Correcting display of sub mode and info in transcripts.
- Fix: Teletext page number displayed in -UCLA.
- Fix: Removal of excessive XDS notices about aspect ratio info.
- Fix: Force Flushing of file buffers works for all files now.
- Fix: mp4 void atoms that was causing some .mp4 files to fail.
- Fix: Memory usage caused by EPG processing was high due to many non-dynamic buffers.
- Fix: Project files for Visual Studio now include OCR support in Windows.

0.80 (2016-04-24)
-----------------
- Fix: "Premature end of file" (one of the scenarios)
- Fix: XDS data is always parsed again (needed to extract information such as program name)
- Fix: Teletext parsing: @ was incorrectly exported as * - X/26 packet specifications in ETS 300 706 v1.2.1 now better followed
- Fix: Teletext parsing: Latin G2 subsets and accented characters not displaying properly
- Fix: Timing in -ucla
- Fix: Timing in ISDB (some instances)
- Fix: "mfra" mp4 box weight changed to 1 (this helps with correct file format detection)
- Fix: Fix for TARGET File is null.
- Fix: Fixed SegFaults while parsing parameters (if mandatory parameter is not present in -outinterval, -codec or -nocodec)
- Fix: Crash when input small is too small
- Fix: Update some URLs in code (references to docs)
- Fix: -delay now updates final timestamp in ISDB, too
- Fix: Removed minor compiler warnings
- Fix: Visual Studio solution files working again
- Fix: ffmpeg integration working again
- New: Added --forceflush (-ff). If used, output file descriptors will be flushed immediately after being written to
- New: Hexdump XDS packets that we cannot parse (shouldn't be many of those anyway)
- New: If input file cannot be open, provide a decent human readable explanation
- New: GXF support

0.79 (2016-01-09)
-----------------
- Support for Grid Format (g608)
- Show Correct number of teletext packet processed
- Removed Segfault on incorrect mp4 detection
- Remove xml header from transcript format
- Help message updated for Teletext
- Added --help and -h for help message
- Added --nohtmlescape option
- Added --noscte20 option

0.78 (2015-12-12)
-----------------
- Support to extract Closed Caption from MultiProgram at once.
- CEA-708: exporting to SAMI (.smi), Transcript (.txt), Timed Transcript (ttxt) and SubRip (.srt).
- CEA-708: 16 bit charset support (tested on Korean).
- CEA-708: Roll Up captions handling.
- Changed TCP connection protocol (BIN data is now wrapped in packets, added EPG support and keep-alive packets).
- TCP connection password prompt is removed. To set connection password use -tcppassword argument instead.
- Support ISDB Closed Caption.
- Added a new output format, simplexml (used internally by a CCExtractor user, may or may not be useful for
  anyone else).

0.77 (2015-06-20)
-----------------
- Fixed bug in capitalization code ('I' was not being capitalized).
- GUI should now run in Windows 8 (using the include .Net runtime, since
  3.5 cannot be installed in Windows 8 apparently).
- Fixed Mac build script, binary is now compiled with support for
  files over 2 GB.
- Fixed bug in PMT code, damaged PMT sections could make CCExtractor
  crash.

0.76 (2015-03-28)
-----------------
- Added basic M2TS support
- Added EPG support - you can now export the Program Guide to XML
- Some bug fixes

0.75 (2015-01-15)
-----------------
- Fixed issue with teletext to other then srt.
- CCExtractor can be used as library if compiled using cmake
- By default the Windows version adds BOM to generated UTF files (this is
  because it's needed to open the files correctly) while all other
  builds don't add it (because it messes with text processing tools).
  You can use -bom and -nobom to change the behaviour.

0.74 (2014-09-24)
-----------------
- Fixed issue with -o1 -o2 and -12 parameters (where it would write output only in the o2 file)
- Fixed UCLA parameter issue. Now the UCLA parameter settings can't be overwritten anymore by later parameters that affect the custom transcript
- Switched order around for TLT and TT page number in custom transcript to match UCLA settings
- Added nobom parameter, for when files are processed by tools that can't handle the BOM. If using this, files might be not readable under windows.
- Segfault fix when no input files were given
- No more bin output when sending to server + possibility to send TT to server for processing
- Windows: Added the Microsoft redistributable MSVCR120.DLL to both the installation package and the application zip.

0.73 - GSOC (2014-08-19)
------------------------
- Added support of BIN format for Teletext
- Added start of librarization. This will allow in the future for other programs to use encoder/decoder functions and more.

0.72 - GSOC (2014-08-12)
------------------------
- Fix for WTV files with incorrect timing
- Added support for fps change using data from AVC video track in a H264 TS file.
- Added FFMpeg Support to enable all encapsulator and decoder provided by ffmpeg

0.71 - GSOC (2014-07-31)
------------------------
- Added feature to receive captions in BIN format according to CCExtractor's own
  protocol over TCP (-tcp port [-tcppassword password])
- Added ability to send captions to the server described above or to the
  online repository (-sendto host[:port])
- Added -stdin parameter for reading input stream from standard input
- Compilation in Cygwin using linux/Makefile
- Fix for .bin files when not using latin1 charset
- Correction of mp4 timing, when one timestamp points timing of two atom

0.70 - GSOC (2014-07-06)
------------------------
This is the first release that is part of Google's Summer of Code.
Anshul, Ruslan and Willem joined CCExtractor to work on a number of things
over the summer, and their work is already reaching the mainstream
version of CCExtractor.

- Added a huge dictionary submitted by Matt Stockard.
- Added DVB subtitles decoder, spupng in output
- Added support for cdt2 media atoms in QT video files. Now multiple atoms in
 a single sample sequence are supported.
- Changed Makefile.
- Fixed some bugs.
- Added feature to print info about file's subtitles and streams (-out=report).
- Support Long PMT.
- Support Configuration file.
	- There is an sample configuration file in doc/ folder with name
	  ccextractor.cnf.sample
	- Just now only ccextractor.cnf named files kept beside ccextractor
	  executable is supported
	- for details of which options can be set using configuration file,
	  please look at sample file.

- Added options for custom transcript output:
	new parameter (-customtxt format), where the format must be like this: 1100100 (7 digits).
	These indicate whether the next things should be displayed  or not in the (timed) transcript:
		- Display start time
		- Display end time
		- Display caption mode
		- Display caption channel
		- Use a relative timestamp (relative to the sample)
		- Display XDS info
		- Use colors
	Examples:
		0000101 is the default setting for transcripts
		1110101 is the default for timed transcripts
		1111001 is the default setting for -ucla
	Make sure you use this parameter after others that might affect these
	settings (-out, -ucla, -xds, -txt, -ttxt, ...)
- Fixed Negative timing Bug

0.69 (2014-04-05)
-----------------
- A few patches from Christopher Small, including proper support
  for multiple multicast clients listening on the same port.
- GUI: Fixed teletext preview.
- GUI: Added a small indicator of data being received when reading from
  UDP.
- GUI: Added UTF-8 support to preview Window (used for teletext).
- Fixes in Makefile and build script, compilation in linux and OSX failed
  if another libpng was found in the system.
- WTV support directly in CCExtractor (no need for wtvccdump any more).
- Started refactoring and clean-up.
- Fix: MPEG clock rollover (happens each 26 hours) caused a time
  discontinuity.
- Windows GUI: Started work on HDHomeRun support. For now it just looks
  for HDHomeRun devices. Lots of other things will arrive in the next
  versions.
- Windows GUI: Some code refactoring, since the HDHomeRun support makes
  the code larger enough to require more than one source file :-)

0.68 (2013-12-24)
-----------------
- A couple of shared variables between 608 decoders were causing
  problems when both fields were processed at the same time with
  -12, fixed.
- Added BOM for UTF-8 files.
- Corrected a few extended characters in the UTF-8 encoding,
  probably never used in real world captioning but since we got
  a good test sample file...
- Color and fonts in PAC commands were ignored, fixed (Helen Buus).
- Added a new output format, spupng. It consists on one .png file
  for each subtitle frame and one .xml with all the timing
  (Heleen Buus).
- Some fixes (Chris Small).

0.67 (2013-10-09)
-----------------
- Padding bytes were being discarded early in the process in 0.66,
  which is convenient for debugging, but it messes with timing in
  .raw, which depends on padding. Fixed.
- MythTV's branch had a fixed size buffer that could not be enough
  some times. Made dynamic.
- Better support for PAT changing mid-stream.
- Removed quotes in Start in .smi (format fix).
- Added multicast support (Chris Small)
- Added ability to select IP address to bind in UDP (Chris Small)
- Fixes in -unixts and -delay for teletext.
- Added -autodash : When two people are talking, add a dash as
  needed (this is based on subtitle position). Only in .srt and
  with -trim. Quite experimental, feedback appreciated.
- Added -latin1 to select Latin 1 as encoding. Default is now
  UTF-8 (-utf8 still exists but it's not needed).
- Added -ru1, which emulates a (non-existing in real life) 1 line
  roll-up mode.


0.66 (2013-07-01)
-----------------
- Fixed bug in auto detection code that triggered a message
  about file being auto of sync.
- Added -investigate_packets
  The PMT is used to select the most promising elementary stream
  to get captions from. Sometimes captions are where you least
  expect it so -datapid allows you to select a elementary stream
  manually, in case the CC location is not obvious from the PMT
  contents. To assist looking for the right stream, the parameter
  "-investigate_packets" will have CCExtractor look inside each
  stream, looking for CC markers, and report the streams that
  are likely to contain CC data even if it can't be determined from
  their PMT entry.
- Added -datastreamtype to manually selecting a stream based on
  its type instead of its PID. Useful if your recording program
  always hides the caption under the stream type.
- Added -streamtype so if an elementary stream is selected manually
  for processing, the streamtype can be selected too. This can be
  needed if you process, for example a stream that is declared as
  "private MPEG" in the PMT, so CCExtractor can't tell what it is.
  Usually you'll want -streamtype 2 (MPEG video) or -streamtype 6
  (MPEG private data).
- PMT content listing improved, it now shows the stream type for
  more types.
- Fixes in roll-up, cursor was being moved to column 1 if a
  RU2, RU3 or RU4 was received even if already in roll-up mode.
- Added -autoprogram. If a multiprogram TS is processed and
  -autoprogram is used, CCExtractor will analyze all PMTs and use
  the first program that has a suitable data stream.
- Timed transcript (ttxt) now also exports the caption mode
  (roll-up, paint-on, etc.) next to each line, as it's useful to
  detect things like commercials.
- Content Advisory information from XDS is now decoded if it's
  transmitted in "US TV parental guidelines" or "MPA".
  Other encoding such as Canada's are not supported yet due
  to lack of samples.
- Copy Management information from XDS is now decoded.
- Added -xds. If present and export format is timed transcript
  (only), XDS information will be saved to file (same file as the
  transcript, with XDS being clearly marked). Note that for now
  all XDS data is exported even if it doesn't change, so the
  transcript file will be significantly larger.
- Added some PaintOn support, at least enough to prevent it
  from breaking things when the other modes are used.
- Removed afd_data() warning. AFD doesn't carry any caption related
  data. AFD still detected in code in case we want to do something
  with it later anyway.
- Ported last changes from Petr Kutalek's telxcc. Current version
  is 2.4.4.
- In teletext mode when exporting to transcript (not .srt), an effort
  is made to detect and merge line duplicates. This is done by using
  the Levenshtein's distance, which is the number of changes requires
  to convert one string to another. To simplify things, strings are
  compared up to the length of the shortest one.
  There are 3 parameters that can be used to tweak the thresholds:
      -deblev: Enable debug so the calculated distance for each two
	   strings is displayed. The output includes both strings, the
	   calculated distance, the maximum allowed distance, and whether
	   the strings are ultimately considered equivalent or not, i.e.
	   the calculated distance is less or equal than the max allowed.
	  -levdistmincnt value: Minimum distance we always allow
	   regardless of the length of the strings. Default 2. This means
	   that if the calculated distance is 0, 1 or 2, we consider the
	   strings to be equivalent.
	  -levdistmaxpct value: Maximum distance we allow, as a
	   percentage of the shortest string length. Default 10%. For
	   example, consider a comparison of one string of 30 characters
	   and one of 60 characters. We want to determine whether the
	   first 30 characters of the longer string are more or less the
	   same as the shortest string, i.e. whether the longest string
	   is the shortest one plus new characters and maybe some
	   corrections. Since the shortest string is 30 characters and
	   the default percentage is 10%, we would allow a distance of
	   up to 3 between the first 30 characters.
- Added -lf : Use UNIX line terminator (LF) instead of Windows (CRLF).
- Added -noautotimeref: Prevent UTC reference from being auto set from
  the stream data.

0.65 (2013-03-14)
-----------------
- Minor GUI changes for teletext
- Added end timestamps in timed transcripts
- Added support for SMPTE (patch by John Kemp)
- Initial support for MPEG2 video tracks inside MP4 files (thanks a
  lot to GPAC's Jean who assisted in analyzing the sample and
  doing the required changes in GPAC).
- Improved MP4 auto detection
- Support for PCR if PTS is not available (needed for some teletext
  samples, and probably useful for everything else).
- Support for UDP streaming - finally. Use "-udp $port" to have
  CCExtractor listen for a stream. I've only been able to test it
  with an European HDHomeRun, but it should work fine with any other
  tuner.
- Refactored PMT / PAT processing in transport streams, now allows to
  display their contents (-parsePAT and -parsePMT) which makes
  troubleshooting easier.
  
0.64 (2012-10-29)
-----------------
- Changed Window GUI size (larger).
- Added Teletext options to GUI.
- Added -teletext to force teletext mode even if not detected
- Added -noteletext to disable teletext detection. This can be needed
  for streams that have both 608 data and teletext packets if you
  need to process the 608 data (if teletext is detected it will
  take precedence otherwise).
- Added -datapid to force a specific elementary stream to be used for
  data (bypassing detections).
- Added -ru2 and -ru3 to limit the number of visible lines in roll-up
  captions (bypassing whatever the broadcast says).
- Added support for a .hex (hexadecimal) dump of data.
- Added support for wtv in Windows. This is done by using a new program
  (wtvccdump.exe) and a new DirectShow filter (CCExtractorDump.dll) that
  process the .wtv using DirecShow's filters and export the line 21 data
  to a .hex file. The GUI calls wtvccdump.exe as needed.
- Added --nogoptime to force PTS timing even when CCExtractor would
  use GOP timing otherwise.

0.63 (2012-08-17)
-----------------
- Telext support added, by integrating Petr Kutalek's telxcc. Integration is
  still quite basic (there's equivalent code from both CCExtractor and
  telxcc) and some clean up is needed, but it works. Petr has announced that
  he's abandoning telxcc so further development will happen directly in
  CCExtractor.
- Some bug fixes, as usual.

0.62 (2012-05-23)
-----------------
- Corrected Mac build "script" (needed to add GPAC includes). Thanks to the
  Mac users that sent this.
- Hauppauge mode now uses PES timing, needed for files that don't have
  caption data during all the video (such as in commercial breaks).
- Added -mp4 and -in:mp4 to force the input to be processed as MP4.
- CC608 data embedded in a separate stream (as opposed as in the video
  stream itself) in MP4 files is now supported (not heavily tested).
  This should be rather useful since closed captioned files from iTunes
  use this format.
- More CEA-708 work. The debugger is now able to dump the "TV" contents for
  the first time. Also, a .srt can be generated, however timing is not quite
  good yet (still need to figure out why).
- Added -svc (or --service) to select the CEA-708 services to be processed.
  For example, -svc 1,2 will process the primary and secondary language
  services. Valid values are 1-63, where 1 is the primary language, 2 is
  the secondary language (this is part of the specification) and 3-63 are
  provider defined.
- Rajesh Hingorani sent a fix for the MPEG decoder that fixes garbled output
  or certain samples (we had none like this in our test collection). Thanks,
  Rajesh.

0.61 (2012-03-08)
-----------------
- Fix: GCC 3.4.4 can now build CCExtractor.
- Fix: Damaged TS packets (those that come with 'error in transport' bit
  on) are now skipped.
- Fix: Part of the changes for MP4 support (CC packets buffering in
  particular) broke some stuff for other files, causing at least very
  annoying character duplication. We hope we've fixed it without breaking
  anything but please report).
- Some non-interesting cleanup.

0.60 (unreleased)
-----------------
- Add: MP4 support, using GPAC (a media library). Integration is currently
  "enough so it works", but needs some more work. There's some duplicate
  code, the stream must be a file (no streaming), etc.
- Fix: The Windows version was writing text files with double \r.
- Fix: Closed captions blocks with no data could cause a crash.
- Fix: -noru (to generate files without duplicate lines in
  roll-up) was broken, with complete lines being missing.
- Fix: bin format not working as input.

0.59 (2011-10-07)
-----------------
- More AVC/H.264 work. pic_order_cnt_type != 0 will be processed now.
- Fix: Roll-up captions with interruptions for Text (with ResumeTextDisplay
  in the middle of the caption data) were missing complete lines.
- Added a timed text transcript output format, probably only useful for
  roll-up captions. Use --timedtranscript or -ttxt. Output is like this:

00:01:25,485 | HOST: LAST NIGHT THE REPUBLICAN
00:01:29,522 | HOPEFULS INTRODUCE THEMSELVES TO
00:01:30,623 | PRIMARY VOTERS.

- XDS parser. Not complete (no point in dealing with V-Chip stuff for
  example), but enough to extract program and station information.
- Input streams can now come from standard input using - (just an hyphen)
  as parameter.
- Added a new output format called 'null' (use -null or -out=null). This
  format means "Don't produce any file", and is useful to have CCExtractor
  process the stream (for XDS messages, debugging, etc) without actually
  generating anything.
- Updated Windows GUI.
- Added -quiet => If used, CCExtractor will not write any message.
- Added -stdout => If used, the captions will be sent to stdout (console)
  instead of file. Combined with -, CCExtractor can work as a filter in
  a larger process, receiving the stream from stdin and sending the
  captions to stdout.
- Some code clean up, minor refactoring.
- Teletext detection (not yet processing).

0.58 (2011-08-21)
-----------------
- Implemented new PTS based mode to order the caption information
  of AVC/H.264 data streams.  The old pic_order_cnt_lsb based method
  is still available via the -poc or --usepicorder command switches.
- Removed a couple of those annoying "Impossible!" error messages
  that appears when processing some (possibly broken, unsure) files.
- Added -nots --notypesettings to prevent italics and underline
  codes from being displayed.
- Note to those not liking the paragraph symbol being used for the
  music note: Submit a VALID replacement in latin-1.
- Added preliminary support for multiple program TS files. The
  parameter --program-number (or -pn) will let you choose which
  program number to process. If no number is passed and the TS
  file contains more than one, CCExtractor will display a list of
  found programs and terminate.
- Added support (basic, because I only received one sample) for some
  Hauppauge cards that save CC data in their own format. Use the
  parameter -haup to enable it (CCExtractor will display a notice
  if it thinks that it's processing a Hauppauge capture anyway).
- Fixed bug in roll-up.
- More AVC work, now TS files from echostar that provided garbled
  output are processed OK.
- Updated Windows GUI.

0.57 (2010-12-16)
-----------------
- Bug fixes in the Windows version. Some debug code was unintentionally
  left in the released version.

0.56 (2010-12-09)
-----------------
- H264 support
- Other minor changes a lot less important

0.55 (2009-08-09)
-----------------
- Replace pattern matching code with improved parser for MPEG-2 elementary
  streams.
- Fix parsing of ReplayTV 5000 captions.
- Add ability to decode SCTE 20 encoded captions.
- Make decoding of TS files more error tolerant.
- Start implementation of EIA-708 decoding (not active yet).
- Add -gt / --goptime switch to use GOP timing instead of PTS timing.
- Start implementation of AVC/H.264 decoding (not active yet).
- Fixed: The basic problem is that when 24fps movie film gets converted to 30fps NTSC
  they repeat every 4th frame. Some pics have 3 fields of CC data with field 3 CC data
  belongs to the same channel as field 1. The following pics have the fields reversed
  because of the odd number of fields. I used top_field_first to tell when the channels
  are reversed. See Table 6-1 of the SCTE 20 [Paul Fernquist]

0.54 (2009-04-16)
-----------------
- Add -nosync and -fullbin switches for debugging purposes.
- Remove -lg (--largegops) switch.
- Improve synchronization of captions for source files with
  jumps in their time information or gaps in the caption
  information.
- [R. Abarca] Changed Mac script, it now compiles/link
  everything from the /src directory.
- It's now possible to have CCExtractor add credits
  automatically.
- Added a feature to add start and end messages (for credits).
  See help screen for details.

0.53 (2009-02-24)
-----------------
- Force generated RCWT files to have the same length as source file.
- Fix documentation for -startat / -endat switches.
- Make -startat / -endat work with all output formats.
- Fix sync check for raw/rcwt files.
- Improve timing of dvr-ms NTSC captions.
- Add -in=bin switch to read CCExtractor's own binary format.
- Fix problem with short input files (smaller 1MB).
- Clean up regular and debug output.
- Add -out=bin switch to write RCWT data.
- Remove -bo/--bufferoutput switch and functionality.
- [Volker] Added new generic binary format (RCWT
  for Raw Captions With Time). This new format
  allows one file to contain all the available
  closed caption data instead of just one stream.
- Added --no_progress_bar to disable status
  information (mostly used when debugging, as the
  progress information is annoying in the middle
  of debug logs).
- The Windows GUI was reported to freeze in some
  conditions. Fixed.
- The Windows GUI is now targeted for .NET 2.0
  instead of 3.5. This allows Windows 2000 to run
  it (there's not .NET 3.5 for Windows 2000), as
  requested by a couple of key users.

0.51 (unreleased)
-----------------
- Removed -autopad and -goppad, no longer needed.
- In preparation to a new binary format we have
  renamed the current .bin to .raw. Raw files
  have only CC data (with no header, timing, etc.).
- The input file format (when forced) is now
  specified with
    	-in=format
  such as -in=ts, -in=raw, -in=ps ...
  The old switches (-ts, -ps, etc.) still work.
  The only exception is -bin which has been removed
  (reserved for the new binary format). Use
  -in=raw to process a raw file.
- Removed -d, which when produced a raw file used
  a DVD format. This has been merged into a new
  output type "dvdraw". So now instead of using
  -raw -d as before, use -out=dvdraw if you need
  this.
- Removed --noff
- Added gui_mode_reports for frontend communications,
  see related file.
- Windows GUI rewritten. Source code now included,
  too.
- [Volker] Dish Network clean-up

0.50 (2008-12-12)
-----------------
- [Volker] Fix in DVR-MS NTSC timing
- [Volker] More clean-up
- Minor fixes

0.49 (2008-12-10)
-----------------
- [Volker] Major MPEG parser rework. Code much
  cleaner now.
- Some stations transmit broken roll-up captions,
  and for some reason don't send CRs but RUs...
  Added work-around code to make captions readable.
- Started work on EIA-708 (DTV). Right now you can
  add -debug-708 to get a dump of the 708 data.
  An actually useful decoder will come soon.
- Some of the changes MIGHT HAVE BROKEN MythTV's
  code. I don't use MythTV myself so I rely on
  other people's samples and reports. If MythTV
  is broken please let me know.
- Added new debug options.
- [Volker] Added support for DVR-MS NTSC files.
- Other minor bug fixes and changes.

0.46 (2008-11-24)
-----------------
- Added support for live streaming, CCExtractor
  can now process files that are being recorded
  at the same time.
  
- [Volker] Added a new DVR-MS loop - this is
  completely new, DVR-MS specific code, so we no
  longer use the generic MPEG code for DVR-MS.
  DVR-MS should (or will be eventually at least)
  be as reliable as TS.
  Note: For now, it's only ATSC recordings, not
  NTSC (analog) recordings.

0.45 (2008-11-14)
-----------------
- Added auto-detection of DVR-MS files.
- Added -asf to force DVR-MS mode.
- Added some specific support for DVR-MS
  files. These format used to work
  correctly in 0.34 (pure luck) but the
  MPEG code rework broke it. It should
  work as it used to.
- Updated Windows GUI to support the
  new options.
- Added      -lg --largegops
  From the help screen:
  Each Group-of-Picture comes with timing
  information. When this info is too separate
  (for example because there are a lot of
  frames in a GOP) ccextractor may prefer not
  to use GOP timing. Use this option is you
  need ccextractor to use GOP timing in large
  GOPs.

0.44 (2008-09-10)
-----------------
- Added an option to the GUI to process
  individual files in batch, i.e. call
  ccextractor once per file. Use it if you
  want to process several unrelated files
  in one go.
- Added an option to prevent duplicate
  lines in roll-up captions.
- Several minor bug fixes.
- Updated the GUI to add the new options.

0.43 (2008-06-20)
-----------------
- Fixed a bug in the read loop (no less)
  that caused some files to fail when
  reading without buffering (which is
  the default in the Linux build).
- Several improvements in the GUI, such as
  saving current options as default.

0.42 (2008-06-17)
-----------------
- The option switch "-transcript" has been
  changed to "--transcript". Also, "-txt"
  has been added as the short alias.
- Windows GUI
- Updated help screen

0.41 (2008-06-15)
-----------------
- Default output is now .srt instead of .bin,
  use -raw if you need the data dump instead of
  .srt.
- Added -trim, which removes blank spaces at
  the left and rights of each line in .srt.
  Note that those spaces are there to help
  deaf people know if the person talking is
  at the left or the right of the screen, i.e.
  there aren't useless. But if they annoy
  you, go ahead...

0.40 (2008-05-20)
-----------------
- Fixed a bug in the sanity check function
  that caused the Myth branch to abort.
- Fixed the OSX build script, it needed a
  new #define to work.

0.39 (2008-05-11)
-----------------
- Added a -transcript. If used, the output will
  have no time information. Also, if in roll-up
  mode there will be no repeated lines.
- Lots of changes in the MPEG parser, most of
  them submitted by Volker Quetschke.
- Fixed a bug in the CC decoder that could cause
  the first line not to be cleared in roll-up
  mode.
- CCExtractor can now follow number sequences in
  file names, by suffixing the name with +.
  For example,
  
  DVD0001.VOB+

  means DVD0001.VOB, DVD0002.VOB, etc. This works
  for all files, so part001.ts+ does what you
  could expect.
- Added -90090 which changes the clock frequency
  from the MPEG standard 90000 to 90090. It
  *could* (remains to be seen) help if there are
  timing issues.
- Better support for Tivo files.
- By default ccextractor now considers the whole
  input file list a one large file, instead of
  several, independent, video files. This has
  been changed because most programs (for example
  DVDDecrypt) just cut the files by size.
  If you need the old behaviour (because you
  actually edited the video files and want to
  join the subs), use -ve.


0.36 (unreleased)
-----------------
- Fixed bug in SMI, nbsp was missing a ;.
- Footer for SAMI files was incorrect (<body> and
  <sami> tags were being opened again instead of
  being closed).
- Displayed memory is now written to disk at end
  of stream even if there is no command requesting
  so (may prevent losing the last screen-full).
- Important change that could break scripts, but
  that have been added because old behaviour was
  annoying to most people: _1 and _2 at the end
  of the output file names is now added ONLY if
  -12 is used (i.e. when there are two output
  files to produce). So

  ccextractor -srt sopranos.mpg

  now produces sopranos.srt instead of sopranos_1.srt.
  If you use -12, i.e.

  ccextractor -srt -12 sopranos.mpg

  You get

  sopranos_1.srt and
  sopranos_2.srt

  as usual.


0.35 (unreleased)
-----------------
- Added --defaultcolor to the help screen. Code
  was already in 0.34 but the documentation wasn't
  updated.
- Buffer is larger now, since I've found a sample
  where 256 Kb isn't enough for a PES (go figure).
- At the end of the process, a ratio between
  video length and time to process is displayed.

0.34 (2007-06-03)
-----------------
- Added some basic letter case and capitalization
  support. For captions that broadcast in ALL
  UPPERCASE (most of them), ccextractor can now
  do the first part of the job.

  --sentencecap or -sc will tell ccextractor to
  follow the typical capitalization rules, such
  as capitalize months, days of week, etc.

  So from
             YOU BETTER RESPECT
             THIS ROBE, ALAN

  You get

             You better respect
             this robe, alan.

  --capfile or -caf also enables the case
  processing part and adds an extra list of
  words in the specified file, for example:

  --capfile names.txt

  where names.txt is just a plain text file
  with the proper spelling for some words,
  such as
  
  Alan
  Tony

  So you get

             You better respect
             this robe, Alan.

  Which is the correct spelling. You can
  have a different spelling file per TV
  show, or a large file with a lot of
  words, etc.
- ccextractor has been reported to
  compile and run on Mac with a minor
  change in the build script, so I've
  created a mac directory with the
  modified script. I haven't tested it
  myself.
- Windows build comes with a File Version
  Number (0.0.0.34 in this version) in case
  you want to check for version info.

0.33 (unreleased)
-----------------
- Added -scr or --screenfuls, to select the
  number of screenfuls ccextractor should
  write before exiting. A screenful is
  a change of screen contents caused by
  a CC command (not new characters). In
  practice, this means that for .srt each
  group of lines is a screenful, except when
  using -dru (which produces a lot of
  groups of lines because each new character
  produces a new group).
- Completed tables for all encodings.
- Fixed bug in .srt related to milliseconds
  in time lines.
- Font colors are back for .srt (apparently
  some programs do support them after all).
  Use -nofc or --nofontcolor if you don't
  want these tags.

0.32 (unreleased)
-----------------
- Added -delay ms, which adds (or subtracts)
  a number of milliseconds to all times in
  .srt/.sami files. For example,
  
         -delay 400

  causes all subtitles to appear 400 ms later
  than they would normally do, and

         -delay -400

  causes all subtitles to appear 400 ms before
  they would normally do.
- Added -startat at -endat which lets you
  select just a portion of data to be processed,
  such as from minute 3 to minute 5. Check
  help screen for exact syntax.

0.31 (unreleased)
-----------------
- Added -dru (direct rollup), which causes
  roll-up captions to be written as
  they would on TV instead of line by line.
  This makes .srt/.sami files a lot longer,
  and ugly too (each line is written many
  times, two characters at time).

0.30 (2007-05-24)
-----------------
- Fix in extended char decoding, I wasn't
  replacing the previous char.
- When a sequence code was found before
  having a PTS, reported time was
  undefined.

0.29 (unreleased)
-----------------
- Minor bug fix.

0.28 (unreleased)
-----------------
- Fixed a buffering related issue. Short version,
  the first 2 Mb in non-TS mode were being
  discarded.
- .srt no longer has <font> tags. No player
  seems to process them so my guess is that
  they are not part of the .srt "standard"
  even if McPoodle add them.

0.27 (unreleased)
-----------------
- Modified sanitizing code, it's less aggressive
  now. Ideally it should mean that characters
  won't be missed anymore. We'll see.

0.26 (unreleased)
-----------------
- Added -gp (or -goppad) to make ccextractor use
  GOP timing. Try it for non TS files where
  subs start OK but desync as the video advances.

0.25 (unreleased)
-----------------
- Format detection is not perfect yet. I've added
  -nomyth to prevent the MytvTV code path to be
  called. I've seen apparently correct files that
  make MythTV's MPEG decoder to choke. So, if it
  doesn't work correctly automatically: Try
  -nomyth and -myth. Hopefully one of the two
  options will work.


0.24 (unreleased)
-----------------
- Fixed a bug that caused dvr-ms (Windows Media Center)
  files to be incorrectly processed (letters out of
  order all the time).
- Reworked input buffer code, faster now.
- Completed MythTV's MPEG decoder for Program Streams,
  which results in better processing of some specific
  files.
- Automatic file format detection for all kind of
  files and closed caption storage method. No need to
  tell ccextractor anything about your file (but you
  still can).


0.22 (2007-05-15)
-----------------
- Added text mode handling into decoder, which gets rids
  of junk when text mode data is present.
- Added support for certain (possibly non standard
  compliant) DVDs that add more captions block in a
  user data block than they should (such as Red October).
- Fix in roll-up init code that caused the previous popup
  captions not to be written to disk.
- Other Minor bug fixes.


0.20 (2007-05-07)
-----------------
- Unicode should be decent now.
- Added support for Hauppauge PVR 250 cards, and (possibly)
  many others (bttv) with the same closed caption recording
  format.
  This is the result of hacking MythTV's MPEG parser into
  CCExtractor. Integration is not very good (to put it
  midly) but it seems to work. Depending on the feedback I
  may continue working on this or just leave it 'as it'
  (good enough).
  If you want to process a file generated by one of these
  analog cards, use -myth. This is essential as it will
  make the program take a totally different code path.
- Added .SAMI generation. I'm sure this can be improved,
  though. If you have a good CSS for .SAMI files let me
  know.

0.19 (2007-05-03)
-----------------
- Work on Dish Network streams, timing was completely broken.
  It's fixed now at least for the samples I have, if it's not
  completely fixed let me know. Credit for this goes to
  Jack Ha who sent me a couple of samples and a first
  implementation of a semi working-fix.
- Added support for several input files (see help screen for
  details).
- Added Unicode and Latin-1 encoding.
  

0.17 (2007-04-29)
-----------------
- Extraction to .srt is almost complete - works correctly for
  pop-up and roll-up captions, possibly not yet for paint-on
  (mostly because I don't have any sample with paint-on captions
  so I can't test).
- Minor bug fixes.
- Automatic TS/non-TS mode detection.

0.14 (2007-04-25)
-----------------
- Work on handling special cases related to the MPEG reference
  clock: Roll over, jumps, etc.
- Modified padding code a bit: In particular, padding occurs
  on B-Frames now.
- Started work on CC data parsing (use -608 to see output).
- Added built-in input buffering.
- Major code reorganization.
- Added a decent progress indicator.
- Added TS header synchronization (so the input file no longer
  needs to start with a TS header).
- Minor bug fixes.

0.07 (2007-04-19)
-----------------
- Added MPEG reference clock parsing.
- Added auto padding in TS. Does miracles with timing.
- Added video information (as extracted from sequence header).
- Some code clean-up.
- FF sanity check enabled by default.<|MERGE_RESOLUTION|>--- conflicted
+++ resolved
@@ -1,4 +1,3 @@
-<<<<<<< HEAD
 0.96.4 (2026-01-01)
 -------------------
 - New: Persistent CEA-708 decoder context - maintains state across multiple calls for proper subtitle continuity
@@ -9,13 +8,7 @@
 - Fix: Prevent heap buffer overflow in Teletext processing (security fix)
 - Fix: Lazy OCR initialization - only initialize when first DVB subtitle is encountered
 - Build: Optimized Windows CI workflow for faster builds
-=======
-DEVELOPMENT VERSION
--------------------
-RUST:
-- Documented EIA_708_BUFFER_LENGTH constant with CEA-708 specification reference
-- Removed debug logging from target.rs network module
->>>>>>> e66a0183
+- Fix: Updated GUI with version 0.7.1. A blind attempt to fix a hang on start on some Windows.
 
 0.96.3 (2025-12-29)
 -------------------

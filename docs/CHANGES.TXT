<<<<<<< HEAD
DEVELOPMENT VERSION
-------------------
RUST:
- Documented EIA_708_BUFFER_LENGTH constant with CEA-708 specification reference
- Removed debug logging from target.rs network module
0.96 (2025-12-21)
-----------------
=======
0.96.3 (2025-12-29)
-------------------
- New: VOBSUB subtitle extraction with OCR support for MP4 files
- New: VOBSUB subtitle extraction support for MKV/Matroska files
- New: Native SCC (Scenarist Closed Caption) input file support - CCExtractor can now read SCC files
- New: Configurable frame rate (--scc-framerate) and styled PAC codes for SCC output
- Fix: Apply --delay option to DVB/bitmap subtitles (previously only worked with text-based subtitles)
- Fix: 200ms timing offset in MOV/MP4 caption extraction
- Fix: utf8proc include path for system library builds
- Fix: Use fixed-width integer types in MP4 bswap functions for better portability
- Fix: Guard ocr_text access with ENABLE_OCR preprocessor check
- Fix: Preserve FFmpeg libs when building with -system-libs -hardsubx
- Build: Add vobsub_decoder to Windows and autoconf build systems
- Build: Add winget and Chocolatey packaging workflows for Windows distribution
- Docs: Add VOBSUB extraction documentation and subtile-ocr Dockerfile

0.96.2 (2025-12-26)
-------------------
- Fix: Resolve utf8proc header include path when building against system libraries on Linux.
- Rebundle Windows version to include required runtime files to process hardcoded subtitles
  (hardcodex mode).
- New: Add optional -system-libs flag to Linux build script for package manager compatibility

0.96.1 (2025-12-25)
-------------------
- Rebundle Windows version to include an updated GUI. No changes in CCExtractor itself.

0.96 (2025-12-23)
-----------------
- New: Multi-page teletext extraction support (#665)
  - Extract multiple teletext pages simultaneously with separate output files
  - Use --tpage multiple times (e.g., --tpage 100 --tpage 200)
  - Output files are named with page suffix (e.g., output_p100.srt, output_p200.srt)

>>>>>>> f2aeef16
- New: Added --list-tracks (-L) option to list all tracks in media files without processing
  New: Chinese, Korean, Japanese support - proper encoding and OCR.
  New: Correct McPoodle DVD raw format support
  Fix: Timing is now frame perfect (using FFMpeg timing dump as reference) in all formats.
  Fix: Solved garbling in all the pending issues we had on GitHub.
  Fix: All causes of "premature end of file" messages due to bugs and not actual file cuts.
  Fix: All memory leaks, double frees and usual C nastyness that valgrind could find.
- Fix Include ATSC VCT virtual channel numbers and call signs in XMLTV output
- Fix: Restore ATSC XMLTV generation with ETT parsing for extended descriptions, multi-segment handling, extended table ID's (EIT/VCT), corrected <programme> XMLTV formatting, buffer bounds fixes
- Fix: Add HEVC/H.265 stream type recognition to prevent crashes on ATSC 3.0 streams.
  Fix: Tolerance to damaged streams - recover where possible instead of terminating.
  Issues closed: Over 40! Too many to list here, but each of them was either a bug squashed or a feature implemented.

0.95 (2025-09-15 - never formally packaged)
-----------------
- New: Create a Docker image to simplify the CCExtractor usage without any environmental hustle (#1611)
- New: Add SCC support for CEA-708 decoder (#1595)
  Refactor: Lots of code ported to Rust.
- Fix: Improved handling of IETF language tags in Matroska files (#1665)
- Breaking: Major argument flags revamp for CCExtractor (#1564 & #1619)
- Fix: segmentation fault in using hardsubx
- Fix: WebVTT X-TIMESTAMP-MAP placement (#1463)
- Fix: ffmpeg 5.0, tesseract 5.0 compatibility and remove deprecated methods
- Fix: tesseract 5.x traineddata location in ocr
- Improvement: Ignore MXF Caption Essence Container version byte to enhance SRT subtitle extraction compatibility
- New: Add tesseract page segmentation modes control with `--psm` flag
- Fix: Support for MINGW-w64 cross compiling

0.94 (2021-12-14)
-----------------
- BOM is no longer enabled by default on windows platforms
- CEA-708: Rust decoder is now default instead of C decoder
- CEA-708 subs are now extracted by default
- New: Add check for Minimum supported rust version (MSRV) (#1387) 
- Fix: Fix CEA-708 Carriage Return command implementation
- Fix: Fix bug with startat/endat parameter (#1396)
- Fix: Mac Build processes (#1390)
- Fix: Fix bug with negative delay parameter (#1365)

0.93 (2021-08-16)
-----------------
- Minor Rust updates (format, typos, docs)
- Updated GUI

0.92 (2021-08-10)
-----------------
- Rust updates: Added srt writer
- Rust updates:-Added writers for transcripts and SAMI
- Added missing DLL to Windows installer
- Updated Windows GUI

0.91 (2021-07-26)
-----------------
- More Rust in the 708 decoder (Add Pen Presets and timing functions)
- Updated GUI

0.90 (2021-07-14)
-----------------
- New installer (WiX based)
- New GUI (flutter based)
- More Rust (the 708 decoder is being rewritten)

0.89 (2021-06-13)
-----------------
- Fix: Fix broken links in README
- Fix: Timing in DVB, sub duration check for timeout.
- New: Added support for SCC and CCD encoder formats
- New: Added support to output captions to MCC file (#733).
- New: Add support for censoring words ("Kid Friendly") (#1139)
- New: Extend support of capitalization for all BITMAP and 608 subtitles (#1214)
- New: Added an option to disable timestamps for WebVTT (In response to issue #1127)
- Fix: Change inet_ntop to inet_ntoa for Windows XP compatibility
- Fix: Added italics, underline, and color rendering support for -out=spupng with EIA608/teletext
- Fix: ccx_demuxer_mxf.c: Parse framerate from MXF captions to fix caption timings.
- Fix: hardsubx_decoder.c: Fix memory leaks using Leptonica API.
- Fix: linux/Makefile.am: added some sources to enable rpms to be created.
- Fix: Crash when using -sc (sentence case) option (#1115)
- Fix: Segmentation fault on VOB #1128
- Fix: Hang while processing video #1121
- Fix: lib_ccx.c: Initialize fatal error logging function before first usage in init_libraries
- Fix: A few (minor) memory leaks around the code.
- Fix: General code clean up / reformatting
- Fix: Fix multiple definitions with new -fno-common default in GCC 10
- Fix: Mac now builds reproducibly again without errors on the date command (#1230)
- Fix: Allow all oem modes with tesseract v4 (#1264)
- Doc: Updated ccextractor.cnf.sample.
- Update: Updated LibPNG to 1.6.37
- Remove: Python API (since no one cares about it and it's unmaintained)
- Remove: -cf , just use FFmpeg if you want a ES from a TS or PS, CCExtractor is a bad tool
  for this.
- Fix: Segmentation fault on Windows
- Update: Updated libGPAC to 1.0.1
- Fix: Segmentation fault with unsupported and multitrack file reports
- Fix: Write subtitle header to multitrack outputs
- Fix: Write multitrack files to the output file directory
- Fix: Correct frame number calculation in SCC (#1340)
- Fix: Regression on Teletext that caused dates to be wrong (RT 78 on the sample platform)
- Fix: CEA-708: Better timing, fixes for missing subtitles
- Fix: timing for direct rollup
- Fix: timing for VOB files with multiple chapters

0.88 (2019-05-21)
-----------------
- New: More tapping points for debug image in ccextractor.
- New: Add support for tesseract 4.0
- Optimize: Remove multiple RGB to grey conversion in OCR.
- Fix: Update UTF8Proc to 2.2.0
- Fix: Update LibPNG to 1.6.35
- Fix: Update Protobuf-c to 1.3.1
- Fix: Warn instead of fatal when a 0xFF marker is missing
- Fix: Segfault in general_loop.c due to null pointer dereference (case of no encoder)
- Fix: Enable printing hdtv stats to console.
- Fix: Many typos in comments and output messages
- Fix: Ignore Visual Studio temporary project files
- New: Add support for non-Latin characters in stdout
- Fix: Check whether stream is empty
- New: Add support for EIA-608 inside .mkv
- New: Add support for DVB inside .mkv
- Fix: Added -latrusmap Map Latin symbols to Cyrillic ones in special cases
       of Russian Teletext files (issue #1086)
- Fix: Several OCR crashes

0.87 (2018-10-23)
-----------------
- New: Upgrade libGPAC to 0.7.1.
- New: mp4 tx3g & multitrack subtitles.
- New: Guide to update dependencies (docs/Updating_Dependencies.txt).
- New: Add LICENSE File (#959).
- New: Display quantisation mode in info box (#954).
- New: Add instruction required to build ccextractor with HARDSUBX support (#946).
- New: Added version no. of libraries to --version.
- New: Added -quant (OCR quantization function).
- New: Python API now compatible with Python 3.
- Fix: linux/builddebug: Added non-local directories to the incluye search path so we don't
       require a locally compiled tesseract or leptonica.
- Fix: Correct -HARDSUBX Bug In CMake, allow build with hardsubx using cmake (#966).
- Fix: possible segfaults in hardsubx_classifier.c due to strdup (#963).
- Fix: Improve the start and end timestamps of extracted burned in captions (#962).
- Fix: Update COMPILATION.md (#960).
- Fix: Fixed crash with "-out=report" and "-out=null".
- Fix: -nocf not working with OCR'ing (#958).
- Fix: segfault in add_cc_sub_text and initialize to NULL in init_encoder (#950).
- Fix: ccx_decoders_common.c: Copy data type when creating a copy of the subtitle structure.
- Fix: Implicit declaration of these functions throws warning during build (#948).
- Fix: ccx_decoders_common.c: Properly release allocated resources on free_subtitle().
- Fix: Added a datatype member to struct cc_subtitle - needed so we can properly free all
       memory when void *data points to a structure that has its own pointers.
- Fix: dvb_subtitle_decoder.c: When combining image regions verify that the offset is
       never negative.
- Fix: Updated traivis.yml to fix osx build (#947).
- Fix: Add utf8proc src file to cmake, updated header file (#944).
- Fix: Added required pointers on freep() calls.
- Fix: Removed dvb_debug_traces_to_stdout and used the usual dbg_print instead.
- Fix: Additional debug traces for DVB.
- Fix: Fix minor memory leak in ocr.c.
- Fix: Fix issue with displaying utf8proc version.
- Fix: Fix failing cmake due to liblept/tesseract header files.
- Fix: Added missing \n in params.c.
- Fix: builddebug: Use -fsanitize=address -fno-omit-frame-pointer.
- Fix: ccx_decoders_common.c: Removed trivial memory leak.
- Fix: ccx_encoders_srt.c: Made sure a pointer is non-NULL before dereferencing.
- Fix: dvb_subtitle_decoder.c: Initialize pointer members to NULL when creating a structure.
- Fix: lib_ccx.c: Initialize (memset 0) structure cc_subtitle after memory allocation.
- Fix: Added verboseness to error/warnings in dvb_subtitle_decoder.c.
- Fix: dvb_subtitle_decoder.c: Work on passing invalid streams errors upstream (plus some
       warning messages) so we can eventually recover from this situation instead of crashing.
- Fix: telxcc.c: Currently setting a colour doesn't necessarily add a space even though the
       specifications mandate it. (#930).
- Fix: dvb_subtitle_decoder.c: Fix null pointer derefence when region==NULL in write_dvb_sub.
- Fix: DVB Teletext subtitle incomplete.
- Fix: replace all 0xA characters within startbox with 0x20.
- Fix: DVB Teletext subtitle incomplete (#922).
- Fix: Add missing return value to one of the returns in process_tx3g().
- Fix: Typos and other minor bugs.
- Fix: Tidy CMakeLists & vcxproj (#920).
- Fix: Added m2ts and -mxf to help screen.
- Fix: Added MKV to demuxer_print_cfg.
- Fix: Added MXF to demuxer_print_cfg.
- Fix: "Out of order packets" error had wrong print() parameters.
- Fix: Updated Python documentation.
- Fix: Fix incorrect path in XML (#904).
- Fix: linux build script (non-debug): Don't hide warnings from compiler.
- Fix: linux build script (debug): Display what's step of the build script we're in.
- Fix: Make the build reproducible (#976).
- Fix: Remove instance of o1 and o2 from help.
- Fix: Colors of DVB subtitles with depth 2 broken due to a missing break.
- Fix: CEA-708: Caption loss due to CW command (#991).
- Fix: CEA-708: Update patch for windows priority with functions (#990).

0.86 (2018-01-09)
-----------------
- New: Preliminary MXF support
- New: Added a histogram in one-minute increments of the number of lines in a subtitle.
- New: Added Autoconf build scripts for CCExtractor to generate makefiles (mac).
- New: Added Autoconf build scripts for CCExtractor to generate makefiles (linux).
- New: Added .rpm package generation script.
- New: Added build/installation script for .pkg.tar.xz (Arch Linux).
- New: Added tarball generation script.
- New: Added --analyzevideo. If present the video stream will be processed even if the
  subtitles are in a different stream. This is useful when we want video information
  (resolution, frame type, etc). -vides now implies this option too.
  [Note: Tentative - some possibly breaking changed were made for this, so if you
  use it validate results]
- New: Added a GUI in the main CCExtractor binary (separate from the external GUIs
  such as CCExtractorGUI).
- New: A Python binding extension so it's possible to use CCExtractor's tools from
  Python.
- New: Added -nospupngocr (don't OCR bitmaps when generating spupng, faster)
- New: Add support for file split on keyframe (-segmentonkeyonly)
- New: Added WebVTT output from Matroska.
- New: Support for source-specific multicast.
- New: FreeType-based text renderer (-out=spupng with teletext/EIA608).
- New: Upgrade library UTF8proc
- New: Upgrade library win_iconv
- New: Upgrade library zlib
- New: Upgrade library LibPNG
- New: Support for Source-Specific Multicast
- New: Added Travis CI support
- New: Made error messages clearer, less ambiguous
- Fix: Prevent the OCR being initialized more than once (happened on multiprogram and
  PAT changes)
- Fix: Makefiles, build scripts, etc... everything updated and corrected for all
  platforms.
 -Fix: Proper line ending for .srt files from bitmaps.
- Fix: OCR corrections using grayscale before extracting texts.
- Fix: End timestamps in transcripts from DVB.
- Fix: Forcing -noru to cause deduplication in ISDB
- Fix: TS: Skip NULL packets
- Fix:  When NAL decoding fails, don't dump the whole decoded thing, limit to 160 bytes.
- Fix: Modify Autoconf scripts to generate tarball for mac from `/package_creators/tarball.sh`
  and include GUI files in tarball
- Fix: Started work on libGPAC upgrade.
- Fix: DVB subtitle not extracted if there's no display segment
- Fix: Heap corruption in add_ocrtext2str
- Fix: bug that caused -out=spupng sometimes crashes
- Fix: Checks for text before newlines on DVB subtitles
- Fix: OCR issue caused by separated dvb subtitle regions
- Fix: DVB crash on specific condition (!rect->ocr_text)
- Fix: DVB bug (Multiple-line subtitle; Missing last line)
- Fix: --sentencecap for teletext samples
- Fix: Crash when image passed into OCR is empty
- Fix: Temporarily wrapped the Python API, not production ready yet
- Fix: -delay option in DVB


0.85b (2017-01-26)
------------------
- Fix: Base Windows binary (without OCR) compiled without DLL dependencies.

0.85 (2017-01-23)
-----------------
- New: Added FFMPEG 3.0 to Windows build - last one that is XP compatible.
- New: Major improvements in CEA-608 to WebVTT (styles, etc).
- New: Return a non-zero return code if no subtitles are found.
- New: Windows build files updated to Visual Studio 2015, new target platform is 140_xp.
- New: Added basic support of Tesseract 4.0.0.
- New: Added build script for .deb.
- New: Updated -debugdvbsub parameter to get the most relevant DVB traces for debugging.
- New: SMPTE-TT files are now compatible with Adobe Premiere.
- New: Updated libpng.
- New: Added 3rd party (Tracy from archive.org) static linux build script.
- New: Add chapter extraction for MP4 files.
- New: Return code 10 if no captions are found at all.
- Fix: Teletext duplicate lines in certain cases.
- Fix: Improved teletext timing.
- Fix: DVB timing is finally good.
- Fix: A few minor memory leaks.
- Fix: tesseract library file included in mac build command.
- Fix: Bad WTV timings in some cases.
- Fix: Mac build script.
- Fix: Memory optimization in HARDSUBX edit_distance.
- Fix: SubStation Alpha subtitles in bitmap.
- Fix: lept msg severity in linux.
- Fix: SSA, SPUPNG and VTT timing and skipping of subtitles for SAMI and TTML.
- Fix: SMPTE-TT : Added support for font color.
- Fix: SAMI unnecessary empty subtitle when extracting DVB subs.
- Fix: Skip the packet if the adaptation field length is broken.
- Fix: 708 - lots of work done in the decoder. Implementation of more commands. Better timing.



0.84 (2016-12-16)
-----------------
- New: In Windows, both with and without-OCR binaries are bundled, since the OCR one causes problems due to
  dependencies in some system. So unless you need the OCR just use the non-OCR version.
- New: Added -sbs (sentence by sentence) for DVB output. Each frame in the output file contains a complete
  sentence (experimental).
- New: Added -curlposturl. If used each output frame will be sent with libcurl by doing a POST to that URL.
- Fix: More code consistency checking in function names.
- Fix: linux build script now tries to verify dependencies.
- Fix: Mac build script was missing a directory.


0.83 (2016-12-13)
-----------------
- Fix: Duplicate lines in mp4 (specifically affects itunes).
- Fix: Timing in .mp4, timing now calculated for each CC pair instead of per atom.
- Fix: Typos everywhere in the documentation and source code.
- Fix: CMakeLists for build in cmake.
- Fix: -unixts option.
- Fix: FPS switching messages.
- Fix: Removed ugly debug statement with local path in HardsubX.
- Fix: Changed platform target to v120_xp in Visual Studio (so XP is supported again).
- Fix: Added detail in many error messages.
- Fix: Memory leaks in videos with XDS.
- Fix: Makefile compatibility issues with Raspberry pi.
- Fix: missing separation between WebVTT header and body.
- Fix: Stupid bug in M2TS that preventing it from working.
- Fix: OCR libraries dependencies for the release version in Windows.
- Fix: non-buffered reading from pipes.
- Fix: --stream option with stdin.
- New: terminate_asap to buffered_read_opt
- New: Added some TV-show specific spelling dictionaries.
- New: Updated GPAC library.
- New: ASS/SSA.
- New: Capture sigterm to do some clean up before terminating.
- New: Work on 708: Changed DefineWindow behavior, only clear text of an existing window is style has changed.

0.82 (2016-08-15)
-----------------
- New: HardsubX - Burned in subtitle extraction subsystem.
- New: Color Detection in DVB Subtitles
- Fix: Corrected sentence capitalization
- Fix: Skipping redundant bytes at the end of tx3g atom in MP4
- Fix: Illegal SRT files being created from DVB subtitles
- Fix: Incorrect Progress Display

0.81 (2016-06-13)
-----------------
- New: --version parameter for extensive version information (version number, compile date, executable hash, git commit (if appropriate))
- New: Add -sem (semaphore) to create a .sem file when an output file is open and delete it when it's closed.
- New: Add --append parameter. This will prevent overwriting of existing files.
- New: File Rotation support added. The user has to send a USR1 signal to rotate.
- Fix: Issues with files <1 Mb
- Fix: Preview of generated transcript.
- Fix: Statistics were not generated anymore.
- Fix: Correcting display of sub mode and info in transcripts.
- Fix: Teletext page number displayed in -UCLA.
- Fix: Removal of excessive XDS notices about aspect ratio info.
- Fix: Force Flushing of file buffers works for all files now.
- Fix: mp4 void atoms that was causing some .mp4 files to fail.
- Fix: Memory usage caused by EPG processing was high due to many non-dynamic buffers.
- Fix: Project files for Visual Studio now include OCR support in Windows.

0.80 (2016-04-24)
-----------------
- Fix: "Premature end of file" (one of the scenarios)
- Fix: XDS data is always parsed again (needed to extract information such as program name)
- Fix: Teletext parsing: @ was incorrectly exported as * - X/26 packet specifications in ETS 300 706 v1.2.1 now better followed
- Fix: Teletext parsing: Latin G2 subsets and accented characters not displaying properly
- Fix: Timing in -ucla
- Fix: Timing in ISDB (some instances)
- Fix: "mfra" mp4 box weight changed to 1 (this helps with correct file format detection)
- Fix: Fix for TARGET File is null.
- Fix: Fixed SegFaults while parsing parameters (if mandatory parameter is not present in -outinterval, -codec or -nocodec)
- Fix: Crash when input small is too small
- Fix: Update some URLs in code (references to docs)
- Fix: -delay now updates final timestamp in ISDB, too
- Fix: Removed minor compiler warnings
- Fix: Visual Studio solution files working again
- Fix: ffmpeg integration working again
- New: Added --forceflush (-ff). If used, output file descriptors will be flushed immediately after being written to
- New: Hexdump XDS packets that we cannot parse (shouldn't be many of those anyway)
- New: If input file cannot be open, provide a decent human readable explanation
- New: GXF support

0.79 (2016-01-09)
-----------------
- Support for Grid Format (g608)
- Show Correct number of teletext packet processed
- Removed Segfault on incorrect mp4 detection
- Remove xml header from transcript format
- Help message updated for Teletext
- Added --help and -h for help message
- Added --nohtmlescape option
- Added --noscte20 option

0.78 (2015-12-12)
-----------------
- Support to extract Closed Caption from MultiProgram at once.
- CEA-708: exporting to SAMI (.smi), Transcript (.txt), Timed Transcript (ttxt) and SubRip (.srt).
- CEA-708: 16 bit charset support (tested on Korean).
- CEA-708: Roll Up captions handling.
- Changed TCP connection protocol (BIN data is now wrapped in packets, added EPG support and keep-alive packets).
- TCP connection password prompt is removed. To set connection password use -tcppassword argument instead.
- Support ISDB Closed Caption.
- Added a new output format, simplexml (used internally by a CCExtractor user, may or may not be useful for
  anyone else).

0.77 (2015-06-20)
-----------------
- Fixed bug in capitalization code ('I' was not being capitalized).
- GUI should now run in Windows 8 (using the include .Net runtime, since
  3.5 cannot be installed in Windows 8 apparently).
- Fixed Mac build script, binary is now compiled with support for
  files over 2 GB.
- Fixed bug in PMT code, damaged PMT sections could make CCExtractor
  crash.

0.76 (2015-03-28)
-----------------
- Added basic M2TS support
- Added EPG support - you can now export the Program Guide to XML
- Some bug fixes

0.75 (2015-01-15)
-----------------
- Fixed issue with teletext to other then srt.
- CCExtractor can be used as library if compiled using cmake
- By default the Windows version adds BOM to generated UTF files (this is
  because it's needed to open the files correctly) while all other
  builds don't add it (because it messes with text processing tools).
  You can use -bom and -nobom to change the behaviour.

0.74 (2014-09-24)
-----------------
- Fixed issue with -o1 -o2 and -12 parameters (where it would write output only in the o2 file)
- Fixed UCLA parameter issue. Now the UCLA parameter settings can't be overwritten anymore by later parameters that affect the custom transcript
- Switched order around for TLT and TT page number in custom transcript to match UCLA settings
- Added nobom parameter, for when files are processed by tools that can't handle the BOM. If using this, files might be not readable under windows.
- Segfault fix when no input files were given
- No more bin output when sending to server + possibility to send TT to server for processing
- Windows: Added the Microsoft redistributable MSVCR120.DLL to both the installation package and the application zip.

0.73 - GSOC (2014-08-19)
------------------------
- Added support of BIN format for Teletext
- Added start of librarization. This will allow in the future for other programs to use encoder/decoder functions and more.

0.72 - GSOC (2014-08-12)
------------------------
- Fix for WTV files with incorrect timing
- Added support for fps change using data from AVC video track in a H264 TS file.
- Added FFMpeg Support to enable all encapsulator and decoder provided by ffmpeg

0.71 - GSOC (2014-07-31)
------------------------
- Added feature to receive captions in BIN format according to CCExtractor's own
  protocol over TCP (-tcp port [-tcppassword password])
- Added ability to send captions to the server described above or to the
  online repository (-sendto host[:port])
- Added -stdin parameter for reading input stream from standard input
- Compilation in Cygwin using linux/Makefile
- Fix for .bin files when not using latin1 charset
- Correction of mp4 timing, when one timestamp points timing of two atom

0.70 - GSOC (2014-07-06)
------------------------
This is the first release that is part of Google's Summer of Code.
Anshul, Ruslan and Willem joined CCExtractor to work on a number of things
over the summer, and their work is already reaching the mainstream
version of CCExtractor.

- Added a huge dictionary submitted by Matt Stockard.
- Added DVB subtitles decoder, spupng in output
- Added support for cdt2 media atoms in QT video files. Now multiple atoms in
 a single sample sequence are supported.
- Changed Makefile.
- Fixed some bugs.
- Added feature to print info about file's subtitles and streams (-out=report).
- Support Long PMT.
- Support Configuration file.
	- There is an sample configuration file in doc/ folder with name
	  ccextractor.cnf.sample
	- Just now only ccextractor.cnf named files kept beside ccextractor
	  executable is supported
	- for details of which options can be set using configuration file,
	  please look at sample file.

- Added options for custom transcript output:
	new parameter (-customtxt format), where the format must be like this: 1100100 (7 digits).
	These indicate whether the next things should be displayed  or not in the (timed) transcript:
		- Display start time
		- Display end time
		- Display caption mode
		- Display caption channel
		- Use a relative timestamp (relative to the sample)
		- Display XDS info
		- Use colors
	Examples:
		0000101 is the default setting for transcripts
		1110101 is the default for timed transcripts
		1111001 is the default setting for -ucla
	Make sure you use this parameter after others that might affect these
	settings (-out, -ucla, -xds, -txt, -ttxt, ...)
- Fixed Negative timing Bug

0.69 (2014-04-05)
-----------------
- A few patches from Christopher Small, including proper support
  for multiple multicast clients listening on the same port.
- GUI: Fixed teletext preview.
- GUI: Added a small indicator of data being received when reading from
  UDP.
- GUI: Added UTF-8 support to preview Window (used for teletext).
- Fixes in Makefile and build script, compilation in linux and OSX failed
  if another libpng was found in the system.
- WTV support directly in CCExtractor (no need for wtvccdump any more).
- Started refactoring and clean-up.
- Fix: MPEG clock rollover (happens each 26 hours) caused a time
  discontinuity.
- Windows GUI: Started work on HDHomeRun support. For now it just looks
  for HDHomeRun devices. Lots of other things will arrive in the next
  versions.
- Windows GUI: Some code refactoring, since the HDHomeRun support makes
  the code larger enough to require more than one source file :-)

0.68 (2013-12-24)
-----------------
- A couple of shared variables between 608 decoders were causing
  problems when both fields were processed at the same time with
  -12, fixed.
- Added BOM for UTF-8 files.
- Corrected a few extended characters in the UTF-8 encoding,
  probably never used in real world captioning but since we got
  a good test sample file...
- Color and fonts in PAC commands were ignored, fixed (Helen Buus).
- Added a new output format, spupng. It consists on one .png file
  for each subtitle frame and one .xml with all the timing
  (Heleen Buus).
- Some fixes (Chris Small).

0.67 (2013-10-09)
-----------------
- Padding bytes were being discarded early in the process in 0.66,
  which is convenient for debugging, but it messes with timing in
  .raw, which depends on padding. Fixed.
- MythTV's branch had a fixed size buffer that could not be enough
  some times. Made dynamic.
- Better support for PAT changing mid-stream.
- Removed quotes in Start in .smi (format fix).
- Added multicast support (Chris Small)
- Added ability to select IP address to bind in UDP (Chris Small)
- Fixes in -unixts and -delay for teletext.
- Added -autodash : When two people are talking, add a dash as
  needed (this is based on subtitle position). Only in .srt and
  with -trim. Quite experimental, feedback appreciated.
- Added -latin1 to select Latin 1 as encoding. Default is now
  UTF-8 (-utf8 still exists but it's not needed).
- Added -ru1, which emulates a (non-existing in real life) 1 line
  roll-up mode.


0.66 (2013-07-01)
-----------------
- Fixed bug in auto detection code that triggered a message
  about file being auto of sync.
- Added -investigate_packets
  The PMT is used to select the most promising elementary stream
  to get captions from. Sometimes captions are where you least
  expect it so -datapid allows you to select a elementary stream
  manually, in case the CC location is not obvious from the PMT
  contents. To assist looking for the right stream, the parameter
  "-investigate_packets" will have CCExtractor look inside each
  stream, looking for CC markers, and report the streams that
  are likely to contain CC data even if it can't be determined from
  their PMT entry.
- Added -datastreamtype to manually selecting a stream based on
  its type instead of its PID. Useful if your recording program
  always hides the caption under the stream type.
- Added -streamtype so if an elementary stream is selected manually
  for processing, the streamtype can be selected too. This can be
  needed if you process, for example a stream that is declared as
  "private MPEG" in the PMT, so CCExtractor can't tell what it is.
  Usually you'll want -streamtype 2 (MPEG video) or -streamtype 6
  (MPEG private data).
- PMT content listing improved, it now shows the stream type for
  more types.
- Fixes in roll-up, cursor was being moved to column 1 if a
  RU2, RU3 or RU4 was received even if already in roll-up mode.
- Added -autoprogram. If a multiprogram TS is processed and
  -autoprogram is used, CCExtractor will analyze all PMTs and use
  the first program that has a suitable data stream.
- Timed transcript (ttxt) now also exports the caption mode
  (roll-up, paint-on, etc.) next to each line, as it's useful to
  detect things like commercials.
- Content Advisory information from XDS is now decoded if it's
  transmitted in "US TV parental guidelines" or "MPA".
  Other encoding such as Canada's are not supported yet due
  to lack of samples.
- Copy Management information from XDS is now decoded.
- Added -xds. If present and export format is timed transcript
  (only), XDS information will be saved to file (same file as the
  transcript, with XDS being clearly marked). Note that for now
  all XDS data is exported even if it doesn't change, so the
  transcript file will be significantly larger.
- Added some PaintOn support, at least enough to prevent it
  from breaking things when the other modes are used.
- Removed afd_data() warning. AFD doesn't carry any caption related
  data. AFD still detected in code in case we want to do something
  with it later anyway.
- Ported last changes from Petr Kutalek's telxcc. Current version
  is 2.4.4.
- In teletext mode when exporting to transcript (not .srt), an effort
  is made to detect and merge line duplicates. This is done by using
  the Levenshtein's distance, which is the number of changes requires
  to convert one string to another. To simplify things, strings are
  compared up to the length of the shortest one.
  There are 3 parameters that can be used to tweak the thresholds:
      -deblev: Enable debug so the calculated distance for each two
	   strings is displayed. The output includes both strings, the
	   calculated distance, the maximum allowed distance, and whether
	   the strings are ultimately considered equivalent or not, i.e.
	   the calculated distance is less or equal than the max allowed.
	  -levdistmincnt value: Minimum distance we always allow
	   regardless of the length of the strings. Default 2. This means
	   that if the calculated distance is 0, 1 or 2, we consider the
	   strings to be equivalent.
	  -levdistmaxpct value: Maximum distance we allow, as a
	   percentage of the shortest string length. Default 10%. For
	   example, consider a comparison of one string of 30 characters
	   and one of 60 characters. We want to determine whether the
	   first 30 characters of the longer string are more or less the
	   same as the shortest string, i.e. whether the longest string
	   is the shortest one plus new characters and maybe some
	   corrections. Since the shortest string is 30 characters and
	   the default percentage is 10%, we would allow a distance of
	   up to 3 between the first 30 characters.
- Added -lf : Use UNIX line terminator (LF) instead of Windows (CRLF).
- Added -noautotimeref: Prevent UTC reference from being auto set from
  the stream data.

0.65 (2013-03-14)
-----------------
- Minor GUI changes for teletext
- Added end timestamps in timed transcripts
- Added support for SMPTE (patch by John Kemp)
- Initial support for MPEG2 video tracks inside MP4 files (thanks a
  lot to GPAC's Jean who assisted in analyzing the sample and
  doing the required changes in GPAC).
- Improved MP4 auto detection
- Support for PCR if PTS is not available (needed for some teletext
  samples, and probably useful for everything else).
- Support for UDP streaming - finally. Use "-udp $port" to have
  CCExtractor listen for a stream. I've only been able to test it
  with an European HDHomeRun, but it should work fine with any other
  tuner.
- Refactored PMT / PAT processing in transport streams, now allows to
  display their contents (-parsePAT and -parsePMT) which makes
  troubleshooting easier.
  
0.64 (2012-10-29)
-----------------
- Changed Window GUI size (larger).
- Added Teletext options to GUI.
- Added -teletext to force teletext mode even if not detected
- Added -noteletext to disable teletext detection. This can be needed
  for streams that have both 608 data and teletext packets if you
  need to process the 608 data (if teletext is detected it will
  take precedence otherwise).
- Added -datapid to force a specific elementary stream to be used for
  data (bypassing detections).
- Added -ru2 and -ru3 to limit the number of visible lines in roll-up
  captions (bypassing whatever the broadcast says).
- Added support for a .hex (hexadecimal) dump of data.
- Added support for wtv in Windows. This is done by using a new program
  (wtvccdump.exe) and a new DirectShow filter (CCExtractorDump.dll) that
  process the .wtv using DirecShow's filters and export the line 21 data
  to a .hex file. The GUI calls wtvccdump.exe as needed.
- Added --nogoptime to force PTS timing even when CCExtractor would
  use GOP timing otherwise.

0.63 (2012-08-17)
-----------------
- Telext support added, by integrating Petr Kutalek's telxcc. Integration is
  still quite basic (there's equivalent code from both CCExtractor and
  telxcc) and some clean up is needed, but it works. Petr has announced that
  he's abandoning telxcc so further development will happen directly in
  CCExtractor.
- Some bug fixes, as usual.

0.62 (2012-05-23)
-----------------
- Corrected Mac build "script" (needed to add GPAC includes). Thanks to the
  Mac users that sent this.
- Hauppauge mode now uses PES timing, needed for files that don't have
  caption data during all the video (such as in commercial breaks).
- Added -mp4 and -in:mp4 to force the input to be processed as MP4.
- CC608 data embedded in a separate stream (as opposed as in the video
  stream itself) in MP4 files is now supported (not heavily tested).
  This should be rather useful since closed captioned files from iTunes
  use this format.
- More CEA-708 work. The debugger is now able to dump the "TV" contents for
  the first time. Also, a .srt can be generated, however timing is not quite
  good yet (still need to figure out why).
- Added -svc (or --service) to select the CEA-708 services to be processed.
  For example, -svc 1,2 will process the primary and secondary language
  services. Valid values are 1-63, where 1 is the primary language, 2 is
  the secondary language (this is part of the specification) and 3-63 are
  provider defined.
- Rajesh Hingorani sent a fix for the MPEG decoder that fixes garbled output
  or certain samples (we had none like this in our test collection). Thanks,
  Rajesh.

0.61 (2012-03-08)
-----------------
- Fix: GCC 3.4.4 can now build CCExtractor.
- Fix: Damaged TS packets (those that come with 'error in transport' bit
  on) are now skipped.
- Fix: Part of the changes for MP4 support (CC packets buffering in
  particular) broke some stuff for other files, causing at least very
  annoying character duplication. We hope we've fixed it without breaking
  anything but please report).
- Some non-interesting cleanup.

0.60 (unreleased)
-----------------
- Add: MP4 support, using GPAC (a media library). Integration is currently
  "enough so it works", but needs some more work. There's some duplicate
  code, the stream must be a file (no streaming), etc.
- Fix: The Windows version was writing text files with double \r.
- Fix: Closed captions blocks with no data could cause a crash.
- Fix: -noru (to generate files without duplicate lines in
  roll-up) was broken, with complete lines being missing.
- Fix: bin format not working as input.

0.59 (2011-10-07)
-----------------
- More AVC/H.264 work. pic_order_cnt_type != 0 will be processed now.
- Fix: Roll-up captions with interruptions for Text (with ResumeTextDisplay
  in the middle of the caption data) were missing complete lines.
- Added a timed text transcript output format, probably only useful for
  roll-up captions. Use --timedtranscript or -ttxt. Output is like this:

00:01:25,485 | HOST: LAST NIGHT THE REPUBLICAN
00:01:29,522 | HOPEFULS INTRODUCE THEMSELVES TO
00:01:30,623 | PRIMARY VOTERS.

- XDS parser. Not complete (no point in dealing with V-Chip stuff for
  example), but enough to extract program and station information.
- Input streams can now come from standard input using - (just an hyphen)
  as parameter.
- Added a new output format called 'null' (use -null or -out=null). This
  format means "Don't produce any file", and is useful to have CCExtractor
  process the stream (for XDS messages, debugging, etc) without actually
  generating anything.
- Updated Windows GUI.
- Added -quiet => If used, CCExtractor will not write any message.
- Added -stdout => If used, the captions will be sent to stdout (console)
  instead of file. Combined with -, CCExtractor can work as a filter in
  a larger process, receiving the stream from stdin and sending the
  captions to stdout.
- Some code clean up, minor refactoring.
- Teletext detection (not yet processing).

0.58 (2011-08-21)
-----------------
- Implemented new PTS based mode to order the caption information
  of AVC/H.264 data streams.  The old pic_order_cnt_lsb based method
  is still available via the -poc or --usepicorder command switches.
- Removed a couple of those annoying "Impossible!" error messages
  that appears when processing some (possibly broken, unsure) files.
- Added -nots --notypesettings to prevent italics and underline
  codes from being displayed.
- Note to those not liking the paragraph symbol being used for the
  music note: Submit a VALID replacement in latin-1.
- Added preliminary support for multiple program TS files. The
  parameter --program-number (or -pn) will let you choose which
  program number to process. If no number is passed and the TS
  file contains more than one, CCExtractor will display a list of
  found programs and terminate.
- Added support (basic, because I only received one sample) for some
  Hauppauge cards that save CC data in their own format. Use the
  parameter -haup to enable it (CCExtractor will display a notice
  if it thinks that it's processing a Hauppauge capture anyway).
- Fixed bug in roll-up.
- More AVC work, now TS files from echostar that provided garbled
  output are processed OK.
- Updated Windows GUI.

0.57 (2010-12-16)
-----------------
- Bug fixes in the Windows version. Some debug code was unintentionally
  left in the released version.

0.56 (2010-12-09)
-----------------
- H264 support
- Other minor changes a lot less important

0.55 (2009-08-09)
-----------------
- Replace pattern matching code with improved parser for MPEG-2 elementary
  streams.
- Fix parsing of ReplayTV 5000 captions.
- Add ability to decode SCTE 20 encoded captions.
- Make decoding of TS files more error tolerant.
- Start implementation of EIA-708 decoding (not active yet).
- Add -gt / --goptime switch to use GOP timing instead of PTS timing.
- Start implementation of AVC/H.264 decoding (not active yet).
- Fixed: The basic problem is that when 24fps movie film gets converted to 30fps NTSC
  they repeat every 4th frame. Some pics have 3 fields of CC data with field 3 CC data
  belongs to the same channel as field 1. The following pics have the fields reversed
  because of the odd number of fields. I used top_field_first to tell when the channels
  are reversed. See Table 6-1 of the SCTE 20 [Paul Fernquist]

0.54 (2009-04-16)
-----------------
- Add -nosync and -fullbin switches for debugging purposes.
- Remove -lg (--largegops) switch.
- Improve synchronization of captions for source files with
  jumps in their time information or gaps in the caption
  information.
- [R. Abarca] Changed Mac script, it now compiles/link
  everything from the /src directory.
- It's now possible to have CCExtractor add credits
  automatically.
- Added a feature to add start and end messages (for credits).
  See help screen for details.

0.53 (2009-02-24)
-----------------
- Force generated RCWT files to have the same length as source file.
- Fix documentation for -startat / -endat switches.
- Make -startat / -endat work with all output formats.
- Fix sync check for raw/rcwt files.
- Improve timing of dvr-ms NTSC captions.
- Add -in=bin switch to read CCExtractor's own binary format.
- Fix problem with short input files (smaller 1MB).
- Clean up regular and debug output.
- Add -out=bin switch to write RCWT data.
- Remove -bo/--bufferoutput switch and functionality.
- [Volker] Added new generic binary format (RCWT
  for Raw Captions With Time). This new format
  allows one file to contain all the available
  closed caption data instead of just one stream.
- Added --no_progress_bar to disable status
  information (mostly used when debugging, as the
  progress information is annoying in the middle
  of debug logs).
- The Windows GUI was reported to freeze in some
  conditions. Fixed.
- The Windows GUI is now targeted for .NET 2.0
  instead of 3.5. This allows Windows 2000 to run
  it (there's not .NET 3.5 for Windows 2000), as
  requested by a couple of key users.

0.51 (unreleased)
-----------------
- Removed -autopad and -goppad, no longer needed.
- In preparation to a new binary format we have
  renamed the current .bin to .raw. Raw files
  have only CC data (with no header, timing, etc.).
- The input file format (when forced) is now
  specified with
    	-in=format
  such as -in=ts, -in=raw, -in=ps ...
  The old switches (-ts, -ps, etc.) still work.
  The only exception is -bin which has been removed
  (reserved for the new binary format). Use
  -in=raw to process a raw file.
- Removed -d, which when produced a raw file used
  a DVD format. This has been merged into a new
  output type "dvdraw". So now instead of using
  -raw -d as before, use -out=dvdraw if you need
  this.
- Removed --noff
- Added gui_mode_reports for frontend communications,
  see related file.
- Windows GUI rewritten. Source code now included,
  too.
- [Volker] Dish Network clean-up

0.50 (2008-12-12)
-----------------
- [Volker] Fix in DVR-MS NTSC timing
- [Volker] More clean-up
- Minor fixes

0.49 (2008-12-10)
-----------------
- [Volker] Major MPEG parser rework. Code much
  cleaner now.
- Some stations transmit broken roll-up captions,
  and for some reason don't send CRs but RUs...
  Added work-around code to make captions readable.
- Started work on EIA-708 (DTV). Right now you can
  add -debug-708 to get a dump of the 708 data.
  An actually useful decoder will come soon.
- Some of the changes MIGHT HAVE BROKEN MythTV's
  code. I don't use MythTV myself so I rely on
  other people's samples and reports. If MythTV
  is broken please let me know.
- Added new debug options.
- [Volker] Added support for DVR-MS NTSC files.
- Other minor bug fixes and changes.

0.46 (2008-11-24)
-----------------
- Added support for live streaming, CCExtractor
  can now process files that are being recorded
  at the same time.
  
- [Volker] Added a new DVR-MS loop - this is
  completely new, DVR-MS specific code, so we no
  longer use the generic MPEG code for DVR-MS.
  DVR-MS should (or will be eventually at least)
  be as reliable as TS.
  Note: For now, it's only ATSC recordings, not
  NTSC (analog) recordings.

0.45 (2008-11-14)
-----------------
- Added auto-detection of DVR-MS files.
- Added -asf to force DVR-MS mode.
- Added some specific support for DVR-MS
  files. These format used to work
  correctly in 0.34 (pure luck) but the
  MPEG code rework broke it. It should
  work as it used to.
- Updated Windows GUI to support the
  new options.
- Added      -lg --largegops
  From the help screen:
  Each Group-of-Picture comes with timing
  information. When this info is too separate
  (for example because there are a lot of
  frames in a GOP) ccextractor may prefer not
  to use GOP timing. Use this option is you
  need ccextractor to use GOP timing in large
  GOPs.

0.44 (2008-09-10)
-----------------
- Added an option to the GUI to process
  individual files in batch, i.e. call
  ccextractor once per file. Use it if you
  want to process several unrelated files
  in one go.
- Added an option to prevent duplicate
  lines in roll-up captions.
- Several minor bug fixes.
- Updated the GUI to add the new options.

0.43 (2008-06-20)
-----------------
- Fixed a bug in the read loop (no less)
  that caused some files to fail when
  reading without buffering (which is
  the default in the Linux build).
- Several improvements in the GUI, such as
  saving current options as default.

0.42 (2008-06-17)
-----------------
- The option switch "-transcript" has been
  changed to "--transcript". Also, "-txt"
  has been added as the short alias.
- Windows GUI
- Updated help screen

0.41 (2008-06-15)
-----------------
- Default output is now .srt instead of .bin,
  use -raw if you need the data dump instead of
  .srt.
- Added -trim, which removes blank spaces at
  the left and rights of each line in .srt.
  Note that those spaces are there to help
  deaf people know if the person talking is
  at the left or the right of the screen, i.e.
  there aren't useless. But if they annoy
  you, go ahead...

0.40 (2008-05-20)
-----------------
- Fixed a bug in the sanity check function
  that caused the Myth branch to abort.
- Fixed the OSX build script, it needed a
  new #define to work.

0.39 (2008-05-11)
-----------------
- Added a -transcript. If used, the output will
  have no time information. Also, if in roll-up
  mode there will be no repeated lines.
- Lots of changes in the MPEG parser, most of
  them submitted by Volker Quetschke.
- Fixed a bug in the CC decoder that could cause
  the first line not to be cleared in roll-up
  mode.
- CCExtractor can now follow number sequences in
  file names, by suffixing the name with +.
  For example,
  
  DVD0001.VOB+

  means DVD0001.VOB, DVD0002.VOB, etc. This works
  for all files, so part001.ts+ does what you
  could expect.
- Added -90090 which changes the clock frequency
  from the MPEG standard 90000 to 90090. It
  *could* (remains to be seen) help if there are
  timing issues.
- Better support for Tivo files.
- By default ccextractor now considers the whole
  input file list a one large file, instead of
  several, independent, video files. This has
  been changed because most programs (for example
  DVDDecrypt) just cut the files by size.
  If you need the old behaviour (because you
  actually edited the video files and want to
  join the subs), use -ve.


0.36 (unreleased)
-----------------
- Fixed bug in SMI, nbsp was missing a ;.
- Footer for SAMI files was incorrect (<body> and
  <sami> tags were being opened again instead of
  being closed).
- Displayed memory is now written to disk at end
  of stream even if there is no command requesting
  so (may prevent losing the last screen-full).
- Important change that could break scripts, but
  that have been added because old behaviour was
  annoying to most people: _1 and _2 at the end
  of the output file names is now added ONLY if
  -12 is used (i.e. when there are two output
  files to produce). So

  ccextractor -srt sopranos.mpg

  now produces sopranos.srt instead of sopranos_1.srt.
  If you use -12, i.e.

  ccextractor -srt -12 sopranos.mpg

  You get

  sopranos_1.srt and
  sopranos_2.srt

  as usual.


0.35 (unreleased)
-----------------
- Added --defaultcolor to the help screen. Code
  was already in 0.34 but the documentation wasn't
  updated.
- Buffer is larger now, since I've found a sample
  where 256 Kb isn't enough for a PES (go figure).
- At the end of the process, a ratio between
  video length and time to process is displayed.

0.34 (2007-06-03)
-----------------
- Added some basic letter case and capitalization
  support. For captions that broadcast in ALL
  UPPERCASE (most of them), ccextractor can now
  do the first part of the job.

  --sentencecap or -sc will tell ccextractor to
  follow the typical capitalization rules, such
  as capitalize months, days of week, etc.

  So from
             YOU BETTER RESPECT
             THIS ROBE, ALAN

  You get

             You better respect
             this robe, alan.

  --capfile or -caf also enables the case
  processing part and adds an extra list of
  words in the specified file, for example:

  --capfile names.txt

  where names.txt is just a plain text file
  with the proper spelling for some words,
  such as
  
  Alan
  Tony

  So you get

             You better respect
             this robe, Alan.

  Which is the correct spelling. You can
  have a different spelling file per TV
  show, or a large file with a lot of
  words, etc.
- ccextractor has been reported to
  compile and run on Mac with a minor
  change in the build script, so I've
  created a mac directory with the
  modified script. I haven't tested it
  myself.
- Windows build comes with a File Version
  Number (0.0.0.34 in this version) in case
  you want to check for version info.

0.33 (unreleased)
-----------------
- Added -scr or --screenfuls, to select the
  number of screenfuls ccextractor should
  write before exiting. A screenful is
  a change of screen contents caused by
  a CC command (not new characters). In
  practice, this means that for .srt each
  group of lines is a screenful, except when
  using -dru (which produces a lot of
  groups of lines because each new character
  produces a new group).
- Completed tables for all encodings.
- Fixed bug in .srt related to milliseconds
  in time lines.
- Font colors are back for .srt (apparently
  some programs do support them after all).
  Use -nofc or --nofontcolor if you don't
  want these tags.

0.32 (unreleased)
-----------------
- Added -delay ms, which adds (or subtracts)
  a number of milliseconds to all times in
  .srt/.sami files. For example,
  
         -delay 400

  causes all subtitles to appear 400 ms later
  than they would normally do, and

         -delay -400

  causes all subtitles to appear 400 ms before
  they would normally do.
- Added -startat at -endat which lets you
  select just a portion of data to be processed,
  such as from minute 3 to minute 5. Check
  help screen for exact syntax.

0.31 (unreleased)
-----------------
- Added -dru (direct rollup), which causes
  roll-up captions to be written as
  they would on TV instead of line by line.
  This makes .srt/.sami files a lot longer,
  and ugly too (each line is written many
  times, two characters at time).

0.30 (2007-05-24)
-----------------
- Fix in extended char decoding, I wasn't
  replacing the previous char.
- When a sequence code was found before
  having a PTS, reported time was
  undefined.

0.29 (unreleased)
-----------------
- Minor bug fix.

0.28 (unreleased)
-----------------
- Fixed a buffering related issue. Short version,
  the first 2 Mb in non-TS mode were being
  discarded.
- .srt no longer has <font> tags. No player
  seems to process them so my guess is that
  they are not part of the .srt "standard"
  even if McPoodle add them.

0.27 (unreleased)
-----------------
- Modified sanitizing code, it's less aggressive
  now. Ideally it should mean that characters
  won't be missed anymore. We'll see.

0.26 (unreleased)
-----------------
- Added -gp (or -goppad) to make ccextractor use
  GOP timing. Try it for non TS files where
  subs start OK but desync as the video advances.

0.25 (unreleased)
-----------------
- Format detection is not perfect yet. I've added
  -nomyth to prevent the MytvTV code path to be
  called. I've seen apparently correct files that
  make MythTV's MPEG decoder to choke. So, if it
  doesn't work correctly automatically: Try
  -nomyth and -myth. Hopefully one of the two
  options will work.


0.24 (unreleased)
-----------------
- Fixed a bug that caused dvr-ms (Windows Media Center)
  files to be incorrectly processed (letters out of
  order all the time).
- Reworked input buffer code, faster now.
- Completed MythTV's MPEG decoder for Program Streams,
  which results in better processing of some specific
  files.
- Automatic file format detection for all kind of
  files and closed caption storage method. No need to
  tell ccextractor anything about your file (but you
  still can).


0.22 (2007-05-15)
-----------------
- Added text mode handling into decoder, which gets rids
  of junk when text mode data is present.
- Added support for certain (possibly non standard
  compliant) DVDs that add more captions block in a
  user data block than they should (such as Red October).
- Fix in roll-up init code that caused the previous popup
  captions not to be written to disk.
- Other Minor bug fixes.


0.20 (2007-05-07)
-----------------
- Unicode should be decent now.
- Added support for Hauppauge PVR 250 cards, and (possibly)
  many others (bttv) with the same closed caption recording
  format.
  This is the result of hacking MythTV's MPEG parser into
  CCExtractor. Integration is not very good (to put it
  midly) but it seems to work. Depending on the feedback I
  may continue working on this or just leave it 'as it'
  (good enough).
  If you want to process a file generated by one of these
  analog cards, use -myth. This is essential as it will
  make the program take a totally different code path.
- Added .SAMI generation. I'm sure this can be improved,
  though. If you have a good CSS for .SAMI files let me
  know.

0.19 (2007-05-03)
-----------------
- Work on Dish Network streams, timing was completely broken.
  It's fixed now at least for the samples I have, if it's not
  completely fixed let me know. Credit for this goes to
  Jack Ha who sent me a couple of samples and a first
  implementation of a semi working-fix.
- Added support for several input files (see help screen for
  details).
- Added Unicode and Latin-1 encoding.
  

0.17 (2007-04-29)
-----------------
- Extraction to .srt is almost complete - works correctly for
  pop-up and roll-up captions, possibly not yet for paint-on
  (mostly because I don't have any sample with paint-on captions
  so I can't test).
- Minor bug fixes.
- Automatic TS/non-TS mode detection.

0.14 (2007-04-25)
-----------------
- Work on handling special cases related to the MPEG reference
  clock: Roll over, jumps, etc.
- Modified padding code a bit: In particular, padding occurs
  on B-Frames now.
- Started work on CC data parsing (use -608 to see output).
- Added built-in input buffering.
- Major code reorganization.
- Added a decent progress indicator.
- Added TS header synchronization (so the input file no longer
  needs to start with a TS header).
- Minor bug fixes.

0.07 (2007-04-19)
-----------------
- Added MPEG reference clock parsing.
- Added auto padding in TS. Does miracles with timing.
- Added video information (as extracted from sequence header).
- Some code clean-up.
- FF sanity check enabled by default.<|MERGE_RESOLUTION|>--- conflicted
+++ resolved
@@ -1,12 +1,9 @@
-<<<<<<< HEAD
 DEVELOPMENT VERSION
 -------------------
 RUST:
 - Documented EIA_708_BUFFER_LENGTH constant with CEA-708 specification reference
 - Removed debug logging from target.rs network module
-0.96 (2025-12-21)
------------------
-=======
+
 0.96.3 (2025-12-29)
 -------------------
 - New: VOBSUB subtitle extraction with OCR support for MP4 files
@@ -41,7 +38,6 @@
   - Use --tpage multiple times (e.g., --tpage 100 --tpage 200)
   - Output files are named with page suffix (e.g., output_p100.srt, output_p200.srt)
 
->>>>>>> f2aeef16
 - New: Added --list-tracks (-L) option to list all tracks in media files without processing
   New: Chinese, Korean, Japanese support - proper encoding and OCR.
   New: Correct McPoodle DVD raw format support

1.0 (to be released)
-----------------
<<<<<<< HEAD
- Removed Share Module to lib_ccxr
=======
- Fix: Regression failures on DVD files
- Fix: Segmentation faults on MP4 files with CEA-708 captions
>>>>>>> 7eba462b
- Refactor: Remove API structures from ccextractor
- New: Add Encoder Module to Rust
- Fix: Elementary stream regressions
- Fix: Segmentation faults on XDS files
- Fix: Clippy Errors Based on Rust 1.88
- IMPROVEMENT: Refactor and optimize Dockerfile
- Fix: Improved handling of IETF language tags in Matroska files (#1665)
- New: Create unit test for rust code (#1615)
- Breaking: Major argument flags revamp for CCExtractor (#1564 & #1619)
- New: Create a Docker image to simplify the CCExtractor usage without any environmental hustle (#1611)
- New: Add time units module in lib_ccxr (#1623)
- New: Add bits and levenshtein module in lib_ccxr (#1627)
- New: Add constants module in lib_ccxr (#1624) 
- New: Add log module in lib_ccxr (#1622)
- New: Create `lib_ccxr` and `libccxr_exports` (#1621)
- Fix: Unexpected behavior of get_write_interval (#1609)
- Update: Bump rsmpeg to latest version for ffmpeg bindings (#1600)
- New: Add SCC support for CEA-708 decoder (#1595)
- Fix: respect `-stdout` even if multiple CC tracks are present in a Matroska input file (#1453)
- Fix: crash in Rust decoder on ATSC1.0 TS Files (#1407)
- Removed the --with-gui flag for linux/configure and mac/configure (use the Flutter GUI instead)
- Fix: segmentation fault in using hardsubx
- New: Add function (and command) that extracts closed caption subtitles as well as burnt-in subtitles from a file in a single pass. (As proposed in issue 726)
- Refactored: the `general_loop` function has some code moved to a new function
- Fix: WebVTT X-TIMESTAMP-MAP placement (#1463)
- Disable X-TIMESTAMP-MAP by default (changed option --no-timestamp-map to --timestamp-map)
- Fix: missing `#` in color attribute of font tag
- Fix: ffmpeg 5.0, tesseract 5.0 compatibility and remove deprecated methods
- Fix: tesseract 5.x traineddata location in ocr
- Fix: fix autoconf tesseract detection problem (#1503)
- Fix: add missing compile_info_real.h source to Autotools build
- Fix: add missing `-lavfilter` for hardsubx linking
- Fix: make webvtt-full work correctly with multi-byte utf-8 characters
- Fix: encoding of solid block in latin-1 and unicode
- Fix: McPoodle Broadcast Raw format for field 1
- Fix: Incorrect skipping of packets
- Fix: Repeated values for enums
- Cleanup: Remove the (unmaintained) Nuklear GUI code
- Cleanup: Reduce the amount of Windows build options in the project file
- Fix: infinite loop in MP4 file type detector.
- Improvement: Use Corrosion to build Rust code
- Improvement: Ignore MXF Caption Essence Container version byte to enhance SRT subtitle extraction compatibility
- New: Add tesseract page segmentation modes control with `--psm` flag
- Fix: Resolve compile-time error about implicit declarations (#1646)
- Fix: fatal out of memory error extracting from a VOB PS
- Fix: Unit Test Rust failing due to changes in Rust Version 1.86.0
- Fix: Build with ENABLE_FFMPEG to support ffmpeg 5

0.94 (2021-12-14)
-----------------
- BOM is no longer enabled by default on windows platforms
- CEA-708: Rust decoder is now default instead of C decoder
- CEA-708 subs are now extracted by default
- New: Add check for Minimum supported rust version (MSRV) (#1387) 
- Fix: Fix CEA-708 Carriage Return command implementation
- Fix: Fix bug with startat/endat parameter (#1396)
- Fix: Mac Build processes (#1390)
- Fix: Fix bug with negative delay parameter (#1365)

0.93 (2021-08-16)
-----------------
- Minor Rust updates (format, typos, docs)
- Updated GUI

0.92 (2021-08-10)
-----------------
- Rust updates: Added srt writer
- Rust updates:-Added writers for transcripts and SAMI
- Added missing DLL to Windows installer
- Updated Windows GUI

0.91 (2021-07-26)
-----------------
- More Rust in the 708 decoder (Add Pen Presets and timing functions)
- Updated GUI

0.90 (2021-07-14)
-----------------
- New installer (WiX based)
- New GUI (flutter based)
- More Rust (the 708 decoder is being rewritten)

0.89 (2021-06-13)
-----------------
- Fix: Fix broken links in README
- Fix: Timing in DVB, sub duration check for timeout.
- New: Added support for SCC and CCD encoder formats
- New: Added support to output captions to MCC file (#733).
- New: Add support for censoring words ("Kid Friendly") (#1139)
- New: Extend support of capitalization for all BITMAP and 608 subtitles (#1214)
- New: Added an option to disable timestamps for WebVTT (In response to issue #1127)
- Fix: Change inet_ntop to inet_ntoa for Windows XP compatibility
- Fix: Added italics, underline, and color rendering support for -out=spupng with EIA608/teletext
- Fix: ccx_demuxer_mxf.c: Parse framerate from MXF captions to fix caption timings.
- Fix: hardsubx_decoder.c: Fix memory leaks using Leptonica API.
- Fix: linux/Makefile.am: added some sources to enable rpms to be created.
- Fix: Crash when using -sc (sentence case) option (#1115)
- Fix: Segmentation fault on VOB #1128
- Fix: Hang while processing video #1121
- Fix: lib_ccx.c: Initialize fatal error logging function before first usage in init_libraries
- Fix: A few (minor) memory leaks around the code.
- Fix: General code clean up / reformatting
- Fix: Fix multiple definitions with new -fno-common default in GCC 10
- Fix: Mac now builds reproducibly again without errors on the date command (#1230)
- Fix: Allow all oem modes with tesseract v4 (#1264)
- Doc: Updated ccextractor.cnf.sample.
- Update: Updated LibPNG to 1.6.37
- Remove: Python API (since no one cares about it and it's unmaintained)
- Remove: -cf , just use FFmpeg if you want a ES from a TS or PS, CCExtractor is a bad tool
  for this.
- Fix: Segmentation fault on Windows
- Update: Updated libGPAC to 1.0.1
- Fix: Segmentation fault with unsupported and multitrack file reports
- Fix: Write subtitle header to multitrack outputs
- Fix: Write multitrack files to the output file directory
- Fix: Correct frame number calculation in SCC (#1340)
- Fix: Regression on Teletext that caused dates to be wrong (RT 78 on the sample platform)
- Fix: CEA-708: Better timing, fixes for missing subtitles
- Fix: timing for direct rollup
- Fix: timing for VOB files with multiple chapters

0.88 (2019-05-21)
-----------------
- New: More tapping points for debug image in ccextractor.
- New: Add support for tesseract 4.0
- Optimize: Remove multiple RGB to grey conversion in OCR.
- Fix: Update UTF8Proc to 2.2.0
- Fix: Update LibPNG to 1.6.35
- Fix: Update Protobuf-c to 1.3.1
- Fix: Warn instead of fatal when a 0xFF marker is missing
- Fix: Segfault in general_loop.c due to null pointer dereference (case of no encoder)
- Fix: Enable printing hdtv stats to console.
- Fix: Many typos in comments and output messages
- Fix: Ignore Visual Studio temporary project files
- New: Add support for non-Latin characters in stdout
- Fix: Check whether stream is empty
- New: Add support for EIA-608 inside .mkv
- New: Add support for DVB inside .mkv
- Fix: Added -latrusmap Map Latin symbols to Cyrillic ones in special cases
       of Russian Teletext files (issue #1086)
- Fix: Several OCR crashes

0.87 (2018-10-23)
-----------------
- New: Upgrade libGPAC to 0.7.1.
- New: mp4 tx3g & multitrack subtitles.
- New: Guide to update dependencies (docs/Updating_Dependencies.txt).
- New: Add LICENSE File (#959).
- New: Display quantisation mode in info box (#954).
- New: Add instruction required to build ccextractor with HARDSUBX support (#946).
- New: Added version no. of libraries to --version.
- New: Added -quant (OCR quantization function).
- New: Python API now compatible with Python 3.
- Fix: linux/builddebug: Added non-local directories to the incluye search path so we don't
       require a locally compiled tesseract or leptonica.
- Fix: Correct -HARDSUBX Bug In CMake, allow build with hardsubx using cmake (#966).
- Fix: possible segfaults in hardsubx_classifier.c due to strdup (#963).
- Fix: Improve the start and end timestamps of extracted burned in captions (#962).
- Fix: Update COMPILATION.md (#960).
- Fix: Fixed crash with "-out=report" and "-out=null".
- Fix: -nocf not working with OCR'ing (#958).
- Fix: segfault in add_cc_sub_text and initialize to NULL in init_encoder (#950).
- Fix: ccx_decoders_common.c: Copy data type when creating a copy of the subtitle structure.
- Fix: Implicit declaration of these functions throws warning during build (#948).
- Fix: ccx_decoders_common.c: Properly release allocated resources on free_subtitle().
- Fix: Added a datatype member to struct cc_subtitle - needed so we can properly free all
       memory when void *data points to a structure that has its own pointers.
- Fix: dvb_subtitle_decoder.c: When combining image regions verify that the offset is
       never negative.
- Fix: Updated traivis.yml to fix osx build (#947).
- Fix: Add utf8proc src file to cmake, updated header file (#944).
- Fix: Added required pointers on freep() calls.
- Fix: Removed dvb_debug_traces_to_stdout and used the usual dbg_print instead.
- Fix: Additional debug traces for DVB.
- Fix: Fix minor memory leak in ocr.c.
- Fix: Fix issue with displaying utf8proc version.
- Fix: Fix failing cmake due to liblept/tesseract header files.
- Fix: Added missing \n in params.c.
- Fix: builddebug: Use -fsanitize=address -fno-omit-frame-pointer.
- Fix: ccx_decoders_common.c: Removed trivial memory leak.
- Fix: ccx_encoders_srt.c: Made sure a pointer is non-NULL before dereferencing.
- Fix: dvb_subtitle_decoder.c: Initialize pointer members to NULL when creating a structure.
- Fix: lib_ccx.c: Initialize (memset 0) structure cc_subtitle after memory allocation.
- Fix: Added verboseness to error/warnings in dvb_subtitle_decoder.c.
- Fix: dvb_subtitle_decoder.c: Work on passing invalid streams errors upstream (plus some
       warning messages) so we can eventually recover from this situation instead of crashing.
- Fix: telxcc.c: Currently setting a colour doesn't necessarily add a space even though the
       specifications mandate it. (#930).
- Fix: dvb_subtitle_decoder.c: Fix null pointer derefence when region==NULL in write_dvb_sub.
- Fix: DVB Teletext subtitle incomplete.
- Fix: replace all 0xA characters within startbox with 0x20.
- Fix: DVB Teletext subtitle incomplete (#922).
- Fix: Add missing return value to one of the returns in process_tx3g().
- Fix: Typos and other minor bugs.
- Fix: Tidy CMakeLists & vcxproj (#920).
- Fix: Added m2ts and -mxf to help screen.
- Fix: Added MKV to demuxer_print_cfg.
- Fix: Added MXF to demuxer_print_cfg.
- Fix: "Out of order packets" error had wrong print() parameters.
- Fix: Updated Python documentation.
- Fix: Fix incorrect path in XML (#904).
- Fix: linux build script (non-debug): Don't hide warnings from compiler.
- Fix: linux build script (debug): Display what's step of the build script we're in.
- Fix: Make the build reproducible (#976).
- Fix: Remove instance of o1 and o2 from help.
- Fix: Colors of DVB subtitles with depth 2 broken due to a missing break.
- Fix: CEA-708: Caption loss due to CW command (#991).
- Fix: CEA-708: Update patch for windows priority with functions (#990).

0.86 (2018-01-09)
-----------------
- New: Preliminary MXF support
- New: Added a histogram in one-minute increments of the number of lines in a subtitle.
- New: Added Autoconf build scripts for CCExtractor to generate makefiles (mac).
- New: Added Autoconf build scripts for CCExtractor to generate makefiles (linux).
- New: Added .rpm package generation script.
- New: Added build/installation script for .pkg.tar.xz (Arch Linux).
- New: Added tarball generation script.
- New: Added --analyzevideo. If present the video stream will be processed even if the
  subtitles are in a different stream. This is useful when we want video information
  (resolution, frame type, etc). -vides now implies this option too.
  [Note: Tentative - some possibly breaking changed were made for this, so if you
  use it validate results]
- New: Added a GUI in the main CCExtractor binary (separate from the external GUIs
  such as CCExtractorGUI).
- New: A Python binding extension so it's possible to use CCExtractor's tools from
  Python.
- New: Added -nospupngocr (don't OCR bitmaps when generating spupng, faster)
- New: Add support for file split on keyframe (-segmentonkeyonly)
- New: Added WebVTT output from Matroska.
- New: Support for source-specific multicast.
- New: FreeType-based text renderer (-out=spupng with teletext/EIA608).
- New: Upgrade library UTF8proc
- New: Upgrade library win_iconv
- New: Upgrade library zlib
- New: Upgrade library LibPNG
- New: Support for Source-Specific Multicast
- New: Added Travis CI support
- New: Made error messages clearer, less ambiguous
- Fix: Prevent the OCR being initialized more than once (happened on multiprogram and
  PAT changes)
- Fix: Makefiles, build scripts, etc... everything updated and corrected for all
  platforms.
 -Fix: Proper line ending for .srt files from bitmaps.
- Fix: OCR corrections using grayscale before extracting texts.
- Fix: End timestamps in transcripts from DVB.
- Fix: Forcing -noru to cause deduplication in ISDB
- Fix: TS: Skip NULL packets
- Fix:  When NAL decoding fails, don't dump the whole decoded thing, limit to 160 bytes.
- Fix: Modify Autoconf scripts to generate tarball for mac from `/package_creators/tarball.sh`
  and include GUI files in tarball
- Fix: Started work on libGPAC upgrade.
- Fix: DVB subtitle not extracted if there's no display segment
- Fix: Heap corruption in add_ocrtext2str
- Fix: bug that caused -out=spupng sometimes crashes
- Fix: Checks for text before newlines on DVB subtitles
- Fix: OCR issue caused by separated dvb subtitle regions
- Fix: DVB crash on specific condition (!rect->ocr_text)
- Fix: DVB bug (Multiple-line subtitle; Missing last line)
- Fix: --sentencecap for teletext samples
- Fix: Crash when image passed into OCR is empty
- Fix: Temporarily wrapped the Python API, not production ready yet
- Fix: -delay option in DVB


0.85b (2017-01-26)
------------------
- Fix: Base Windows binary (without OCR) compiled without DLL dependencies.

0.85 (2017-01-23)
-----------------
- New: Added FFMPEG 3.0 to Windows build - last one that is XP compatible.
- New: Major improvements in CEA-608 to WebVTT (styles, etc).
- New: Return a non-zero return code if no subtitles are found.
- New: Windows build files updated to Visual Studio 2015, new target platform is 140_xp.
- New: Added basic support of Tesseract 4.0.0.
- New: Added build script for .deb.
- New: Updated -debugdvbsub parameter to get the most relevant DVB traces for debugging.
- New: SMPTE-TT files are now compatible with Adobe Premiere.
- New: Updated libpng.
- New: Added 3rd party (Tracy from archive.org) static linux build script.
- New: Add chapter extraction for MP4 files.
- New: Return code 10 if no captions are found at all.
- Fix: Teletext duplicate lines in certain cases.
- Fix: Improved teletext timing.
- Fix: DVB timing is finally good.
- Fix: A few minor memory leaks.
- Fix: tesseract library file included in mac build command.
- Fix: Bad WTV timings in some cases.
- Fix: Mac build script.
- Fix: Memory optimization in HARDSUBX edit_distance.
- Fix: SubStation Alpha subtitles in bitmap.
- Fix: lept msg severity in linux.
- Fix: SSA, SPUPNG and VTT timing and skipping of subtitles for SAMI and TTML.
- Fix: SMPTE-TT : Added support for font color.
- Fix: SAMI unnecessary empty subtitle when extracting DVB subs.
- Fix: Skip the packet if the adaptation field length is broken.
- Fix: 708 - lots of work done in the decoder. Implementation of more commands. Better timing.



0.84 (2016-12-16)
-----------------
- New: In Windows, both with and without-OCR binaries are bundled, since the OCR one causes problems due to
  dependencies in some system. So unless you need the OCR just use the non-OCR version.
- New: Added -sbs (sentence by sentence) for DVB output. Each frame in the output file contains a complete
  sentence (experimental).
- New: Added -curlposturl. If used each output frame will be sent with libcurl by doing a POST to that URL.
- Fix: More code consistency checking in function names.
- Fix: linux build script now tries to verify dependencies.
- Fix: Mac build script was missing a directory.


0.83 (2016-12-13)
-----------------
- Fix: Duplicate lines in mp4 (specifically affects itunes).
- Fix: Timing in .mp4, timing now calculated for each CC pair instead of per atom.
- Fix: Typos everywhere in the documentation and source code.
- Fix: CMakeLists for build in cmake.
- Fix: -unixts option.
- Fix: FPS switching messages.
- Fix: Removed ugly debug statement with local path in HardsubX.
- Fix: Changed platform target to v120_xp in Visual Studio (so XP is supported again).
- Fix: Added detail in many error messages.
- Fix: Memory leaks in videos with XDS.
- Fix: Makefile compatibility issues with Raspberry pi.
- Fix: missing separation between WebVTT header and body.
- Fix: Stupid bug in M2TS that preventing it from working.
- Fix: OCR libraries dependencies for the release version in Windows.
- Fix: non-buffered reading from pipes.
- Fix: --stream option with stdin.
- New: terminate_asap to buffered_read_opt
- New: Added some TV-show specific spelling dictionaries.
- New: Updated GPAC library.
- New: ASS/SSA.
- New: Capture sigterm to do some clean up before terminating.
- New: Work on 708: Changed DefineWindow behavior, only clear text of an existing window is style has changed.

0.82 (2016-08-15)
-----------------
- New: HardsubX - Burned in subtitle extraction subsystem.
- New: Color Detection in DVB Subtitles
- Fix: Corrected sentence capitalization
- Fix: Skipping redundant bytes at the end of tx3g atom in MP4
- Fix: Illegal SRT files being created from DVB subtitles
- Fix: Incorrect Progress Display

0.81 (2016-06-13)
-----------------
- New: --version parameter for extensive version information (version number, compile date, executable hash, git commit (if appropriate))
- New: Add -sem (semaphore) to create a .sem file when an output file is open and delete it when it's closed.
- New: Add --append parameter. This will prevent overwriting of existing files.
- New: File Rotation support added. The user has to send a USR1 signal to rotate.
- Fix: Issues with files <1 Mb
- Fix: Preview of generated transcript.
- Fix: Statistics were not generated anymore.
- Fix: Correcting display of sub mode and info in transcripts.
- Fix: Teletext page number displayed in -UCLA.
- Fix: Removal of excessive XDS notices about aspect ratio info.
- Fix: Force Flushing of file buffers works for all files now.
- Fix: mp4 void atoms that was causing some .mp4 files to fail.
- Fix: Memory usage caused by EPG processing was high due to many non-dynamic buffers.
- Fix: Project files for Visual Studio now include OCR support in Windows.

0.80 (2016-04-24)
-----------------
- Fix: "Premature end of file" (one of the scenarios)
- Fix: XDS data is always parsed again (needed to extract information such as program name)
- Fix: Teletext parsing: @ was incorrectly exported as * - X/26 packet specifications in ETS 300 706 v1.2.1 now better followed
- Fix: Teletext parsing: Latin G2 subsets and accented characters not displaying properly
- Fix: Timing in -ucla
- Fix: Timing in ISDB (some instances)
- Fix: "mfra" mp4 box weight changed to 1 (this helps with correct file format detection)
- Fix: Fix for TARGET File is null.
- Fix: Fixed SegFaults while parsing parameters (if mandatory parameter is not present in -outinterval, -codec or -nocodec)
- Fix: Crash when input small is too small
- Fix: Update some URLs in code (references to docs)
- Fix: -delay now updates final timestamp in ISDB, too
- Fix: Removed minor compiler warnings
- Fix: Visual Studio solution files working again
- Fix: ffmpeg integration working again
- New: Added --forceflush (-ff). If used, output file descriptors will be flushed immediately after being written to
- New: Hexdump XDS packets that we cannot parse (shouldn't be many of those anyway)
- New: If input file cannot be open, provide a decent human readable explanation
- New: GXF support

0.79 (2016-01-09)
-----------------
- Support for Grid Format (g608)
- Show Correct number of teletext packet processed
- Removed Segfault on incorrect mp4 detection
- Remove xml header from transcript format
- Help message updated for Teletext
- Added --help and -h for help message
- Added --nohtmlescape option
- Added --noscte20 option

0.78 (2015-12-12)
-----------------
- Support to extract Closed Caption from MultiProgram at once.
- CEA-708: exporting to SAMI (.smi), Transcript (.txt), Timed Transcript (ttxt) and SubRip (.srt).
- CEA-708: 16 bit charset support (tested on Korean).
- CEA-708: Roll Up captions handling.
- Changed TCP connection protocol (BIN data is now wrapped in packets, added EPG support and keep-alive packets).
- TCP connection password prompt is removed. To set connection password use -tcppassword argument instead.
- Support ISDB Closed Caption.
- Added a new output format, simplexml (used internally by a CCExtractor user, may or may not be useful for
  anyone else).

0.77 (2015-06-20)
-----------------
- Fixed bug in capitalization code ('I' was not being capitalized).
- GUI should now run in Windows 8 (using the include .Net runtime, since
  3.5 cannot be installed in Windows 8 apparently).
- Fixed Mac build script, binary is now compiled with support for
  files over 2 GB.
- Fixed bug in PMT code, damaged PMT sections could make CCExtractor
  crash.

0.76 (2015-03-28)
-----------------
- Added basic M2TS support
- Added EPG support - you can now export the Program Guide to XML
- Some bug fixes

0.75 (2015-01-15)
-----------------
- Fixed issue with teletext to other then srt.
- CCExtractor can be used as library if compiled using cmake
- By default the Windows version adds BOM to generated UTF files (this is
  because it's needed to open the files correctly) while all other
  builds don't add it (because it messes with text processing tools).
  You can use -bom and -nobom to change the behaviour.

0.74 (2014-09-24)
-----------------
- Fixed issue with -o1 -o2 and -12 parameters (where it would write output only in the o2 file)
- Fixed UCLA parameter issue. Now the UCLA parameter settings can't be overwritten anymore by later parameters that affect the custom transcript
- Switched order around for TLT and TT page number in custom transcript to match UCLA settings
- Added nobom parameter, for when files are processed by tools that can't handle the BOM. If using this, files might be not readable under windows.
- Segfault fix when no input files were given
- No more bin output when sending to server + possibility to send TT to server for processing
- Windows: Added the Microsoft redistributable MSVCR120.DLL to both the installation package and the application zip.

0.73 - GSOC (2014-08-19)
------------------------
- Added support of BIN format for Teletext
- Added start of librarization. This will allow in the future for other programs to use encoder/decoder functions and more.

0.72 - GSOC (2014-08-12)
------------------------
- Fix for WTV files with incorrect timing
- Added support for fps change using data from AVC video track in a H264 TS file.
- Added FFMpeg Support to enable all encapsulator and decoder provided by ffmpeg

0.71 - GSOC (2014-07-31)
------------------------
- Added feature to receive captions in BIN format according to CCExtractor's own
  protocol over TCP (-tcp port [-tcppassword password])
- Added ability to send captions to the server described above or to the
  online repository (-sendto host[:port])
- Added -stdin parameter for reading input stream from standard input
- Compilation in Cygwin using linux/Makefile
- Fix for .bin files when not using latin1 charset
- Correction of mp4 timing, when one timestamp points timing of two atom

0.70 - GSOC (2014-07-06)
------------------------
This is the first release that is part of Google's Summer of Code.
Anshul, Ruslan and Willem joined CCExtractor to work on a number of things
over the summer, and their work is already reaching the mainstream
version of CCExtractor.

- Added a huge dictionary submitted by Matt Stockard.
- Added DVB subtitles decoder, spupng in output
- Added support for cdt2 media atoms in QT video files. Now multiple atoms in
 a single sample sequence are supported.
- Changed Makefile.
- Fixed some bugs.
- Added feature to print info about file's subtitles and streams (-out=report).
- Support Long PMT.
- Support Configuration file.
	- There is an sample configuration file in doc/ folder with name
	  ccextractor.cnf.sample
	- Just now only ccextractor.cnf named files kept beside ccextractor
	  executable is supported
	- for details of which options can be set using configuration file,
	  please look at sample file.

- Added options for custom transcript output:
	new parameter (-customtxt format), where the format must be like this: 1100100 (7 digits).
	These indicate whether the next things should be displayed  or not in the (timed) transcript:
		- Display start time
		- Display end time
		- Display caption mode
		- Display caption channel
		- Use a relative timestamp (relative to the sample)
		- Display XDS info
		- Use colors
	Examples:
		0000101 is the default setting for transcripts
		1110101 is the default for timed transcripts
		1111001 is the default setting for -ucla
	Make sure you use this parameter after others that might affect these
	settings (-out, -ucla, -xds, -txt, -ttxt, ...)
- Fixed Negative timing Bug

0.69 (2014-04-05)
-----------------
- A few patches from Christopher Small, including proper support
  for multiple multicast clients listening on the same port.
- GUI: Fixed teletext preview.
- GUI: Added a small indicator of data being received when reading from
  UDP.
- GUI: Added UTF-8 support to preview Window (used for teletext).
- Fixes in Makefile and build script, compilation in linux and OSX failed
  if another libpng was found in the system.
- WTV support directly in CCExtractor (no need for wtvccdump any more).
- Started refactoring and clean-up.
- Fix: MPEG clock rollover (happens each 26 hours) caused a time
  discontinuity.
- Windows GUI: Started work on HDHomeRun support. For now it just looks
  for HDHomeRun devices. Lots of other things will arrive in the next
  versions.
- Windows GUI: Some code refactoring, since the HDHomeRun support makes
  the code larger enough to require more than one source file :-)

0.68 (2013-12-24)
-----------------
- A couple of shared variables between 608 decoders were causing
  problems when both fields were processed at the same time with
  -12, fixed.
- Added BOM for UTF-8 files.
- Corrected a few extended characters in the UTF-8 encoding,
  probably never used in real world captioning but since we got
  a good test sample file...
- Color and fonts in PAC commands were ignored, fixed (Helen Buus).
- Added a new output format, spupng. It consists on one .png file
  for each subtitle frame and one .xml with all the timing
  (Heleen Buus).
- Some fixes (Chris Small).

0.67 (2013-10-09)
-----------------
- Padding bytes were being discarded early in the process in 0.66,
  which is convenient for debugging, but it messes with timing in
  .raw, which depends on padding. Fixed.
- MythTV's branch had a fixed size buffer that could not be enough
  some times. Made dynamic.
- Better support for PAT changing mid-stream.
- Removed quotes in Start in .smi (format fix).
- Added multicast support (Chris Small)
- Added ability to select IP address to bind in UDP (Chris Small)
- Fixes in -unixts and -delay for teletext.
- Added -autodash : When two people are talking, add a dash as
  needed (this is based on subtitle position). Only in .srt and
  with -trim. Quite experimental, feedback appreciated.
- Added -latin1 to select Latin 1 as encoding. Default is now
  UTF-8 (-utf8 still exists but it's not needed).
- Added -ru1, which emulates a (non-existing in real life) 1 line
  roll-up mode.


0.66 (2013-07-01)
-----------------
- Fixed bug in auto detection code that triggered a message
  about file being auto of sync.
- Added -investigate_packets
  The PMT is used to select the most promising elementary stream
  to get captions from. Sometimes captions are where you least
  expect it so -datapid allows you to select a elementary stream
  manually, in case the CC location is not obvious from the PMT
  contents. To assist looking for the right stream, the parameter
  "-investigate_packets" will have CCExtractor look inside each
  stream, looking for CC markers, and report the streams that
  are likely to contain CC data even if it can't be determined from
  their PMT entry.
- Added -datastreamtype to manually selecting a stream based on
  its type instead of its PID. Useful if your recording program
  always hides the caption under the stream type.
- Added -streamtype so if an elementary stream is selected manually
  for processing, the streamtype can be selected too. This can be
  needed if you process, for example a stream that is declared as
  "private MPEG" in the PMT, so CCExtractor can't tell what it is.
  Usually you'll want -streamtype 2 (MPEG video) or -streamtype 6
  (MPEG private data).
- PMT content listing improved, it now shows the stream type for
  more types.
- Fixes in roll-up, cursor was being moved to column 1 if a
  RU2, RU3 or RU4 was received even if already in roll-up mode.
- Added -autoprogram. If a multiprogram TS is processed and
  -autoprogram is used, CCExtractor will analyze all PMTs and use
  the first program that has a suitable data stream.
- Timed transcript (ttxt) now also exports the caption mode
  (roll-up, paint-on, etc.) next to each line, as it's useful to
  detect things like commercials.
- Content Advisory information from XDS is now decoded if it's
  transmitted in "US TV parental guidelines" or "MPA".
  Other encoding such as Canada's are not supported yet due
  to lack of samples.
- Copy Management information from XDS is now decoded.
- Added -xds. If present and export format is timed transcript
  (only), XDS information will be saved to file (same file as the
  transcript, with XDS being clearly marked). Note that for now
  all XDS data is exported even if it doesn't change, so the
  transcript file will be significantly larger.
- Added some PaintOn support, at least enough to prevent it
  from breaking things when the other modes are used.
- Removed afd_data() warning. AFD doesn't carry any caption related
  data. AFD still detected in code in case we want to do something
  with it later anyway.
- Ported last changes from Petr Kutalek's telxcc. Current version
  is 2.4.4.
- In teletext mode when exporting to transcript (not .srt), an effort
  is made to detect and merge line duplicates. This is done by using
  the Levenshtein's distance, which is the number of changes requires
  to convert one string to another. To simplify things, strings are
  compared up to the length of the shortest one.
  There are 3 parameters that can be used to tweak the thresholds:
      -deblev: Enable debug so the calculated distance for each two
	   strings is displayed. The output includes both strings, the
	   calculated distance, the maximum allowed distance, and whether
	   the strings are ultimately considered equivalent or not, i.e.
	   the calculated distance is less or equal than the max allowed.
	  -levdistmincnt value: Minimum distance we always allow
	   regardless of the length of the strings. Default 2. This means
	   that if the calculated distance is 0, 1 or 2, we consider the
	   strings to be equivalent.
	  -levdistmaxpct value: Maximum distance we allow, as a
	   percentage of the shortest string length. Default 10%. For
	   example, consider a comparison of one string of 30 characters
	   and one of 60 characters. We want to determine whether the
	   first 30 characters of the longer string are more or less the
	   same as the shortest string, i.e. whether the longest string
	   is the shortest one plus new characters and maybe some
	   corrections. Since the shortest string is 30 characters and
	   the default percentage is 10%, we would allow a distance of
	   up to 3 between the first 30 characters.
- Added -lf : Use UNIX line terminator (LF) instead of Windows (CRLF).
- Added -noautotimeref: Prevent UTC reference from being auto set from
  the stream data.

0.65 (2013-03-14)
-----------------
- Minor GUI changes for teletext
- Added end timestamps in timed transcripts
- Added support for SMPTE (patch by John Kemp)
- Initial support for MPEG2 video tracks inside MP4 files (thanks a
  lot to GPAC's Jean who assisted in analyzing the sample and
  doing the required changes in GPAC).
- Improved MP4 auto detection
- Support for PCR if PTS is not available (needed for some teletext
  samples, and probably useful for everything else).
- Support for UDP streaming - finally. Use "-udp $port" to have
  CCExtractor listen for a stream. I've only been able to test it
  with an European HDHomeRun, but it should work fine with any other
  tuner.
- Refactored PMT / PAT processing in transport streams, now allows to
  display their contents (-parsePAT and -parsePMT) which makes
  troubleshooting easier.
  
0.64 (2012-10-29)
-----------------
- Changed Window GUI size (larger).
- Added Teletext options to GUI.
- Added -teletext to force teletext mode even if not detected
- Added -noteletext to disable teletext detection. This can be needed
  for streams that have both 608 data and teletext packets if you
  need to process the 608 data (if teletext is detected it will
  take precedence otherwise).
- Added -datapid to force a specific elementary stream to be used for
  data (bypassing detections).
- Added -ru2 and -ru3 to limit the number of visible lines in roll-up
  captions (bypassing whatever the broadcast says).
- Added support for a .hex (hexadecimal) dump of data.
- Added support for wtv in Windows. This is done by using a new program
  (wtvccdump.exe) and a new DirectShow filter (CCExtractorDump.dll) that
  process the .wtv using DirecShow's filters and export the line 21 data
  to a .hex file. The GUI calls wtvccdump.exe as needed.
- Added --nogoptime to force PTS timing even when CCExtractor would
  use GOP timing otherwise.

0.63 (2012-08-17)
-----------------
- Telext support added, by integrating Petr Kutalek's telxcc. Integration is
  still quite basic (there's equivalent code from both CCExtractor and
  telxcc) and some clean up is needed, but it works. Petr has announced that
  he's abandoning telxcc so further development will happen directly in
  CCExtractor.
- Some bug fixes, as usual.

0.62 (2012-05-23)
-----------------
- Corrected Mac build "script" (needed to add GPAC includes). Thanks to the
  Mac users that sent this.
- Hauppauge mode now uses PES timing, needed for files that don't have
  caption data during all the video (such as in commercial breaks).
- Added -mp4 and -in:mp4 to force the input to be processed as MP4.
- CC608 data embedded in a separate stream (as opposed as in the video
  stream itself) in MP4 files is now supported (not heavily tested).
  This should be rather useful since closed captioned files from iTunes
  use this format.
- More CEA-708 work. The debugger is now able to dump the "TV" contents for
  the first time. Also, a .srt can be generated, however timing is not quite
  good yet (still need to figure out why).
- Added -svc (or --service) to select the CEA-708 services to be processed.
  For example, -svc 1,2 will process the primary and secondary language
  services. Valid values are 1-63, where 1 is the primary language, 2 is
  the secondary language (this is part of the specification) and 3-63 are
  provider defined.
- Rajesh Hingorani sent a fix for the MPEG decoder that fixes garbled output
  or certain samples (we had none like this in our test collection). Thanks,
  Rajesh.

0.61 (2012-03-08)
-----------------
- Fix: GCC 3.4.4 can now build CCExtractor.
- Fix: Damaged TS packets (those that come with 'error in transport' bit
  on) are now skipped.
- Fix: Part of the changes for MP4 support (CC packets buffering in
  particular) broke some stuff for other files, causing at least very
  annoying character duplication. We hope we've fixed it without breaking
  anything but please report).
- Some non-interesting cleanup.

0.60 (unreleased)
-----------------
- Add: MP4 support, using GPAC (a media library). Integration is currently
  "enough so it works", but needs some more work. There's some duplicate
  code, the stream must be a file (no streaming), etc.
- Fix: The Windows version was writing text files with double \r.
- Fix: Closed captions blocks with no data could cause a crash.
- Fix: -noru (to generate files without duplicate lines in
  roll-up) was broken, with complete lines being missing.
- Fix: bin format not working as input.

0.59 (2011-10-07)
-----------------
- More AVC/H.264 work. pic_order_cnt_type != 0 will be processed now.
- Fix: Roll-up captions with interruptions for Text (with ResumeTextDisplay
  in the middle of the caption data) were missing complete lines.
- Added a timed text transcript output format, probably only useful for
  roll-up captions. Use --timedtranscript or -ttxt. Output is like this:

00:01:25,485 | HOST: LAST NIGHT THE REPUBLICAN
00:01:29,522 | HOPEFULS INTRODUCE THEMSELVES TO
00:01:30,623 | PRIMARY VOTERS.

- XDS parser. Not complete (no point in dealing with V-Chip stuff for
  example), but enough to extract program and station information.
- Input streams can now come from standard input using - (just an hyphen)
  as parameter.
- Added a new output format called 'null' (use -null or -out=null). This
  format means "Don't produce any file", and is useful to have CCExtractor
  process the stream (for XDS messages, debugging, etc) without actually
  generating anything.
- Updated Windows GUI.
- Added -quiet => If used, CCExtractor will not write any message.
- Added -stdout => If used, the captions will be sent to stdout (console)
  instead of file. Combined with -, CCExtractor can work as a filter in
  a larger process, receiving the stream from stdin and sending the
  captions to stdout.
- Some code clean up, minor refactoring.
- Teletext detection (not yet processing).

0.58 (2011-08-21)
-----------------
- Implemented new PTS based mode to order the caption information
  of AVC/H.264 data streams.  The old pic_order_cnt_lsb based method
  is still available via the -poc or --usepicorder command switches.
- Removed a couple of those annoying "Impossible!" error messages
  that appears when processing some (possibly broken, unsure) files.
- Added -nots --notypesettings to prevent italics and underline
  codes from being displayed.
- Note to those not liking the paragraph symbol being used for the
  music note: Submit a VALID replacement in latin-1.
- Added preliminary support for multiple program TS files. The
  parameter --program-number (or -pn) will let you choose which
  program number to process. If no number is passed and the TS
  file contains more than one, CCExtractor will display a list of
  found programs and terminate.
- Added support (basic, because I only received one sample) for some
  Hauppauge cards that save CC data in their own format. Use the
  parameter -haup to enable it (CCExtractor will display a notice
  if it thinks that it's processing a Hauppauge capture anyway).
- Fixed bug in roll-up.
- More AVC work, now TS files from echostar that provided garbled
  output are processed OK.
- Updated Windows GUI.

0.57 (2010-12-16)
-----------------
- Bug fixes in the Windows version. Some debug code was unintentionally
  left in the released version.

0.56 (2010-12-09)
-----------------
- H264 support
- Other minor changes a lot less important

0.55 (2009-08-09)
-----------------
- Replace pattern matching code with improved parser for MPEG-2 elementary
  streams.
- Fix parsing of ReplayTV 5000 captions.
- Add ability to decode SCTE 20 encoded captions.
- Make decoding of TS files more error tolerant.
- Start implementation of EIA-708 decoding (not active yet).
- Add -gt / --goptime switch to use GOP timing instead of PTS timing.
- Start implementation of AVC/H.264 decoding (not active yet).
- Fixed: The basic problem is that when 24fps movie film gets converted to 30fps NTSC
  they repeat every 4th frame. Some pics have 3 fields of CC data with field 3 CC data
  belongs to the same channel as field 1. The following pics have the fields reversed
  because of the odd number of fields. I used top_field_first to tell when the channels
  are reversed. See Table 6-1 of the SCTE 20 [Paul Fernquist]

0.54 (2009-04-16)
-----------------
- Add -nosync and -fullbin switches for debugging purposes.
- Remove -lg (--largegops) switch.
- Improve synchronization of captions for source files with
  jumps in their time information or gaps in the caption
  information.
- [R. Abarca] Changed Mac script, it now compiles/link
  everything from the /src directory.
- It's now possible to have CCExtractor add credits
  automatically.
- Added a feature to add start and end messages (for credits).
  See help screen for details.

0.53 (2009-02-24)
-----------------
- Force generated RCWT files to have the same length as source file.
- Fix documentation for -startat / -endat switches.
- Make -startat / -endat work with all output formats.
- Fix sync check for raw/rcwt files.
- Improve timing of dvr-ms NTSC captions.
- Add -in=bin switch to read CCExtractor's own binary format.
- Fix problem with short input files (smaller 1MB).
- Clean up regular and debug output.
- Add -out=bin switch to write RCWT data.
- Remove -bo/--bufferoutput switch and functionality.
- [Volker] Added new generic binary format (RCWT
  for Raw Captions With Time). This new format
  allows one file to contain all the available
  closed caption data instead of just one stream.
- Added --no_progress_bar to disable status
  information (mostly used when debugging, as the
  progress information is annoying in the middle
  of debug logs).
- The Windows GUI was reported to freeze in some
  conditions. Fixed.
- The Windows GUI is now targeted for .NET 2.0
  instead of 3.5. This allows Windows 2000 to run
  it (there's not .NET 3.5 for Windows 2000), as
  requested by a couple of key users.

0.51 (unreleased)
-----------------
- Removed -autopad and -goppad, no longer needed.
- In preparation to a new binary format we have
  renamed the current .bin to .raw. Raw files
  have only CC data (with no header, timing, etc.).
- The input file format (when forced) is now
  specified with
    	-in=format
  such as -in=ts, -in=raw, -in=ps ...
  The old switches (-ts, -ps, etc.) still work.
  The only exception is -bin which has been removed
  (reserved for the new binary format). Use
  -in=raw to process a raw file.
- Removed -d, which when produced a raw file used
  a DVD format. This has been merged into a new
  output type "dvdraw". So now instead of using
  -raw -d as before, use -out=dvdraw if you need
  this.
- Removed --noff
- Added gui_mode_reports for frontend communications,
  see related file.
- Windows GUI rewritten. Source code now included,
  too.
- [Volker] Dish Network clean-up

0.50 (2008-12-12)
-----------------
- [Volker] Fix in DVR-MS NTSC timing
- [Volker] More clean-up
- Minor fixes

0.49 (2008-12-10)
-----------------
- [Volker] Major MPEG parser rework. Code much
  cleaner now.
- Some stations transmit broken roll-up captions,
  and for some reason don't send CRs but RUs...
  Added work-around code to make captions readable.
- Started work on EIA-708 (DTV). Right now you can
  add -debug-708 to get a dump of the 708 data.
  An actually useful decoder will come soon.
- Some of the changes MIGHT HAVE BROKEN MythTV's
  code. I don't use MythTV myself so I rely on
  other people's samples and reports. If MythTV
  is broken please let me know.
- Added new debug options.
- [Volker] Added support for DVR-MS NTSC files.
- Other minor bug fixes and changes.

0.46 (2008-11-24)
-----------------
- Added support for live streaming, CCExtractor
  can now process files that are being recorded
  at the same time.
  
- [Volker] Added a new DVR-MS loop - this is
  completely new, DVR-MS specific code, so we no
  longer use the generic MPEG code for DVR-MS.
  DVR-MS should (or will be eventually at least)
  be as reliable as TS.
  Note: For now, it's only ATSC recordings, not
  NTSC (analog) recordings.

0.45 (2008-11-14)
-----------------
- Added auto-detection of DVR-MS files.
- Added -asf to force DVR-MS mode.
- Added some specific support for DVR-MS
  files. These format used to work
  correctly in 0.34 (pure luck) but the
  MPEG code rework broke it. It should
  work as it used to.
- Updated Windows GUI to support the
  new options.
- Added      -lg --largegops
  From the help screen:
  Each Group-of-Picture comes with timing
  information. When this info is too separate
  (for example because there are a lot of
  frames in a GOP) ccextractor may prefer not
  to use GOP timing. Use this option is you
  need ccextractor to use GOP timing in large
  GOPs.

0.44 (2008-09-10)
-----------------
- Added an option to the GUI to process
  individual files in batch, i.e. call
  ccextractor once per file. Use it if you
  want to process several unrelated files
  in one go.
- Added an option to prevent duplicate
  lines in roll-up captions.
- Several minor bug fixes.
- Updated the GUI to add the new options.

0.43 (2008-06-20)
-----------------
- Fixed a bug in the read loop (no less)
  that caused some files to fail when
  reading without buffering (which is
  the default in the Linux build).
- Several improvements in the GUI, such as
  saving current options as default.

0.42 (2008-06-17)
-----------------
- The option switch "-transcript" has been
  changed to "--transcript". Also, "-txt"
  has been added as the short alias.
- Windows GUI
- Updated help screen

0.41 (2008-06-15)
-----------------
- Default output is now .srt instead of .bin,
  use -raw if you need the data dump instead of
  .srt.
- Added -trim, which removes blank spaces at
  the left and rights of each line in .srt.
  Note that those spaces are there to help
  deaf people know if the person talking is
  at the left or the right of the screen, i.e.
  there aren't useless. But if they annoy
  you, go ahead...

0.40 (2008-05-20)
-----------------
- Fixed a bug in the sanity check function
  that caused the Myth branch to abort.
- Fixed the OSX build script, it needed a
  new #define to work.

0.39 (2008-05-11)
-----------------
- Added a -transcript. If used, the output will
  have no time information. Also, if in roll-up
  mode there will be no repeated lines.
- Lots of changes in the MPEG parser, most of
  them submitted by Volker Quetschke.
- Fixed a bug in the CC decoder that could cause
  the first line not to be cleared in roll-up
  mode.
- CCExtractor can now follow number sequences in
  file names, by suffixing the name with +.
  For example,
  
  DVD0001.VOB+

  means DVD0001.VOB, DVD0002.VOB, etc. This works
  for all files, so part001.ts+ does what you
  could expect.
- Added -90090 which changes the clock frequency
  from the MPEG standard 90000 to 90090. It
  *could* (remains to be seen) help if there are
  timing issues.
- Better support for Tivo files.
- By default ccextractor now considers the whole
  input file list a one large file, instead of
  several, independent, video files. This has
  been changed because most programs (for example
  DVDDecrypt) just cut the files by size.
  If you need the old behaviour (because you
  actually edited the video files and want to
  join the subs), use -ve.


0.36 (unreleased)
-----------------
- Fixed bug in SMI, nbsp was missing a ;.
- Footer for SAMI files was incorrect (<body> and
  <sami> tags were being opened again instead of
  being closed).
- Displayed memory is now written to disk at end
  of stream even if there is no command requesting
  so (may prevent losing the last screen-full).
- Important change that could break scripts, but
  that have been added because old behaviour was
  annoying to most people: _1 and _2 at the end
  of the output file names is now added ONLY if
  -12 is used (i.e. when there are two output
  files to produce). So

  ccextractor -srt sopranos.mpg

  now produces sopranos.srt instead of sopranos_1.srt.
  If you use -12, i.e.

  ccextractor -srt -12 sopranos.mpg

  You get

  sopranos_1.srt and
  sopranos_2.srt

  as usual.


0.35 (unreleased)
-----------------
- Added --defaultcolor to the help screen. Code
  was already in 0.34 but the documentation wasn't
  updated.
- Buffer is larger now, since I've found a sample
  where 256 Kb isn't enough for a PES (go figure).
- At the end of the process, a ratio between
  video length and time to process is displayed.

0.34 (2007-06-03)
-----------------
- Added some basic letter case and capitalization
  support. For captions that broadcast in ALL
  UPPERCASE (most of them), ccextractor can now
  do the first part of the job.

  --sentencecap or -sc will tell ccextractor to
  follow the typical capitalization rules, such
  as capitalize months, days of week, etc.

  So from
             YOU BETTER RESPECT
             THIS ROBE, ALAN

  You get

             You better respect
             this robe, alan.

  --capfile or -caf also enables the case
  processing part and adds an extra list of
  words in the specified file, for example:

  --capfile names.txt

  where names.txt is just a plain text file
  with the proper spelling for some words,
  such as
  
  Alan
  Tony

  So you get

             You better respect
             this robe, Alan.

  Which is the correct spelling. You can
  have a different spelling file per TV
  show, or a large file with a lot of
  words, etc.
- ccextractor has been reported to
  compile and run on Mac with a minor
  change in the build script, so I've
  created a mac directory with the
  modified script. I haven't tested it
  myself.
- Windows build comes with a File Version
  Number (0.0.0.34 in this version) in case
  you want to check for version info.

0.33 (unreleased)
-----------------
- Added -scr or --screenfuls, to select the
  number of screenfuls ccextractor should
  write before exiting. A screenful is
  a change of screen contents caused by
  a CC command (not new characters). In
  practice, this means that for .srt each
  group of lines is a screenful, except when
  using -dru (which produces a lot of
  groups of lines because each new character
  produces a new group).
- Completed tables for all encodings.
- Fixed bug in .srt related to milliseconds
  in time lines.
- Font colors are back for .srt (apparently
  some programs do support them after all).
  Use -nofc or --nofontcolor if you don't
  want these tags.

0.32 (unreleased)
-----------------
- Added -delay ms, which adds (or subtracts)
  a number of milliseconds to all times in
  .srt/.sami files. For example,
  
         -delay 400

  causes all subtitles to appear 400 ms later
  than they would normally do, and

         -delay -400

  causes all subtitles to appear 400 ms before
  they would normally do.
- Added -startat at -endat which lets you
  select just a portion of data to be processed,
  such as from minute 3 to minute 5. Check
  help screen for exact syntax.

0.31 (unreleased)
-----------------
- Added -dru (direct rollup), which causes
  roll-up captions to be written as
  they would on TV instead of line by line.
  This makes .srt/.sami files a lot longer,
  and ugly too (each line is written many
  times, two characters at time).

0.30 (2007-05-24)
-----------------
- Fix in extended char decoding, I wasn't
  replacing the previous char.
- When a sequence code was found before
  having a PTS, reported time was
  undefined.

0.29 (unreleased)
-----------------
- Minor bug fix.

0.28 (unreleased)
-----------------
- Fixed a buffering related issue. Short version,
  the first 2 Mb in non-TS mode were being
  discarded.
- .srt no longer has <font> tags. No player
  seems to process them so my guess is that
  they are not part of the .srt "standard"
  even if McPoodle add them.

0.27 (unreleased)
-----------------
- Modified sanitizing code, it's less aggressive
  now. Ideally it should mean that characters
  won't be missed anymore. We'll see.

0.26 (unreleased)
-----------------
- Added -gp (or -goppad) to make ccextractor use
  GOP timing. Try it for non TS files where
  subs start OK but desync as the video advances.

0.25 (unreleased)
-----------------
- Format detection is not perfect yet. I've added
  -nomyth to prevent the MytvTV code path to be
  called. I've seen apparently correct files that
  make MythTV's MPEG decoder to choke. So, if it
  doesn't work correctly automatically: Try
  -nomyth and -myth. Hopefully one of the two
  options will work.


0.24 (unreleased)
-----------------
- Fixed a bug that caused dvr-ms (Windows Media Center)
  files to be incorrectly processed (letters out of
  order all the time).
- Reworked input buffer code, faster now.
- Completed MythTV's MPEG decoder for Program Streams,
  which results in better processing of some specific
  files.
- Automatic file format detection for all kind of
  files and closed caption storage method. No need to
  tell ccextractor anything about your file (but you
  still can).


0.22 (2007-05-15)
-----------------
- Added text mode handling into decoder, which gets rids
  of junk when text mode data is present.
- Added support for certain (possibly non standard
  compliant) DVDs that add more captions block in a
  user data block than they should (such as Red October).
- Fix in roll-up init code that caused the previous popup
  captions not to be written to disk.
- Other Minor bug fixes.


0.20 (2007-05-07)
-----------------
- Unicode should be decent now.
- Added support for Hauppauge PVR 250 cards, and (possibly)
  many others (bttv) with the same closed caption recording
  format.
  This is the result of hacking MythTV's MPEG parser into
  CCExtractor. Integration is not very good (to put it
  midly) but it seems to work. Depending on the feedback I
  may continue working on this or just leave it 'as it'
  (good enough).
  If you want to process a file generated by one of these
  analog cards, use -myth. This is essential as it will
  make the program take a totally different code path.
- Added .SAMI generation. I'm sure this can be improved,
  though. If you have a good CSS for .SAMI files let me
  know.

0.19 (2007-05-03)
-----------------
- Work on Dish Network streams, timing was completely broken.
  It's fixed now at least for the samples I have, if it's not
  completely fixed let me know. Credit for this goes to
  Jack Ha who sent me a couple of samples and a first
  implementation of a semi working-fix.
- Added support for several input files (see help screen for
  details).
- Added Unicode and Latin-1 encoding.
  

0.17 (2007-04-29)
-----------------
- Extraction to .srt is almost complete - works correctly for
  pop-up and roll-up captions, possibly not yet for paint-on
  (mostly because I don't have any sample with paint-on captions
  so I can't test).
- Minor bug fixes.
- Automatic TS/non-TS mode detection.

0.14 (2007-04-25)
-----------------
- Work on handling special cases related to the MPEG reference
  clock: Roll over, jumps, etc.
- Modified padding code a bit: In particular, padding occurs
  on B-Frames now.
- Started work on CC data parsing (use -608 to see output).
- Added built-in input buffering.
- Major code reorganization.
- Added a decent progress indicator.
- Added TS header synchronization (so the input file no longer
  needs to start with a TS header).
- Minor bug fixes.

0.07 (2007-04-19)
-----------------
- Added MPEG reference clock parsing.
- Added auto padding in TS. Does miracles with timing.
- Added video information (as extracted from sequence header).
- Some code clean-up.
- FF sanity check enabled by default.<|MERGE_RESOLUTION|>--- conflicted
+++ resolved
@@ -1,11 +1,8 @@
 1.0 (to be released)
 -----------------
-<<<<<<< HEAD
 - Removed Share Module to lib_ccxr
-=======
 - Fix: Regression failures on DVD files
 - Fix: Segmentation faults on MP4 files with CEA-708 captions
->>>>>>> 7eba462b
 - Refactor: Remove API structures from ccextractor
 - New: Add Encoder Module to Rust
 - Fix: Elementary stream regressions

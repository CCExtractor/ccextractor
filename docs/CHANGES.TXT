1.0 (to be released)
-----------------
- New: Create unit test for rust code (#1615)
- Breaking: Major argument flags revamp for CCExtractor (#1564 & #1619)
- New: Create a Docker image to simplify the CCExtractor usage without any environmental hustle (#1611)
- New: Add time units module in lib_ccxr (#1623)
- New: Add bits and levenshtein module in lib_ccxr (#1627)
- New: Add constants module in lib_ccxr (#1624) 
- New: Add log module in lib_ccxr (#1622)
- New: Create `lib_ccxr` and `libccxr_exports` (#1621)
- Fix: Unexpected behavior of get_write_interval (#1609)
- Update: Bump rsmpeg to latest version for ffmpeg bindings (#1600)
- New: Add SCC support for CEA-708 decoder (#1595)
- Fix: respect `-stdout` even if multiple CC tracks are present in a Matroska input file (#1453)
- Fix: crash in Rust decoder on ATSC1.0 TS Files (#1407)
- Removed the --with-gui flag for linux/configure and mac/configure (use the Flutter GUI instead)
- Fix: segmentation fault in using hardsubx
- New: Add function (and command) that extracts closed caption subtitles as well as burnt-in subtitles from a file in a single pass. (As proposed in issue 726)
- Refactored: the `general_loop` function has some code moved to a new function
- Fix: WebVTT X-TIMESTAMP-MAP placement (#1463)
- Disable X-TIMESTAMP-MAP by default (changed option --no-timestamp-map to --timestamp-map)
- Fix: missing `#` in color attribute of font tag
- Fix: ffmpeg 5.0, tesseract 5.0 compatibility and remove deprecated methods
- Fix: tesseract 5.x traineddata location in ocr
- Fix: fix autoconf tesseract detection problem (#1503)
- Fix: add missing compile_info_real.h source to Autotools build
- Fix: add missing `-lavfilter` for hardsubx linking
- Fix: make webvtt-full work correctly with multi-byte utf-8 characters
- Fix: encoding of solid block in latin-1 and unicode
- Fix: McPoodle Broadcast Raw format for field 1
- Fix: Incorrect skipping of packets
- Fix: Repeated values for enums
- Cleanup: Remove the (unmaintained) Nuklear GUI code
- Cleanup: Reduce the amount of Windows build options in the project file
- Fix: infinite loop in MP4 file type detector.
<<<<<<< HEAD
- Improvement: Use Corrosion to build Rust code
=======
- Improvement: Ignore MXF Caption Essence Container version byte to enhance SRT subtitle extraction compatibility
>>>>>>> 8d4fdd7f

0.94 (2021-12-14)
-----------------
- BOM is no longer enabled by default on windows platforms
- CEA-708: Rust decoder is now default instead of C decoder
- CEA-708 subs are now extracted by default
- New: Add check for Minimum supported rust version (MSRV) (#1387) 
- Fix: Fix CEA-708 Carriage Return command implementation
- Fix: Fix bug with startat/endat parameter (#1396)
- Fix: Mac Build processes (#1390)
- Fix: Fix bug with negative delay parameter (#1365)

0.93 (2021-08-16)
-----------------
- Minor Rust updates (format, typos, docs)
- Updated GUI

0.92 (2021-08-10)
-----------------
- Rust updates: Added srt writer
- Rust updates:-Added writers for transcripts and SAMI
- Added missing DLL to Windows installer
- Updated Windows GUI

0.91 (2021-07-26)
-----------------
- More Rust in the 708 decoder (Add Pen Presets and timing functions)
- Updated GUI

0.90 (2021-07-14)
-----------------
- New installer (WiX based)
- New GUI (flutter based)
- More Rust (the 708 decoder is being rewritten)

0.89 (2021-06-13)
-----------------
- Fix: Fix broken links in README
- Fix: Timing in DVB, sub duration check for timeout.
- New: Added support for SCC and CCD encoder formats
- New: Added support to output captions to MCC file (#733).
- New: Add support for censoring words ("Kid Friendly") (#1139)
- New: Extend support of capitalization for all BITMAP and 608 subtitles (#1214)
- New: Added an option to disable timestamps for WebVTT (In response to issue #1127)
- Fix: Change inet_ntop to inet_ntoa for Windows XP compatibility
- Fix: Added italics, underline, and color rendering support for -out=spupng with EIA608/teletext
- Fix: ccx_demuxer_mxf.c: Parse framerate from MXF captions to fix caption timings.
- Fix: hardsubx_decoder.c: Fix memory leaks using Leptonica API.
- Fix: linux/Makefile.am: added some sources to enable rpms to be created.
- Fix: Crash when using -sc (sentence case) option (#1115)
- Fix: Segmentation fault on VOB #1128
- Fix: Hang while processing video #1121
- Fix: lib_ccx.c: Initialize fatal error logging function before first usage in init_libraries
- Fix: A few (minor) memory leaks around the code.
- Fix: General code clean up / reformatting
- Fix: Fix multiple definitions with new -fno-common default in GCC 10
- Fix: Mac now builds reproducibly again without errors on the date command (#1230)
- Fix: Allow all oem modes with tesseract v4 (#1264)
- Doc: Updated ccextractor.cnf.sample.
- Update: Updated LibPNG to 1.6.37
- Remove: Python API (since no one cares about it and it's unmaintained)
- Remove: -cf , just use FFmpeg if you want a ES from a TS or PS, CCExtractor is a bad tool
  for this.
- Fix: Segmentation fault on Windows
- Update: Updated libGPAC to 1.0.1
- Fix: Segmentation fault with unsupported and multitrack file reports
- Fix: Write subtitle header to multitrack outputs
- Fix: Write multitrack files to the output file directory
- Fix: Correct frame number calculation in SCC (#1340)
- Fix: Regression on Teletext that caused dates to be wrong (RT 78 on the sample platform)
- Fix: CEA-708: Better timing, fixes for missing subtitles
- Fix: timing for direct rollup
- Fix: timing for VOB files with multiple chapters

0.88 (2019-05-21)
-----------------
- New: More tapping points for debug image in ccextractor.
- New: Add support for tesseract 4.0
- Optimize: Remove multiple RGB to grey conversion in OCR.
- Fix: Update UTF8Proc to 2.2.0
- Fix: Update LibPNG to 1.6.35
- Fix: Update Protobuf-c to 1.3.1
- Fix: Warn instead of fatal when a 0xFF marker is missing
- Fix: Segfault in general_loop.c due to null pointer dereference (case of no encoder)
- Fix: Enable printing hdtv stats to console.
- Fix: Many typos in comments and output messages
- Fix: Ignore Visual Studio temporary project files
- New: Add support for non-Latin characters in stdout
- Fix: Check whether stream is empty
- New: Add support for EIA-608 inside .mkv
- New: Add support for DVB inside .mkv
- Fix: Added -latrusmap Map Latin symbols to Cyrillic ones in special cases
       of Russian Teletext files (issue #1086)
- Fix: Several OCR crashes

0.87 (2018-10-23)
-----------------
- New: Upgrade libGPAC to 0.7.1.
- New: mp4 tx3g & multitrack subtitles.
- New: Guide to update dependencies (docs/Updating_Dependencies.txt).
- New: Add LICENSE File (#959).
- New: Display quantisation mode in info box (#954).
- New: Add instruction required to build ccextractor with HARDSUBX support (#946).
- New: Added version no. of libraries to --version.
- New: Added -quant (OCR quantization function).
- New: Python API now compatible with Python 3.
- Fix: linux/builddebug: Added non-local directories to the incluye search path so we don't
       require a locally compiled tesseract or leptonica.
- Fix: Correct -HARDSUBX Bug In CMake, allow build with hardsubx using cmake (#966).
- Fix: possible segfaults in hardsubx_classifier.c due to strdup (#963).
- Fix: Improve the start and end timestamps of extracted burned in captions (#962).
- Fix: Update COMPILATION.md (#960).
- Fix: Fixed crash with "-out=report" and "-out=null".
- Fix: -nocf not working with OCR'ing (#958).
- Fix: segfault in add_cc_sub_text and initialize to NULL in init_encoder (#950).
- Fix: ccx_decoders_common.c: Copy data type when creating a copy of the subtitle structure.
- Fix: Implicit declaration of these functions throws warning during build (#948).
- Fix: ccx_decoders_common.c: Properly release allocated resources on free_subtitle().
- Fix: Added a datatype member to struct cc_subtitle - needed so we can properly free all
       memory when void *data points to a structure that has its own pointers.
- Fix: dvb_subtitle_decoder.c: When combining image regions verify that the offset is
       never negative.
- Fix: Updated traivis.yml to fix osx build (#947).
- Fix: Add utf8proc src file to cmake, updated header file (#944).
- Fix: Added required pointers on freep() calls.
- Fix: Removed dvb_debug_traces_to_stdout and used the usual dbg_print instead.
- Fix: Additional debug traces for DVB.
- Fix: Fix minor memory leak in ocr.c.
- Fix: Fix issue with displaying utf8proc version.
- Fix: Fix failing cmake due to liblept/tesseract header files.
- Fix: Added missing \n in params.c.
- Fix: builddebug: Use -fsanitize=address -fno-omit-frame-pointer.
- Fix: ccx_decoders_common.c: Removed trivial memory leak.
- Fix: ccx_encoders_srt.c: Made sure a pointer is non-NULL before dereferencing.
- Fix: dvb_subtitle_decoder.c: Initialize pointer members to NULL when creating a structure.
- Fix: lib_ccx.c: Initialize (memset 0) structure cc_subtitle after memory allocation.
- Fix: Added verboseness to error/warnings in dvb_subtitle_decoder.c.
- Fix: dvb_subtitle_decoder.c: Work on passing invalid streams errors upstream (plus some
       warning messages) so we can eventually recover from this situation instead of crashing.
- Fix: telxcc.c: Currently setting a colour doesn't necessarily add a space even though the
       specifications mandate it. (#930).
- Fix: dvb_subtitle_decoder.c: Fix null pointer derefence when region==NULL in write_dvb_sub.
- Fix: DVB Teletext subtitle incomplete.
- Fix: replace all 0xA characters within startbox with 0x20.
- Fix: DVB Teletext subtitle incomplete (#922).
- Fix: Add missing return value to one of the returns in process_tx3g().
- Fix: Typos and other minor bugs.
- Fix: Tidy CMakeLists & vcxproj (#920).
- Fix: Added m2ts and -mxf to help screen.
- Fix: Added MKV to demuxer_print_cfg.
- Fix: Added MXF to demuxer_print_cfg.
- Fix: "Out of order packets" error had wrong print() parameters.
- Fix: Updated Python documentation.
- Fix: Fix incorrect path in XML (#904).
- Fix: linux build script (non-debug): Don't hide warnings from compiler.
- Fix: linux build script (debug): Display what's step of the build script we're in.
- Fix: Make the build reproducible (#976).
- Fix: Remove instance of o1 and o2 from help.
- Fix: Colors of DVB subtitles with depth 2 broken due to a missing break.
- Fix: CEA-708: Caption loss due to CW command (#991).
- Fix: CEA-708: Update patch for windows priority with functions (#990).

0.86 (2018-01-09)
-----------------
- New: Preliminary MXF support
- New: Added a histogram in one-minute increments of the number of lines in a subtitle.
- New: Added Autoconf build scripts for CCExtractor to generate makefiles (mac).
- New: Added Autoconf build scripts for CCExtractor to generate makefiles (linux).
- New: Added .rpm package generation script.
- New: Added build/installation script for .pkg.tar.xz (Arch Linux).
- New: Added tarball generation script.
- New: Added --analyzevideo. If present the video stream will be processed even if the
  subtitles are in a different stream. This is useful when we want video information
  (resolution, frame type, etc). -vides now implies this option too.
  [Note: Tentative - some possibly breaking changed were made for this, so if you
  use it validate results]
- New: Added a GUI in the main CCExtractor binary (separate from the external GUIs
  such as CCExtractorGUI).
- New: A Python binding extension so it's possible to use CCExtractor's tools from
  Python.
- New: Added -nospupngocr (don't OCR bitmaps when generating spupng, faster)
- New: Add support for file split on keyframe (-segmentonkeyonly)
- New: Added WebVTT output from Matroska.
- New: Support for source-specific multicast.
- New: FreeType-based text renderer (-out=spupng with teletext/EIA608).
- New: Upgrade library UTF8proc
- New: Upgrade library win_iconv
- New: Upgrade library zlib
- New: Upgrade library LibPNG
- New: Support for Source-Specific Multicast
- New: Added Travis CI support
- New: Made error messages clearer, less ambiguous
- Fix: Prevent the OCR being initialized more than once (happened on multiprogram and
  PAT changes)
- Fix: Makefiles, build scripts, etc... everything updated and corrected for all
  platforms.
 -Fix: Proper line ending for .srt files from bitmaps.
- Fix: OCR corrections using grayscale before extracting texts.
- Fix: End timestamps in transcripts from DVB.
- Fix: Forcing -noru to cause deduplication in ISDB
- Fix: TS: Skip NULL packets
- Fix:  When NAL decoding fails, don't dump the whole decoded thing, limit to 160 bytes.
- Fix: Modify Autoconf scripts to generate tarball for mac from `/package_creators/tarball.sh`
  and include GUI files in tarball
- Fix: Started work on libGPAC upgrade.
- Fix: DVB subtitle not extracted if there's no display segment
- Fix: Heap corruption in add_ocrtext2str
- Fix: bug that caused -out=spupng sometimes crashes
- Fix: Checks for text before newlines on DVB subtitles
- Fix: OCR issue caused by separated dvb subtitle regions
- Fix: DVB crash on specific condition (!rect->ocr_text)
- Fix: DVB bug (Multiple-line subtitle; Missing last line)
- Fix: --sentencecap for teletext samples
- Fix: Crash when image passed into OCR is empty
- Fix: Temporarily wrapped the Python API, not production ready yet
- Fix: -delay option in DVB


0.85b (2017-01-26)
------------------
- Fix: Base Windows binary (without OCR) compiled without DLL dependencies.

0.85 (2017-01-23)
-----------------
- New: Added FFMPEG 3.0 to Windows build - last one that is XP compatible.
- New: Major improvements in CEA-608 to WebVTT (styles, etc).
- New: Return a non-zero return code if no subtitles are found.
- New: Windows build files updated to Visual Studio 2015, new target platform is 140_xp.
- New: Added basic support of Tesseract 4.0.0.
- New: Added build script for .deb.
- New: Updated -debugdvbsub parameter to get the most relevant DVB traces for debugging.
- New: SMPTE-TT files are now compatible with Adobe Premiere.
- New: Updated libpng.
- New: Added 3rd party (Tracy from archive.org) static linux build script.
- New: Add chapter extraction for MP4 files.
- New: Return code 10 if no captions are found at all.
- Fix: Teletext duplicate lines in certain cases.
- Fix: Improved teletext timing.
- Fix: DVB timing is finally good.
- Fix: A few minor memory leaks.
- Fix: tesseract library file included in mac build command.
- Fix: Bad WTV timings in some cases.
- Fix: Mac build script.
- Fix: Memory optimization in HARDSUBX edit_distance.
- Fix: SubStation Alpha subtitles in bitmap.
- Fix: lept msg severity in linux.
- Fix: SSA, SPUPNG and VTT timing and skipping of subtitles for SAMI and TTML.
- Fix: SMPTE-TT : Added support for font color.
- Fix: SAMI unnecessary empty subtitle when extracting DVB subs.
- Fix: Skip the packet if the adaptation field length is broken.
- Fix: 708 - lots of work done in the decoder. Implementation of more commands. Better timing.



0.84 (2016-12-16)
-----------------
- New: In Windows, both with and without-OCR binaries are bundled, since the OCR one causes problems due to
  dependencies in some system. So unless you need the OCR just use the non-OCR version.
- New: Added -sbs (sentence by sentence) for DVB output. Each frame in the output file contains a complete
  sentence (experimental).
- New: Added -curlposturl. If used each output frame will be sent with libcurl by doing a POST to that URL.
- Fix: More code consistency checking in function names.
- Fix: linux build script now tries to verify dependencies.
- Fix: Mac build script was missing a directory.


0.83 (2016-12-13)
-----------------
- Fix: Duplicate lines in mp4 (specifically affects itunes).
- Fix: Timing in .mp4, timing now calculated for each CC pair instead of per atom.
- Fix: Typos everywhere in the documentation and source code.
- Fix: CMakeLists for build in cmake.
- Fix: -unixts option.
- Fix: FPS switching messages.
- Fix: Removed ugly debug statement with local path in HardsubX.
- Fix: Changed platform target to v120_xp in Visual Studio (so XP is supported again).
- Fix: Added detail in many error messages.
- Fix: Memory leaks in videos with XDS.
- Fix: Makefile compatibility issues with Raspberry pi.
- Fix: missing separation between WebVTT header and body.
- Fix: Stupid bug in M2TS that preventing it from working.
- Fix: OCR libraries dependencies for the release version in Windows.
- Fix: non-buffered reading from pipes.
- Fix: --stream option with stdin.
- New: terminate_asap to buffered_read_opt
- New: Added some TV-show specific spelling dictionaries.
- New: Updated GPAC library.
- New: ASS/SSA.
- New: Capture sigterm to do some clean up before terminating.
- New: Work on 708: Changed DefineWindow behavior, only clear text of an existing window is style has changed.

0.82 (2016-08-15)
-----------------
- New: HardsubX - Burned in subtitle extraction subsystem.
- New: Color Detection in DVB Subtitles
- Fix: Corrected sentence capitalization
- Fix: Skipping redundant bytes at the end of tx3g atom in MP4
- Fix: Illegal SRT files being created from DVB subtitles
- Fix: Incorrect Progress Display

0.81 (2016-06-13)
-----------------
- New: --version parameter for extensive version information (version number, compile date, executable hash, git commit (if appropriate))
- New: Add -sem (semaphore) to create a .sem file when an output file is open and delete it when it's closed.
- New: Add --append parameter. This will prevent overwriting of existing files.
- New: File Rotation support added. The user has to send a USR1 signal to rotate.
- Fix: Issues with files <1 Mb
- Fix: Preview of generated transcript.
- Fix: Statistics were not generated anymore.
- Fix: Correcting display of sub mode and info in transcripts.
- Fix: Teletext page number displayed in -UCLA.
- Fix: Removal of excessive XDS notices about aspect ratio info.
- Fix: Force Flushing of file buffers works for all files now.
- Fix: mp4 void atoms that was causing some .mp4 files to fail.
- Fix: Memory usage caused by EPG processing was high due to many non-dynamic buffers.
- Fix: Project files for Visual Studio now include OCR support in Windows.

0.80 (2016-04-24)
-----------------
- Fix: "Premature end of file" (one of the scenarios)
- Fix: XDS data is always parsed again (needed to extract information such as program name)
- Fix: Teletext parsing: @ was incorrectly exported as * - X/26 packet specifications in ETS 300 706 v1.2.1 now better followed
- Fix: Teletext parsing: Latin G2 subsets and accented characters not displaying properly
- Fix: Timing in -ucla
- Fix: Timing in ISDB (some instances)
- Fix: "mfra" mp4 box weight changed to 1 (this helps with correct file format detection)
- Fix: Fix for TARGET File is null.
- Fix: Fixed SegFaults while parsing parameters (if mandatory parameter is not present in -outinterval, -codec or -nocodec)
- Fix: Crash when input small is too small
- Fix: Update some URLs in code (references to docs)
- Fix: -delay now updates final timestamp in ISDB, too
- Fix: Removed minor compiler warnings
- Fix: Visual Studio solution files working again
- Fix: ffmpeg integration working again
- New: Added --forceflush (-ff). If used, output file descriptors will be flushed immediately after being written to
- New: Hexdump XDS packets that we cannot parse (shouldn't be many of those anyway)
- New: If input file cannot be open, provide a decent human readable explanation
- New: GXF support

0.79 (2016-01-09)
-----------------
- Support for Grid Format (g608)
- Show Correct number of teletext packet processed
- Removed Segfault on incorrect mp4 detection
- Remove xml header from transcript format
- Help message updated for Teletext
- Added --help and -h for help message
- Added --nohtmlescape option
- Added --noscte20 option

0.78 (2015-12-12)
-----------------
- Support to extract Closed Caption from MultiProgram at once.
- CEA-708: exporting to SAMI (.smi), Transcript (.txt), Timed Transcript (ttxt) and SubRip (.srt).
- CEA-708: 16 bit charset support (tested on Korean).
- CEA-708: Roll Up captions handling.
- Changed TCP connection protocol (BIN data is now wrapped in packets, added EPG support and keep-alive packets).
- TCP connection password prompt is removed. To set connection password use -tcppassword argument instead.
- Support ISDB Closed Caption.
- Added a new output format, simplexml (used internally by a CCExtractor user, may or may not be useful for
  anyone else).

0.77 (2015-06-20)
-----------------
- Fixed bug in capitalization code ('I' was not being capitalized).
- GUI should now run in Windows 8 (using the include .Net runtime, since
  3.5 cannot be installed in Windows 8 apparently).
- Fixed Mac build script, binary is now compiled with support for
  files over 2 GB.
- Fixed bug in PMT code, damaged PMT sections could make CCExtractor
  crash.

0.76 (2015-03-28)
-----------------
- Added basic M2TS support
- Added EPG support - you can now export the Program Guide to XML
- Some bug fixes

0.75 (2015-01-15)
-----------------
- Fixed issue with teletext to other then srt.
- CCExtractor can be used as library if compiled using cmake
- By default the Windows version adds BOM to generated UTF files (this is
  because it's needed to open the files correctly) while all other
  builds don't add it (because it messes with text processing tools).
  You can use -bom and -nobom to change the behaviour.

0.74 (2014-09-24)
-----------------
- Fixed issue with -o1 -o2 and -12 parameters (where it would write output only in the o2 file)
- Fixed UCLA parameter issue. Now the UCLA parameter settings can't be overwritten anymore by later parameters that affect the custom transcript
- Switched order around for TLT and TT page number in custom transcript to match UCLA settings
- Added nobom parameter, for when files are processed by tools that can't handle the BOM. If using this, files might be not readable under windows.
- Segfault fix when no input files were given
- No more bin output when sending to server + possibility to send TT to server for processing
- Windows: Added the Microsoft redistributable MSVCR120.DLL to both the installation package and the application zip.

0.73 - GSOC (2014-08-19)
------------------------
- Added support of BIN format for Teletext
- Added start of librarization. This will allow in the future for other programs to use encoder/decoder functions and more.

0.72 - GSOC (2014-08-12)
------------------------
- Fix for WTV files with incorrect timing
- Added support for fps change using data from AVC video track in a H264 TS file.
- Added FFMpeg Support to enable all encapsulator and decoder provided by ffmpeg

0.71 - GSOC (2014-07-31)
------------------------
- Added feature to receive captions in BIN format according to CCExtractor's own
  protocol over TCP (-tcp port [-tcppassword password])
- Added ability to send captions to the server described above or to the
  online repository (-sendto host[:port])
- Added -stdin parameter for reading input stream from standard input
- Compilation in Cygwin using linux/Makefile
- Fix for .bin files when not using latin1 charset
- Correction of mp4 timing, when one timestamp points timing of two atom

0.70 - GSOC (2014-07-06)
------------------------
This is the first release that is part of Google's Summer of Code.
Anshul, Ruslan and Willem joined CCExtractor to work on a number of things
over the summer, and their work is already reaching the mainstream
version of CCExtractor.

- Added a huge dictionary submitted by Matt Stockard.
- Added DVB subtitles decoder, spupng in output
- Added support for cdt2 media atoms in QT video files. Now multiple atoms in
 a single sample sequence are supported.
- Changed Makefile.
- Fixed some bugs.
- Added feature to print info about file's subtitles and streams (-out=report).
- Support Long PMT.
- Support Configuration file.
	- There is an sample configuration file in doc/ folder with name
	  ccextractor.cnf.sample
	- Just now only ccextractor.cnf named files kept beside ccextractor
	  executable is supported
	- for details of which options can be set using configuration file,
	  please look at sample file.

- Added options for custom transcript output:
	new parameter (-customtxt format), where the format must be like this: 1100100 (7 digits).
	These indicate whether the next things should be displayed  or not in the (timed) transcript:
		- Display start time
		- Display end time
		- Display caption mode
		- Display caption channel
		- Use a relative timestamp (relative to the sample)
		- Display XDS info
		- Use colors
	Examples:
		0000101 is the default setting for transcripts
		1110101 is the default for timed transcripts
		1111001 is the default setting for -ucla
	Make sure you use this parameter after others that might affect these
	settings (-out, -ucla, -xds, -txt, -ttxt, ...)
- Fixed Negative timing Bug

0.69 (2014-04-05)
-----------------
- A few patches from Christopher Small, including proper support
  for multiple multicast clients listening on the same port.
- GUI: Fixed teletext preview.
- GUI: Added a small indicator of data being received when reading from
  UDP.
- GUI: Added UTF-8 support to preview Window (used for teletext).
- Fixes in Makefile and build script, compilation in linux and OSX failed
  if another libpng was found in the system.
- WTV support directly in CCExtractor (no need for wtvccdump any more).
- Started refactoring and clean-up.
- Fix: MPEG clock rollover (happens each 26 hours) caused a time
  discontinuity.
- Windows GUI: Started work on HDHomeRun support. For now it just looks
  for HDHomeRun devices. Lots of other things will arrive in the next
  versions.
- Windows GUI: Some code refactoring, since the HDHomeRun support makes
  the code larger enough to require more than one source file :-)

0.68 (2013-12-24)
-----------------
- A couple of shared variables between 608 decoders were causing
  problems when both fields were processed at the same time with
  -12, fixed.
- Added BOM for UTF-8 files.
- Corrected a few extended characters in the UTF-8 encoding,
  probably never used in real world captioning but since we got
  a good test sample file...
- Color and fonts in PAC commands were ignored, fixed (Helen Buus).
- Added a new output format, spupng. It consists on one .png file
  for each subtitle frame and one .xml with all the timing
  (Heleen Buus).
- Some fixes (Chris Small).

0.67 (2013-10-09)
-----------------
- Padding bytes were being discarded early in the process in 0.66,
  which is convenient for debugging, but it messes with timing in
  .raw, which depends on padding. Fixed.
- MythTV's branch had a fixed size buffer that could not be enough
  some times. Made dynamic.
- Better support for PAT changing mid-stream.
- Removed quotes in Start in .smi (format fix).
- Added multicast support (Chris Small)
- Added ability to select IP address to bind in UDP (Chris Small)
- Fixes in -unixts and -delay for teletext.
- Added -autodash : When two people are talking, add a dash as
  needed (this is based on subtitle position). Only in .srt and
  with -trim. Quite experimental, feedback appreciated.
- Added -latin1 to select Latin 1 as encoding. Default is now
  UTF-8 (-utf8 still exists but it's not needed).
- Added -ru1, which emulates a (non-existing in real life) 1 line
  roll-up mode.


0.66 (2013-07-01)
-----------------
- Fixed bug in auto detection code that triggered a message
  about file being auto of sync.
- Added -investigate_packets
  The PMT is used to select the most promising elementary stream
  to get captions from. Sometimes captions are where you least
  expect it so -datapid allows you to select a elementary stream
  manually, in case the CC location is not obvious from the PMT
  contents. To assist looking for the right stream, the parameter
  "-investigate_packets" will have CCExtractor look inside each
  stream, looking for CC markers, and report the streams that
  are likely to contain CC data even if it can't be determined from
  their PMT entry.
- Added -datastreamtype to manually selecting a stream based on
  its type instead of its PID. Useful if your recording program
  always hides the caption under the stream type.
- Added -streamtype so if an elementary stream is selected manually
  for processing, the streamtype can be selected too. This can be
  needed if you process, for example a stream that is declared as
  "private MPEG" in the PMT, so CCExtractor can't tell what it is.
  Usually you'll want -streamtype 2 (MPEG video) or -streamtype 6
  (MPEG private data).
- PMT content listing improved, it now shows the stream type for
  more types.
- Fixes in roll-up, cursor was being moved to column 1 if a
  RU2, RU3 or RU4 was received even if already in roll-up mode.
- Added -autoprogram. If a multiprogram TS is processed and
  -autoprogram is used, CCExtractor will analyze all PMTs and use
  the first program that has a suitable data stream.
- Timed transcript (ttxt) now also exports the caption mode
  (roll-up, paint-on, etc.) next to each line, as it's useful to
  detect things like commercials.
- Content Advisory information from XDS is now decoded if it's
  transmitted in "US TV parental guidelines" or "MPA".
  Other encoding such as Canada's are not supported yet due
  to lack of samples.
- Copy Management information from XDS is now decoded.
- Added -xds. If present and export format is timed transcript
  (only), XDS information will be saved to file (same file as the
  transcript, with XDS being clearly marked). Note that for now
  all XDS data is exported even if it doesn't change, so the
  transcript file will be significantly larger.
- Added some PaintOn support, at least enough to prevent it
  from breaking things when the other modes are used.
- Removed afd_data() warning. AFD doesn't carry any caption related
  data. AFD still detected in code in case we want to do something
  with it later anyway.
- Ported last changes from Petr Kutalek's telxcc. Current version
  is 2.4.4.
- In teletext mode when exporting to transcript (not .srt), an effort
  is made to detect and merge line duplicates. This is done by using
  the Levenshtein's distance, which is the number of changes requires
  to convert one string to another. To simplify things, strings are
  compared up to the length of the shortest one.
  There are 3 parameters that can be used to tweak the thresholds:
      -deblev: Enable debug so the calculated distance for each two
	   strings is displayed. The output includes both strings, the
	   calculated distance, the maximum allowed distance, and whether
	   the strings are ultimately considered equivalent or not, i.e.
	   the calculated distance is less or equal than the max allowed.
	  -levdistmincnt value: Minimum distance we always allow
	   regardless of the length of the strings. Default 2. This means
	   that if the calculated distance is 0, 1 or 2, we consider the
	   strings to be equivalent.
	  -levdistmaxpct value: Maximum distance we allow, as a
	   percentage of the shortest string length. Default 10%. For
	   example, consider a comparison of one string of 30 characters
	   and one of 60 characters. We want to determine whether the
	   first 30 characters of the longer string are more or less the
	   same as the shortest string, i.e. whether the longest string
	   is the shortest one plus new characters and maybe some
	   corrections. Since the shortest string is 30 characters and
	   the default percentage is 10%, we would allow a distance of
	   up to 3 between the first 30 characters.
- Added -lf : Use UNIX line terminator (LF) instead of Windows (CRLF).
- Added -noautotimeref: Prevent UTC reference from being auto set from
  the stream data.

0.65 (2013-03-14)
-----------------
- Minor GUI changes for teletext
- Added end timestamps in timed transcripts
- Added support for SMPTE (patch by John Kemp)
- Initial support for MPEG2 video tracks inside MP4 files (thanks a
  lot to GPAC's Jean who assisted in analyzing the sample and
  doing the required changes in GPAC).
- Improved MP4 auto detection
- Support for PCR if PTS is not available (needed for some teletext
  samples, and probably useful for everything else).
- Support for UDP streaming - finally. Use "-udp $port" to have
  CCExtractor listen for a stream. I've only been able to test it
  with an European HDHomeRun, but it should work fine with any other
  tuner.
- Refactored PMT / PAT processing in transport streams, now allows to
  display their contents (-parsePAT and -parsePMT) which makes
  troubleshooting easier.
  
0.64 (2012-10-29)
-----------------
- Changed Window GUI size (larger).
- Added Teletext options to GUI.
- Added -teletext to force teletext mode even if not detected
- Added -noteletext to disable teletext detection. This can be needed
  for streams that have both 608 data and teletext packets if you
  need to process the 608 data (if teletext is detected it will
  take precedence otherwise).
- Added -datapid to force a specific elementary stream to be used for
  data (bypassing detections).
- Added -ru2 and -ru3 to limit the number of visible lines in roll-up
  captions (bypassing whatever the broadcast says).
- Added support for a .hex (hexadecimal) dump of data.
- Added support for wtv in Windows. This is done by using a new program
  (wtvccdump.exe) and a new DirectShow filter (CCExtractorDump.dll) that
  process the .wtv using DirecShow's filters and export the line 21 data
  to a .hex file. The GUI calls wtvccdump.exe as needed.
- Added --nogoptime to force PTS timing even when CCExtractor would
  use GOP timing otherwise.

0.63 (2012-08-17)
-----------------
- Telext support added, by integrating Petr Kutalek's telxcc. Integration is
  still quite basic (there's equivalent code from both CCExtractor and
  telxcc) and some clean up is needed, but it works. Petr has announced that
  he's abandoning telxcc so further development will happen directly in
  CCExtractor.
- Some bug fixes, as usual.

0.62 (2012-05-23)
-----------------
- Corrected Mac build "script" (needed to add GPAC includes). Thanks to the
  Mac users that sent this.
- Hauppauge mode now uses PES timing, needed for files that don't have
  caption data during all the video (such as in commercial breaks).
- Added -mp4 and -in:mp4 to force the input to be processed as MP4.
- CC608 data embedded in a separate stream (as opposed as in the video
  stream itself) in MP4 files is now supported (not heavily tested).
  This should be rather useful since closed captioned files from iTunes
  use this format.
- More CEA-708 work. The debugger is now able to dump the "TV" contents for
  the first time. Also, a .srt can be generated, however timing is not quite
  good yet (still need to figure out why).
- Added -svc (or --service) to select the CEA-708 services to be processed.
  For example, -svc 1,2 will process the primary and secondary language
  services. Valid values are 1-63, where 1 is the primary language, 2 is
  the secondary language (this is part of the specification) and 3-63 are
  provider defined.
- Rajesh Hingorani sent a fix for the MPEG decoder that fixes garbled output
  or certain samples (we had none like this in our test collection). Thanks,
  Rajesh.

0.61 (2012-03-08)
-----------------
- Fix: GCC 3.4.4 can now build CCExtractor.
- Fix: Damaged TS packets (those that come with 'error in transport' bit
  on) are now skipped.
- Fix: Part of the changes for MP4 support (CC packets buffering in
  particular) broke some stuff for other files, causing at least very
  annoying character duplication. We hope we've fixed it without breaking
  anything but please report).
- Some non-interesting cleanup.

0.60 (unreleased)
-----------------
- Add: MP4 support, using GPAC (a media library). Integration is currently
  "enough so it works", but needs some more work. There's some duplicate
  code, the stream must be a file (no streaming), etc.
- Fix: The Windows version was writing text files with double \r.
- Fix: Closed captions blocks with no data could cause a crash.
- Fix: -noru (to generate files without duplicate lines in
  roll-up) was broken, with complete lines being missing.
- Fix: bin format not working as input.

0.59 (2011-10-07)
-----------------
- More AVC/H.264 work. pic_order_cnt_type != 0 will be processed now.
- Fix: Roll-up captions with interruptions for Text (with ResumeTextDisplay
  in the middle of the caption data) were missing complete lines.
- Added a timed text transcript output format, probably only useful for
  roll-up captions. Use --timedtranscript or -ttxt. Output is like this:

00:01:25,485 | HOST: LAST NIGHT THE REPUBLICAN
00:01:29,522 | HOPEFULS INTRODUCE THEMSELVES TO
00:01:30,623 | PRIMARY VOTERS.

- XDS parser. Not complete (no point in dealing with V-Chip stuff for
  example), but enough to extract program and station information.
- Input streams can now come from standard input using - (just an hyphen)
  as parameter.
- Added a new output format called 'null' (use -null or -out=null). This
  format means "Don't produce any file", and is useful to have CCExtractor
  process the stream (for XDS messages, debugging, etc) without actually
  generating anything.
- Updated Windows GUI.
- Added -quiet => If used, CCExtractor will not write any message.
- Added -stdout => If used, the captions will be sent to stdout (console)
  instead of file. Combined with -, CCExtractor can work as a filter in
  a larger process, receiving the stream from stdin and sending the
  captions to stdout.
- Some code clean up, minor refactoring.
- Teletext detection (not yet processing).

0.58 (2011-08-21)
-----------------
- Implemented new PTS based mode to order the caption information
  of AVC/H.264 data streams.  The old pic_order_cnt_lsb based method
  is still available via the -poc or --usepicorder command switches.
- Removed a couple of those annoying "Impossible!" error messages
  that appears when processing some (possibly broken, unsure) files.
- Added -nots --notypesettings to prevent italics and underline
  codes from being displayed.
- Note to those not liking the paragraph symbol being used for the
  music note: Submit a VALID replacement in latin-1.
- Added preliminary support for multiple program TS files. The
  parameter --program-number (or -pn) will let you choose which
  program number to process. If no number is passed and the TS
  file contains more than one, CCExtractor will display a list of
  found programs and terminate.
- Added support (basic, because I only received one sample) for some
  Hauppauge cards that save CC data in their own format. Use the
  parameter -haup to enable it (CCExtractor will display a notice
  if it thinks that it's processing a Hauppauge capture anyway).
- Fixed bug in roll-up.
- More AVC work, now TS files from echostar that provided garbled
  output are processed OK.
- Updated Windows GUI.

0.57 (2010-12-16)
-----------------
- Bug fixes in the Windows version. Some debug code was unintentionally
  left in the released version.

0.56 (2010-12-09)
-----------------
- H264 support
- Other minor changes a lot less important

0.55 (2009-08-09)
-----------------
- Replace pattern matching code with improved parser for MPEG-2 elementary
  streams.
- Fix parsing of ReplayTV 5000 captions.
- Add ability to decode SCTE 20 encoded captions.
- Make decoding of TS files more error tolerant.
- Start implementation of EIA-708 decoding (not active yet).
- Add -gt / --goptime switch to use GOP timing instead of PTS timing.
- Start implementation of AVC/H.264 decoding (not active yet).
- Fixed: The basic problem is that when 24fps movie film gets converted to 30fps NTSC
  they repeat every 4th frame. Some pics have 3 fields of CC data with field 3 CC data
  belongs to the same channel as field 1. The following pics have the fields reversed
  because of the odd number of fields. I used top_field_first to tell when the channels
  are reversed. See Table 6-1 of the SCTE 20 [Paul Fernquist]

0.54 (2009-04-16)
-----------------
- Add -nosync and -fullbin switches for debugging purposes.
- Remove -lg (--largegops) switch.
- Improve synchronization of captions for source files with
  jumps in their time information or gaps in the caption
  information.
- [R. Abarca] Changed Mac script, it now compiles/link
  everything from the /src directory.
- It's now possible to have CCExtractor add credits
  automatically.
- Added a feature to add start and end messages (for credits).
  See help screen for details.

0.53 (2009-02-24)
-----------------
- Force generated RCWT files to have the same length as source file.
- Fix documentation for -startat / -endat switches.
- Make -startat / -endat work with all output formats.
- Fix sync check for raw/rcwt files.
- Improve timing of dvr-ms NTSC captions.
- Add -in=bin switch to read CCExtractor's own binary format.
- Fix problem with short input files (smaller 1MB).
- Clean up regular and debug output.
- Add -out=bin switch to write RCWT data.
- Remove -bo/--bufferoutput switch and functionality.
- [Volker] Added new generic binary format (RCWT
  for Raw Captions With Time). This new format
  allows one file to contain all the available
  closed caption data instead of just one stream.
- Added --no_progress_bar to disable status
  information (mostly used when debugging, as the
  progress information is annoying in the middle
  of debug logs).
- The Windows GUI was reported to freeze in some
  conditions. Fixed.
- The Windows GUI is now targeted for .NET 2.0
  instead of 3.5. This allows Windows 2000 to run
  it (there's not .NET 3.5 for Windows 2000), as
  requested by a couple of key users.

0.51 (unreleased)
-----------------
- Removed -autopad and -goppad, no longer needed.
- In preparation to a new binary format we have
  renamed the current .bin to .raw. Raw files
  have only CC data (with no header, timing, etc.).
- The input file format (when forced) is now
  specified with
    	-in=format
  such as -in=ts, -in=raw, -in=ps ...
  The old switches (-ts, -ps, etc.) still work.
  The only exception is -bin which has been removed
  (reserved for the new binary format). Use
  -in=raw to process a raw file.
- Removed -d, which when produced a raw file used
  a DVD format. This has been merged into a new
  output type "dvdraw". So now instead of using
  -raw -d as before, use -out=dvdraw if you need
  this.
- Removed --noff
- Added gui_mode_reports for frontend communications,
  see related file.
- Windows GUI rewritten. Source code now included,
  too.
- [Volker] Dish Network clean-up

0.50 (2008-12-12)
-----------------
- [Volker] Fix in DVR-MS NTSC timing
- [Volker] More clean-up
- Minor fixes

0.49 (2008-12-10)
-----------------
- [Volker] Major MPEG parser rework. Code much
  cleaner now.
- Some stations transmit broken roll-up captions,
  and for some reason don't send CRs but RUs...
  Added work-around code to make captions readable.
- Started work on EIA-708 (DTV). Right now you can
  add -debug-708 to get a dump of the 708 data.
  An actually useful decoder will come soon.
- Some of the changes MIGHT HAVE BROKEN MythTV's
  code. I don't use MythTV myself so I rely on
  other people's samples and reports. If MythTV
  is broken please let me know.
- Added new debug options.
- [Volker] Added support for DVR-MS NTSC files.
- Other minor bug fixes and changes.

0.46 (2008-11-24)
-----------------
- Added support for live streaming, CCExtractor
  can now process files that are being recorded
  at the same time.
  
- [Volker] Added a new DVR-MS loop - this is
  completely new, DVR-MS specific code, so we no
  longer use the generic MPEG code for DVR-MS.
  DVR-MS should (or will be eventually at least)
  be as reliable as TS.
  Note: For now, it's only ATSC recordings, not
  NTSC (analog) recordings.

0.45 (2008-11-14)
-----------------
- Added auto-detection of DVR-MS files.
- Added -asf to force DVR-MS mode.
- Added some specific support for DVR-MS
  files. These format used to work
  correctly in 0.34 (pure luck) but the
  MPEG code rework broke it. It should
  work as it used to.
- Updated Windows GUI to support the
  new options.
- Added      -lg --largegops
  From the help screen:
  Each Group-of-Picture comes with timing
  information. When this info is too separate
  (for example because there are a lot of
  frames in a GOP) ccextractor may prefer not
  to use GOP timing. Use this option is you
  need ccextractor to use GOP timing in large
  GOPs.

0.44 (2008-09-10)
-----------------
- Added an option to the GUI to process
  individual files in batch, i.e. call
  ccextractor once per file. Use it if you
  want to process several unrelated files
  in one go.
- Added an option to prevent duplicate
  lines in roll-up captions.
- Several minor bug fixes.
- Updated the GUI to add the new options.

0.43 (2008-06-20)
-----------------
- Fixed a bug in the read loop (no less)
  that caused some files to fail when
  reading without buffering (which is
  the default in the Linux build).
- Several improvements in the GUI, such as
  saving current options as default.

0.42 (2008-06-17)
-----------------
- The option switch "-transcript" has been
  changed to "--transcript". Also, "-txt"
  has been added as the short alias.
- Windows GUI
- Updated help screen

0.41 (2008-06-15)
-----------------
- Default output is now .srt instead of .bin,
  use -raw if you need the data dump instead of
  .srt.
- Added -trim, which removes blank spaces at
  the left and rights of each line in .srt.
  Note that those spaces are there to help
  deaf people know if the person talking is
  at the left or the right of the screen, i.e.
  there aren't useless. But if they annoy
  you, go ahead...

0.40 (2008-05-20)
-----------------
- Fixed a bug in the sanity check function
  that caused the Myth branch to abort.
- Fixed the OSX build script, it needed a
  new #define to work.

0.39 (2008-05-11)
-----------------
- Added a -transcript. If used, the output will
  have no time information. Also, if in roll-up
  mode there will be no repeated lines.
- Lots of changes in the MPEG parser, most of
  them submitted by Volker Quetschke.
- Fixed a bug in the CC decoder that could cause
  the first line not to be cleared in roll-up
  mode.
- CCExtractor can now follow number sequences in
  file names, by suffixing the name with +.
  For example,
  
  DVD0001.VOB+

  means DVD0001.VOB, DVD0002.VOB, etc. This works
  for all files, so part001.ts+ does what you
  could expect.
- Added -90090 which changes the clock frequency
  from the MPEG standard 90000 to 90090. It
  *could* (remains to be seen) help if there are
  timing issues.
- Better support for Tivo files.
- By default ccextractor now considers the whole
  input file list a one large file, instead of
  several, independent, video files. This has
  been changed because most programs (for example
  DVDDecrypt) just cut the files by size.
  If you need the old behaviour (because you
  actually edited the video files and want to
  join the subs), use -ve.


0.36 (unreleased)
-----------------
- Fixed bug in SMI, nbsp was missing a ;.
- Footer for SAMI files was incorrect (<body> and
  <sami> tags were being opened again instead of
  being closed).
- Displayed memory is now written to disk at end
  of stream even if there is no command requesting
  so (may prevent losing the last screen-full).
- Important change that could break scripts, but
  that have been added because old behaviour was
  annoying to most people: _1 and _2 at the end
  of the output file names is now added ONLY if
  -12 is used (i.e. when there are two output
  files to produce). So

  ccextractor -srt sopranos.mpg

  now produces sopranos.srt instead of sopranos_1.srt.
  If you use -12, i.e.

  ccextractor -srt -12 sopranos.mpg

  You get

  sopranos_1.srt and
  sopranos_2.srt

  as usual.


0.35 (unreleased)
-----------------
- Added --defaultcolor to the help screen. Code
  was already in 0.34 but the documentation wasn't
  updated.
- Buffer is larger now, since I've found a sample
  where 256 Kb isn't enough for a PES (go figure).
- At the end of the process, a ratio between
  video length and time to process is displayed.

0.34 (2007-06-03)
-----------------
- Added some basic letter case and capitalization
  support. For captions that broadcast in ALL
  UPPERCASE (most of them), ccextractor can now
  do the first part of the job.

  --sentencecap or -sc will tell ccextractor to
  follow the typical capitalization rules, such
  as capitalize months, days of week, etc.

  So from
             YOU BETTER RESPECT
             THIS ROBE, ALAN

  You get

             You better respect
             this robe, alan.

  --capfile or -caf also enables the case
  processing part and adds an extra list of
  words in the specified file, for example:

  --capfile names.txt

  where names.txt is just a plain text file
  with the proper spelling for some words,
  such as
  
  Alan
  Tony

  So you get

             You better respect
             this robe, Alan.

  Which is the correct spelling. You can
  have a different spelling file per TV
  show, or a large file with a lot of
  words, etc.
- ccextractor has been reported to
  compile and run on Mac with a minor
  change in the build script, so I've
  created a mac directory with the
  modified script. I haven't tested it
  myself.
- Windows build comes with a File Version
  Number (0.0.0.34 in this version) in case
  you want to check for version info.

0.33 (unreleased)
-----------------
- Added -scr or --screenfuls, to select the
  number of screenfuls ccextractor should
  write before exiting. A screenful is
  a change of screen contents caused by
  a CC command (not new characters). In
  practice, this means that for .srt each
  group of lines is a screenful, except when
  using -dru (which produces a lot of
  groups of lines because each new character
  produces a new group).
- Completed tables for all encodings.
- Fixed bug in .srt related to milliseconds
  in time lines.
- Font colors are back for .srt (apparently
  some programs do support them after all).
  Use -nofc or --nofontcolor if you don't
  want these tags.

0.32 (unreleased)
-----------------
- Added -delay ms, which adds (or subtracts)
  a number of milliseconds to all times in
  .srt/.sami files. For example,
  
         -delay 400

  causes all subtitles to appear 400 ms later
  than they would normally do, and

         -delay -400

  causes all subtitles to appear 400 ms before
  they would normally do.
- Added -startat at -endat which lets you
  select just a portion of data to be processed,
  such as from minute 3 to minute 5. Check
  help screen for exact syntax.

0.31 (unreleased)
-----------------
- Added -dru (direct rollup), which causes
  roll-up captions to be written as
  they would on TV instead of line by line.
  This makes .srt/.sami files a lot longer,
  and ugly too (each line is written many
  times, two characters at time).

0.30 (2007-05-24)
-----------------
- Fix in extended char decoding, I wasn't
  replacing the previous char.
- When a sequence code was found before
  having a PTS, reported time was
  undefined.

0.29 (unreleased)
-----------------
- Minor bug fix.

0.28 (unreleased)
-----------------
- Fixed a buffering related issue. Short version,
  the first 2 Mb in non-TS mode were being
  discarded.
- .srt no longer has <font> tags. No player
  seems to process them so my guess is that
  they are not part of the .srt "standard"
  even if McPoodle add them.

0.27 (unreleased)
-----------------
- Modified sanitizing code, it's less aggressive
  now. Ideally it should mean that characters
  won't be missed anymore. We'll see.

0.26 (unreleased)
-----------------
- Added -gp (or -goppad) to make ccextractor use
  GOP timing. Try it for non TS files where
  subs start OK but desync as the video advances.

0.25 (unreleased)
-----------------
- Format detection is not perfect yet. I've added
  -nomyth to prevent the MytvTV code path to be
  called. I've seen apparently correct files that
  make MythTV's MPEG decoder to choke. So, if it
  doesn't work correctly automatically: Try
  -nomyth and -myth. Hopefully one of the two
  options will work.


0.24 (unreleased)
-----------------
- Fixed a bug that caused dvr-ms (Windows Media Center)
  files to be incorrectly processed (letters out of
  order all the time).
- Reworked input buffer code, faster now.
- Completed MythTV's MPEG decoder for Program Streams,
  which results in better processing of some specific
  files.
- Automatic file format detection for all kind of
  files and closed caption storage method. No need to
  tell ccextractor anything about your file (but you
  still can).


0.22 (2007-05-15)
-----------------
- Added text mode handling into decoder, which gets rids
  of junk when text mode data is present.
- Added support for certain (possibly non standard
  compliant) DVDs that add more captions block in a
  user data block than they should (such as Red October).
- Fix in roll-up init code that caused the previous popup
  captions not to be written to disk.
- Other Minor bug fixes.


0.20 (2007-05-07)
-----------------
- Unicode should be decent now.
- Added support for Hauppauge PVR 250 cards, and (possibly)
  many others (bttv) with the same closed caption recording
  format.
  This is the result of hacking MythTV's MPEG parser into
  CCExtractor. Integration is not very good (to put it
  midly) but it seems to work. Depending on the feedback I
  may continue working on this or just leave it 'as it'
  (good enough).
  If you want to process a file generated by one of these
  analog cards, use -myth. This is essential as it will
  make the program take a totally different code path.
- Added .SAMI generation. I'm sure this can be improved,
  though. If you have a good CSS for .SAMI files let me
  know.

0.19 (2007-05-03)
-----------------
- Work on Dish Network streams, timing was completely broken.
  It's fixed now at least for the samples I have, if it's not
  completely fixed let me know. Credit for this goes to
  Jack Ha who sent me a couple of samples and a first
  implementation of a semi working-fix.
- Added support for several input files (see help screen for
  details).
- Added Unicode and Latin-1 encoding.
  

0.17 (2007-04-29)
-----------------
- Extraction to .srt is almost complete - works correctly for
  pop-up and roll-up captions, possibly not yet for paint-on
  (mostly because I don't have any sample with paint-on captions
  so I can't test).
- Minor bug fixes.
- Automatic TS/non-TS mode detection.

0.14 (2007-04-25)
-----------------
- Work on handling special cases related to the MPEG reference
  clock: Roll over, jumps, etc.
- Modified padding code a bit: In particular, padding occurs
  on B-Frames now.
- Started work on CC data parsing (use -608 to see output).
- Added built-in input buffering.
- Major code reorganization.
- Added a decent progress indicator.
- Added TS header synchronization (so the input file no longer
  needs to start with a TS header).
- Minor bug fixes.

0.07 (2007-04-19)
-----------------
- Added MPEG reference clock parsing.
- Added auto padding in TS. Does miracles with timing.
- Added video information (as extracted from sequence header).
- Some code clean-up.
- FF sanity check enabled by default.<|MERGE_RESOLUTION|>--- conflicted
+++ resolved
@@ -33,11 +33,8 @@
 - Cleanup: Remove the (unmaintained) Nuklear GUI code
 - Cleanup: Reduce the amount of Windows build options in the project file
 - Fix: infinite loop in MP4 file type detector.
-<<<<<<< HEAD
 - Improvement: Use Corrosion to build Rust code
-=======
 - Improvement: Ignore MXF Caption Essence Container version byte to enhance SRT subtitle extraction compatibility
->>>>>>> 8d4fdd7f
 
 0.94 (2021-12-14)
 -----------------
